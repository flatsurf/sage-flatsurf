--- conflicted
+++ resolved
@@ -4,11 +4,7 @@
 # ####################################################################
 #  This file is part of sage-flatsurf.
 #
-<<<<<<< HEAD
-#        Copyright (C) 2021-2023 Julian Rüth
-=======
 #        Copyright (C) 2021-2024 Julian Rüth
->>>>>>> e92a14ae
 #
 #  sage-flatsurf is free software: you can redistribute it and/or modify
 #  it under the terms of the GNU General Public License as published by
@@ -30,27 +26,6 @@
     "cppyy", url="https://cppyy.readthedocs.io/en/latest/installation.html"
 )
 
-<<<<<<< HEAD
-pyeantic_feature = PythonModule(
-    "pyeantic", url="https://github.com/flatsurf/e-antic/#install-with-conda"
-)
-
-pyexactreal_feature = PythonModule(
-    "pyexactreal", url="https://github.com/flatsurf/exact-real/#install-with-conda"
-)
-
-
-class PyflatsurfModule(PythonModule):
-    def __init__(self):
-        super().__init__("pyflatsurf", url="https://github.com/flatsurf/flatsurf/#install-with-conda")
-
-    def is_saddle_connection_enumeration_functional(self):
-        # TODO: Check whether version is >=3.14.1
-        return False
-
-
-pyflatsurf_feature = PyflatsurfModule()
-=======
 
 class PyeanticModule(PythonModule):
     def __init__(self):
@@ -102,11 +77,17 @@
     "pyexactreal", url="https://github.com/flatsurf/exact-real/#install-with-conda"
 )
 
-pyflatsurf_feature = PythonModule(
-    "pyflatsurf", url="https://github.com/flatsurf/flatsurf/#install-with-conda"
-)
+class PyflatsurfModule(PythonModule):
+    def __init__(self):
+        super().__init__("pyflatsurf", url="https://github.com/flatsurf/flatsurf/#install-with-conda")
+
+    def is_saddle_connection_enumeration_functional(self):
+        # TODO: Check whether version is >=3.14.1
+        return False
+
+
+pyflatsurf_feature = PyflatsurfModule()
 
 gmpxxyy_feature = PythonModule(
     "gmpxxyy", url="https://github.com/flatsurf/flatsurf/#install-with-conda"
-)
->>>>>>> e92a14ae
+)