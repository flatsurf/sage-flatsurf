r"""
Flat Surfaces in SageMath
"""
from flatsurf.version import version as __version__

from flatsurf.geometry.polygon import (
    Polygon,
    polygons,
    EquiangularPolygons,
    EuclideanPolygonsWithAngles,
    EuclideanPolygons as Polygons,
    ConvexPolygons,
)

from flatsurf.geometry.similarity_surface_generators import (
    similarity_surfaces,
    dilation_surfaces,
    half_translation_surfaces,
    translation_surfaces,
)

from flatsurf.geometry.surface import MutableOrientedSimilaritySurface

from flatsurf.geometry.gl2r_orbit_closure import GL2ROrbitClosure

from flatsurf.geometry.hyperbolic import HyperbolicPlane

<<<<<<< HEAD
from .geometry.iso_delaunay_tessellation import IsoDelaunayTessellation

from .geometry.hyperbolic import HyperbolicPlane
=======
from flatsurf.geometry.surface_legacy import (
    Surface_list,
    Surface_dict,
    SimilaritySurface,
    HalfDilationSurface,
    DilationSurface,
    ConeSurface,
    RationalConeSurface,
    HalfTranslationSurface,
    TranslationSurface,
)
>>>>>>> d0c7d971
<|MERGE_RESOLUTION|>--- conflicted
+++ resolved
@@ -25,11 +25,8 @@
 
 from flatsurf.geometry.hyperbolic import HyperbolicPlane
 
-<<<<<<< HEAD
 from .geometry.iso_delaunay_tessellation import IsoDelaunayTessellation
 
-from .geometry.hyperbolic import HyperbolicPlane
-=======
 from flatsurf.geometry.surface_legacy import (
     Surface_list,
     Surface_dict,
@@ -40,5 +37,4 @@
     RationalConeSurface,
     HalfTranslationSurface,
     TranslationSurface,
-)
->>>>>>> d0c7d971
+)