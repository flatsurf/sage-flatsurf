r"""
Flat Surfaces in SageMath
"""
from flatsurf.version import version as __version__

from flatsurf.geometry.polygon import (
    Polygon,
    polygons,
    EquiangularPolygons,
    EuclideanPolygonsWithAngles,
    EuclideanPolygons as Polygons,
    ConvexPolygons,
)

from flatsurf.geometry.similarity_surface_generators import (
    similarity_surfaces,
    dilation_surfaces,
    half_translation_surfaces,
    translation_surfaces,
)

from flatsurf.geometry.surface import MutableOrientedSimilaritySurface

from flatsurf.geometry.gl2r_orbit_closure import GL2ROrbitClosure

from flatsurf.geometry.hyperbolic import HyperbolicPlane

<<<<<<< HEAD
from .geometry.homology import SimplicialHomology
from .geometry.cohomology import SimplicialCohomology

from .geometry.hyperbolic import HyperbolicPlane
=======
from flatsurf.geometry.surface_legacy import (
    Surface_list,
    Surface_dict,
    SimilaritySurface,
    HalfDilationSurface,
    DilationSurface,
    ConeSurface,
    RationalConeSurface,
    HalfTranslationSurface,
    TranslationSurface,
)
>>>>>>> 27ea7d4b
<|MERGE_RESOLUTION|>--- conflicted
+++ resolved
@@ -25,12 +25,11 @@
 
 from flatsurf.geometry.hyperbolic import HyperbolicPlane
 
-<<<<<<< HEAD
 from .geometry.homology import SimplicialHomology
 from .geometry.cohomology import SimplicialCohomology
 
 from .geometry.hyperbolic import HyperbolicPlane
-=======
+
 from flatsurf.geometry.surface_legacy import (
     Surface_list,
     Surface_dict,
@@ -41,5 +40,4 @@
     RationalConeSurface,
     HalfTranslationSurface,
     TranslationSurface,
-)
->>>>>>> 27ea7d4b
+)