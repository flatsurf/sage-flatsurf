# ********************************************************************
#  This file is part of sage-flatsurf.
#
#        Copyright (C) 2016-2020 Vincent Delecroix
#                      2020-2023 Julian Rüth
#                           2023 Sam Freedman
#
#  sage-flatsurf is free software: you can redistribute it and/or modify
#  it under the terms of the GNU General Public License as published by
#  the Free Software Foundation, either version 2 of the License, or
#  (at your option) any later version.
#
#  sage-flatsurf is distributed in the hope that it will be useful,
#  but WITHOUT ANY WARRANTY; without even the implied warranty of
#  MERCHANTABILITY or FITNESS FOR A PARTICULAR PURPOSE.  See the
#  GNU General Public License for more details.
#
#  You should have received a copy of the GNU General Public License
#  along with sage-flatsurf. If not, see <https://www.gnu.org/licenses/>.
# ********************************************************************
from sage.rings.all import ZZ, QQ, RIF, AA, NumberField, polygen
from sage.modules.all import VectorSpace, vector
from sage.structure.coerce import py_scalar_parent
from sage.structure.element import get_coercion_model, parent
from sage.misc.cachefunc import cached_method
from sage.structure.sequence import Sequence

from flatsurf.geometry.polygon import (
    polygons,
    EuclideanPolygon,
    Polygon,
)

from flatsurf.geometry.surface import (
    OrientedSimilaritySurface,
    MutableOrientedSimilaritySurface,
)
from flatsurf.geometry.origami import Origami


ZZ_1 = ZZ(1)
ZZ_2 = ZZ(2)


def flipper_nf_to_sage(K, name="a"):
    r"""
    Convert a flipper number field into a Sage number field

    .. NOTE::

        Currently, the code is not careful at all with root isolation.

    EXAMPLES::

        sage: import flipper  # optional - flipper  # random output due to matplotlib warnings with some combinations of setuptools and matplotlib
        sage: import realalg  # optional - flipper
        sage: from flatsurf.geometry.similarity_surface_generators import flipper_nf_to_sage
        sage: K = realalg.RealNumberField([-2r] + [0r]*5 + [1r])   # optional - flipper
        sage: K_sage = flipper_nf_to_sage(K)                       # optional - flipper
        sage: K_sage                                               # optional - flipper
        Number Field in a with defining polynomial x^6 - 2 with a = 1.122462048309373?
        sage: AA(K_sage.gen())                                     # optional - flipper
        1.122462048309373?
    """
    r = K.lmbda.interval()
    lower = r.lower * ZZ(10) ** (-r.precision)
    upper = r.upper * ZZ(10) ** (-r.precision)

    p = QQ["x"](K.coefficients)
    s = AA.polynomial_root(p, RIF(lower, upper))
    return NumberField(p, name, embedding=s)


def flipper_nf_element_to_sage(x, K=None):
    r"""
    Convert a flipper number field element into Sage

    EXAMPLES::

        sage: from flatsurf.geometry.similarity_surface_generators import flipper_nf_element_to_sage
        sage: import flipper                               # optional - flipper
        sage: T = flipper.load('SB_6')                     # optional - flipper
        sage: h = T.mapping_class('s_0S_1S_2s_3s_4s_3S_5') # optional - flipper
        sage: flipper_nf_element_to_sage(h.dilatation())   # optional - flipper
        a
        sage: AA(_)                                        # optional - flipper
        6.45052513748511?
    """
    if K is None:
        K = flipper_nf_to_sage(x.field)
    coeffs = list(map(QQ, x.coefficients))
    coeffs.extend([0] * (K.degree() - len(coeffs)))
    return K(coeffs)


class EInfinitySurface(OrientedSimilaritySurface):
    r"""
    The surface based on the `E_\infinity` graph.

    The biparite graph is shown below, with edges numbered::

          0   1   2  -2   3  -3   4  -4
        *---o---*---o---*---o---*---o---*...
                |
                |-1
                o

    Here, black vertices are colored ``*``, and white ``o``.
    Black nodes represent vertical cylinders and white nodes
    represent horizontal cylinders.
    """

    def __init__(self, lambda_squared=None, field=None):
        if lambda_squared is None:
            from sage.rings.polynomial.polynomial_ring_constructor import PolynomialRing

            R = PolynomialRing(ZZ, "x")
            x = R.gen()
            field = NumberField(
                x**3 - ZZ(5) * x**2 + ZZ(4) * x - ZZ(1), "r", embedding=AA(ZZ(4))
            )
            self._lambda_squared = field.gen()
        else:
            if field is None:
                self._lambda_squared = lambda_squared
                field = lambda_squared.parent()
            else:
                self._lambda_squared = field(lambda_squared)
        from flatsurf.geometry.categories import TranslationSurfaces

        super().__init__(
            field,
            category=TranslationSurfaces().InfiniteType().Connected().WithoutBoundary(),
        )

    def is_compact(self):
        r"""
        Return whether this surface is compact as a topological space, i.e.,
        return ``False``.

        This implements
        :meth:`flatsurf.geometry.categories.topological_surfaces.TopologicalSurfaces.ParentMethods.is_compact`.

        EXAMPLES::

            sage: from flatsurf import translation_surfaces
            sage: S = translation_surfaces.e_infinity_surface()
            sage: S.is_compact()
            False

        """
        return False

    def is_mutable(self):
        r"""
        Return whether this surface is mutable, i.e., return ``False``.

        This implements
        :meth:`flatsurf.geometry.categories.topological_surfaces.TopologicalSurfaces.ParentMethods.is_mutable`.

        EXAMPLES::

            sage: from flatsurf import translation_surfaces
            sage: S = translation_surfaces.e_infinity_surface()
            sage: S.is_mutable()
            False

        """
        return False

    def roots(self):
        r"""
        Return root labels for the polygons forming the connected
        components of this surface.

        This implements
        :meth:`flatsurf.geometry.categories.polygonal_surfaces.PolygonalSurfaces.ParentMethods.roots`.

        EXAMPLES::

            sage: from flatsurf import translation_surfaces
            sage: S = translation_surfaces.e_infinity_surface()
            sage: S.roots()
            (0,)

        """
        return (ZZ(0),)

    def _repr_(self):
        r"""
        Return a printable representation of this surface.

        EXAMPLES::

            sage: from flatsurf import translation_surfaces
            sage: S = translation_surfaces.e_infinity_surface()
            sage: S
            EInfinitySurface(r)

        """
        return f"EInfinitySurface({repr(self._lambda_squared)})"

    @cached_method
    def get_white(self, n):
        r"""Get the weight of the white endpoint of edge n."""
        if n == 0 or n == 1:
            return self._lambda_squared
        if n == -1:
            return self._lambda_squared - 1
        if n == 2:
            return 1 - 3 * self._lambda_squared + self._lambda_squared**2
        if n > 2:
            x = self.get_white(n - 1)
            y = self.get_black(n)
            return self._lambda_squared * y - x
        return self.get_white(-n)

    @cached_method
    def get_black(self, n):
        r"""Get the weight of the black endpoint of edge n."""
        if n == 0:
            return self.base_ring().one()
        if n == 1 or n == -1 or n == 2:
            return self._lambda_squared - 1
        if n > 2:
            x = self.get_black(n - 1)
            y = self.get_white(n - 1)
            return y - x
        return self.get_black(1 - n)

    def polygon(self, lab):
        r"""
        Return the polygon labeled by ``lab``.
        """
        if lab not in self.labels():
            raise ValueError("lab (=%s) not a valid label" % lab)
        return polygons.rectangle(2 * self.get_black(lab), self.get_white(lab))

    def labels(self):
        r"""
        Return the labels of this surface.

        This implements
        :meth:`flatsurf.geometry.categories.polygonal_surfaces.PolygonalSurfaces.ParentMethods.labels`.

        EXAMPLES::

            sage: from flatsurf import translation_surfaces
            sage: S = translation_surfaces.e_infinity_surface()
            sage: S.labels()
            (0, 1, -1, 2, -2, 3, -3, 4, -4, 5, -5, 6, -6, 7, -7, 8, …)

        """
        from flatsurf.geometry.surface import LabelsFromView

        return LabelsFromView(self, ZZ, finite=False)

    def opposite_edge(self, p, e):
        r"""
        Return the pair ``(pp,ee)`` to which the edge ``(p,e)`` is glued to.
        """
        if p == 0:
            if e == 0:
                return (0, 2)
            if e == 1:
                return (1, 3)
            if e == 2:
                return (0, 0)
            if e == 3:
                return (1, 1)
        if p == 1:
            if e == 0:
                return (-1, 2)
            if e == 1:
                return (0, 3)
            if e == 2:
                return (2, 0)
            if e == 3:
                return (0, 1)
        if p == -1:
            if e == 0:
                return (2, 2)
            if e == 1:
                return (-1, 3)
            if e == 2:
                return (1, 0)
            if e == 3:
                return (-1, 1)
        if p == 2:
            if e == 0:
                return (1, 2)
            if e == 1:
                return (-2, 3)
            if e == 2:
                return (-1, 0)
            if e == 3:
                return (-2, 1)
        if p > 2:
            if e % 2:
                return -p, (e + 2) % 4
            else:
                return 1 - p, (e + 2) % 4
        else:
            if e % 2:
                return -p, (e + 2) % 4
            else:
                return 1 - p, (e + 2) % 4

    def __hash__(self):
        r"""
        Return a hash value for this surface that is compatible with
        :meth:`__eq__`.

        EXAMPLES::

            sage: from flatsurf import translation_surfaces
            sage: hash(translation_surfaces.e_infinity_surface()) == hash(translation_surfaces.e_infinity_surface())
            True

        """
        return hash((self.base_ring(), self._lambda_squared))

    def __eq__(self, other):
        r"""
        Return whether this surface is indistinguishable from ``other``.

        See :meth:`SimilaritySurfaces.FiniteType._test_eq_surface` for details
        on this notion of equality.

        EXAMPLES::

            sage: from flatsurf import translation_surfaces
            sage: S = translation_surfaces.e_infinity_surface()
            sage: S == S
            True

        """
        if not isinstance(other, EInfinitySurface):
            return False

        return (
            self._lambda_squared == other._lambda_squared
            and self.base_ring() == other.base_ring()
        )


class TFractalSurface(OrientedSimilaritySurface):
    r"""
    The TFractal surface.

    The TFractal surface is a translation surface of finite area built from
    infinitely many polygons. The basic building block is the following polygon::

         w/r    w     w/r
        +---+------+---+
        | 1 |   2  | 3 | h2
        +---+------+---+
            |   0  | h1
            +------+
                w

    where ``w``, ``h1``, ``h2``, ``r`` are some positive numbers. Default values
    are ``w=h1=h2=1`` and ``r=2``.

    .. TODO::

        In that surface, the linear flow can be computed more efficiently using
        only one affine interval exchange transformation with 5 intervals. But
        the underlying geometric construction is not a covering.

        Warning: we can not play at the same time with tuples and element of a
        cartesian product (see Sage trac ticket #19555)
    """

    def __init__(self, w=ZZ_1, r=ZZ_2, h1=ZZ_1, h2=ZZ_1):
        from sage.combinat.words.words import Words

        field = Sequence([w, r, h1, h2]).universe()
        if not field.is_field():
            field = field.fraction_field()

        from flatsurf.geometry.categories import TranslationSurfaces

        super().__init__(
            field,
            category=TranslationSurfaces()
            .InfiniteType()
            .WithoutBoundary()
            .Compact()
            .Connected(),
        )

        self._w = field(w)
        self._r = field(r)
        self._h1 = field(h1)
        self._h2 = field(h2)
        self._words = Words("LR", finite=True, infinite=False)
        self._wL = self._words("L")
        self._wR = self._words("R")

        self._root = (self._words(""), 0)

    def roots(self):
        r"""
        Return root labels for the polygons forming the connected
        components of this surface.

        This implements
        :meth:`flatsurf.geometry.categories.polygonal_surfaces.PolygonalSurfaces.ParentMethods.roots`.

        EXAMPLES::

            sage: from flatsurf import translation_surfaces
            sage: S = translation_surfaces.t_fractal()
            sage: S.roots()
            ((word: , 0),)

        """
        return (self._root,)

    def is_mutable(self):
        r"""
        Return whether this surface is mutable, i.e., return ``False``.

        This implements
        :meth:`flatsurf.geometry.categories.topological_surfaces.TopologicalSurfaces.ParentMethods.is_mutable`.

        EXAMPLES::

            sage: from flatsurf import translation_surfaces
            sage: S = translation_surfaces.t_fractal()
            sage: S.is_mutable()
            False

        """
        return False

    def _repr_(self):
        return "The T-fractal surface with parameters w={}, r={}, h1={}, h2={}".format(
            self._w,
            self._r,
            self._h1,
            self._h2,
        )

    @cached_method
    def labels(self):
        r"""
        Return the labels of this surface.

        This implements
        :meth:`flatsurf.geometry.categories.polygonal_surfaces.PolygonalSurfaces.ParentMethods.labels`.

        EXAMPLES::

            sage: from flatsurf import translation_surfaces
            sage: S = translation_surfaces.t_fractal()
            sage: S.labels()
            ((word: , 0), (word: , 2), (word: , 3), (word: , 1), (word: R, 2), (word: R, 0), (word: L, 2), (word: L, 0), (word: R, 3), (word: R, 1), (word: L, 3), (word: L, 1), (word: RR, 2), (word: RR, 0), (word: RL, 2), (word: RL, 0), …)

        """
        from sage.sets.finite_enumerated_set import FiniteEnumeratedSet
        from sage.categories.cartesian_product import cartesian_product

        labels = cartesian_product([self._words, FiniteEnumeratedSet([0, 1, 2, 3])])

        from flatsurf.geometry.surface import LabelsFromView

        return LabelsFromView(self, labels, finite=False)

    def opposite_edge(self, p, e):
        r"""
        Labeling of polygons::

             wl,0             wr,0
            +-----+---------+------+
            |     |         |      |
            | w,1 |   w,2   |  w,3 |
            |     |         |      |
            +-----+---------+------+
                  |         |
                  |   w,0   |
                  |         |
                  +---------+
                       w

        and we always have: bot->0, right->1, top->2, left->3

        EXAMPLES::

            sage: import flatsurf.geometry.similarity_surface_generators as sfg
            sage: T = sfg.tfractal_surface()
            sage: W = T._words
            sage: w = W('LLRLRL')
            sage: T.opposite_edge((w,0),0)
            ((word: LLRLR, 1), 2)
            sage: T.opposite_edge((w,0),1)
            ((word: LLRLRL, 0), 3)
            sage: T.opposite_edge((w,0),2)
            ((word: LLRLRL, 2), 0)
            sage: T.opposite_edge((w,0),3)
            ((word: LLRLRL, 0), 1)
        """
        w, i = p
        w = self._words(w)
        i = int(i)
        e = int(e)

        if e == 0:
            f = 2
        elif e == 1:
            f = 3
        elif e == 2:
            f = 0
        elif e == 3:
            f = 1
        else:
            raise ValueError("e (={!r}) must be either 0,1,2 or 3".format(e))

        if i == 0:
            if e == 0:
                if w.is_empty():
                    lab = (w, 2)
                elif w[-1] == "L":
                    lab = (w[:-1], 1)
                elif w[-1] == "R":
                    lab = (w[:-1], 3)
            if e == 1:
                lab = (w, 0)
            if e == 2:
                lab = (w, 2)
            if e == 3:
                lab = (w, 0)
        elif i == 1:
            if e == 0:
                lab = (w + self._wL, 2)
            if e == 1:
                lab = (w, 2)
            if e == 2:
                lab = (w + self._wL, 0)
            if e == 3:
                lab = (w, 3)
        elif i == 2:
            if e == 0:
                lab = (w, 0)
            if e == 1:
                lab = (w, 3)
            if e == 2:
                if w.is_empty():
                    lab = (w, 0)
                elif w[-1] == "L":
                    lab = (w[:-1], 1)
                elif w[-1] == "R":
                    lab = (w[:-1], 3)
            if e == 3:
                lab = (w, 1)
        elif i == 3:
            if e == 0:
                lab = (w + self._wR, 2)
            if e == 1:
                lab = (w, 1)
            if e == 2:
                lab = (w + self._wR, 0)
            if e == 3:
                lab = (w, 2)
        else:
            raise ValueError("i (={!r}) must be either 0,1,2 or 3".format(i))

        # the fastest label constructor
        return lab, f

    def polygon(self, lab):
        r"""
        Return the polygon with label ``lab``::

             w/r         w/r
            +---+------+---+
            | 1 |  2   | 3 |
            |   |      |   |  h2
            +---+------+---+
                |  0   | h1
                +------+
                w

        EXAMPLES::

            sage: import flatsurf.geometry.similarity_surface_generators as sfg
            sage: T = sfg.tfractal_surface()
            sage: T.polygon(('L',0))
            Polygon(vertices=[(0, 0), (1/2, 0), (1/2, 1/2), (0, 1/2)])
            sage: T.polygon(('LRL',0))
            Polygon(vertices=[(0, 0), (1/8, 0), (1/8, 1/8), (0, 1/8)])
        """
        w = self._words(lab[0])
        return (1 / self._r ** w.length()) * self._base_polygon(lab[1])

    @cached_method
    def _base_polygon(self, i):
        if i == 0:
            w = self._w
            h = self._h1
        if i == 1 or i == 3:
            w = self._w / self._r
            h = self._h2
        if i == 2:
            w = self._w
            h = self._h2
        return Polygon(
            base_ring=self.base_ring(), edges=[(w, 0), (0, h), (-w, 0), (0, -h)]
        )

    def __hash__(self):
        r"""
        Return a hash value for this surface that is compatible with
        :meth:`__eq__`.

        EXAMPLES::

            sage: from flatsurf import translation_surfaces
            sage: hash(translation_surfaces.t_fractal()) == hash(translation_surfaces.t_fractal())
            True

        """
        return hash((self._w, self._h1, self._r, self._h2))

    def __eq__(self, other):
        r"""
        Return whether this surface is indistinguishable from ``other``.

        See :meth:`SimilaritySurfaces.FiniteType._test_eq_surface` for details
        on this notion of equality.

        EXAMPLES::

            sage: from flatsurf import translation_surfaces
            sage: translation_surfaces.t_fractal() == translation_surfaces.t_fractal()
            True

        """
        if not isinstance(other, TFractalSurface):
            return False

        return (
            self._w == other._w
            and self._h1 == other._h1
            and self._r == other._r
            and self._h2 == other._h2
        )


def tfractal_surface(w=ZZ_1, r=ZZ_2, h1=ZZ_1, h2=ZZ_1):
    return TFractalSurface(w, r, h1, h2)


class SimilaritySurfaceGenerators:
    r"""
    Examples of similarity surfaces.
    """

    @staticmethod
    def example():
        r"""
        Construct a SimilaritySurface from a pair of triangles.

        EXAMPLES::

            sage: from flatsurf import similarity_surfaces
            sage: ex = similarity_surfaces.example()
            sage: ex
            Genus 1 Surface built from 2 isosceles triangles

        TESTS::

            sage: TestSuite(ex).run()
            sage: from flatsurf.geometry.categories import SimilaritySurfaces
            sage: ex in SimilaritySurfaces()
            True

        """
        s = MutableOrientedSimilaritySurface(QQ)

        s.add_polygon(
            Polygon(vertices=[(0, 0), (2, -2), (2, 0)], base_ring=QQ), label=0
        )
        s.add_polygon(Polygon(vertices=[(0, 0), (2, 0), (1, 3)], base_ring=QQ), label=1)
        s.glue((0, 0), (1, 1))
        s.glue((0, 1), (1, 2))
        s.glue((0, 2), (1, 0))
        s.set_immutable()
        return s

    @staticmethod
    def self_glued_polygon(P):
        r"""
        Return the HalfTranslationSurface formed by gluing all edges of P to themselves.

        EXAMPLES::

            sage: from flatsurf import Polygon, similarity_surfaces
            sage: p = Polygon(edges=[(2,0),(-1,3),(-1,-3)])
            sage: s = similarity_surfaces.self_glued_polygon(p)
            sage: s
            Half-Translation Surface in Q_0(-1^4) built from an isosceles triangle
            sage: TestSuite(s).run()

        """
        s = MutableOrientedSimilaritySurface(P.base_ring())
        s.add_polygon(P)
        for i in range(len(P.vertices())):
            s.glue((0, i), (0, i))
        s.set_immutable()
        return s

    @staticmethod
    def billiard(P):
        r"""
        Return the ConeSurface associated to the billiard in the polygon ``P``.

        INPUT:

        - ``P`` -- a polygon

        EXAMPLES::

            sage: from flatsurf import Polygon, similarity_surfaces

            sage: P = Polygon(vertices=[(0,0), (1,0), (0,1)])
            sage: Q = similarity_surfaces.billiard(P)
            sage: Q
            Genus 0 Rational Cone Surface built from 2 isosceles triangles
            sage: from flatsurf.geometry.categories import ConeSurfaces
            sage: Q in ConeSurfaces().Rational()
            True
            sage: M = Q.minimal_cover(cover_type="translation")
            sage: M
            Minimal Translation Cover of Genus 0 Rational Cone Surface built from 2 isosceles triangles
            sage: TestSuite(M).run()
            sage: from flatsurf.geometry.categories import TranslationSurfaces
            sage: M in TranslationSurfaces()
            True

        A non-convex examples (L-shape polygon)::

            sage: P = Polygon(vertices=[(0,0), (2,0), (2,1), (1,1), (1,2), (0,2)])
            sage: Q = similarity_surfaces.billiard(P)
            sage: TestSuite(Q).run()
            sage: M = Q.minimal_cover(cover_type="translation")
            sage: TestSuite(M).run()
            sage: M.stratum()
            H_2(2, 0^5)

        A quadrilateral from Eskin-McMullen-Mukamel-Wright::

            sage: P = Polygon(angles=(1, 1, 1, 7))
            sage: S = similarity_surfaces.billiard(P)
            sage: TestSuite(S).run()
            sage: S = S.minimal_cover(cover_type="translation")
            sage: TestSuite(S).run()
<<<<<<< HEAD
            sage: S = S.erase_marked_points() # optional: pyflatsurf  # random output due to deprecation warnings
=======
            sage: S = S.erase_marked_points().codomain() # optional: pyflatsurf
>>>>>>> 3226c155
            sage: TestSuite(S).run()
            sage: S, _ = S.normalized_coordinates()
            sage: TestSuite(S).run()

        Unfolding a triangle with non-algebraic lengths::

            sage: from flatsurf import EuclideanPolygonsWithAngles
            sage: E = EuclideanPolygonsWithAngles((3, 3, 5))
            sage: from pyexactreal import ExactReals # optional: exactreal
            sage: R = ExactReals(E.base_ring()) # optional: exactreal
            sage: angles = (3, 3, 5)
            sage: slopes = EuclideanPolygonsWithAngles(*angles).slopes()
            sage: P = Polygon(angles=angles, edges=[R.random_element() * slopes[0]])  # optional: exactreal
            sage: S = similarity_surfaces.billiard(P); S # optional: exactreal
            Genus 0 Rational Cone Surface built from 2 isosceles triangles
            sage: TestSuite(S).run() # long time (6s), optional: exactreal
            sage: from flatsurf.geometry.categories import ConeSurfaces
            sage: S in ConeSurfaces()
            True

        """
        from sage.all import matrix

        n = len(P.vertices())
        r = matrix(2, [-1, 0, 0, 1])
        Q = Polygon(edges=[r * v for v in reversed(P.edges())])

        surface = MutableOrientedSimilaritySurface(P.base_ring())
        surface.add_polygon(P, label=0)
        surface.add_polygon(Q, label=1)
        for i in range(n):
            surface.glue((0, i), (1, n - i - 1))
        surface.set_immutable()
        return surface

    @staticmethod
    def polygon_double(P):
        import warnings
        warnings.warn("polygon_double() has been deprecated and will be removed from a future version of sage-flatsurf. Use billiard() instead.")

        return SimilaritySurfaceGenerators.billiard(P)

    @staticmethod
    def right_angle_triangle(w, h):
        r"""
        TESTS::

            sage: from flatsurf import similarity_surfaces
            sage: R = similarity_surfaces.right_angle_triangle(2, 3)
            sage: R
            Genus 0 Cone Surface built from 2 right triangles
            sage: from flatsurf.geometry.categories import ConeSurfaces
            sage: R in ConeSurfaces()
            True
            sage: TestSuite(R).run()
        """
        F = Sequence([w, h]).universe()

        if not F.is_field():
            F = F.fraction_field()
        V = VectorSpace(F, 2)
        s = MutableOrientedSimilaritySurface(F)
        s.add_polygon(
            Polygon(base_ring=F, edges=[V((w, 0)), V((-w, h)), V((0, -h))]), label=0
        )
        s.add_polygon(
            Polygon(base_ring=F, edges=[V((0, h)), V((-w, -h)), V((w, 0))]), label=1
        )
        s.glue((0, 0), (1, 2))
        s.glue((0, 1), (1, 1))
        s.glue((0, 2), (1, 0))
        s.set_immutable()
        return s


similarity_surfaces = SimilaritySurfaceGenerators()


class DilationSurfaceGenerators:
    @staticmethod
    def basic_dilation_torus(a):
        r"""
        Return a dilation torus built from a `1 \times 1` square and a `a
        \times 1` rectangle. Each edge of the square is glued to the opposite
        edge of the rectangle. This results in horizontal edges glued by a
        dilation with a scaling factor of a, and vertical edges being glued by
        translation::

                b       a
              +----+---------+
              | 0  | 1       |
            c |    |         | c
              +----+---------+
                a       b

        EXAMPLES::

            sage: from flatsurf import dilation_surfaces
            sage: ds = dilation_surfaces.basic_dilation_torus(AA(sqrt(2)))
            sage: ds
            Genus 1 Positive Dilation Surface built from a square and a rectangle
            sage: from flatsurf.geometry.categories import DilationSurfaces
            sage: ds in DilationSurfaces().Positive()
            True
            sage: TestSuite(ds).run()

        """
        s = MutableOrientedSimilaritySurface(a.parent().fraction_field())
        s.add_polygon(
            Polygon(base_ring=s.base_ring(), edges=[(0, 1), (-1, 0), (0, -1), (1, 0)]),
            label=0,
        )
        s.add_polygon(
            Polygon(base_ring=s.base_ring(), edges=[(0, 1), (-a, 0), (0, -1), (a, 0)]),
            label=1,
        )
        # label 1
        s.glue((0, 0), (1, 2))
        s.glue((0, 1), (1, 3))
        s.glue((0, 2), (1, 0))
        s.glue((0, 3), (1, 1))
        s.set_roots([0])
        s.set_immutable()
        return s

    @staticmethod
    def genus_two_square(a, b, c, d):
        r"""
        A genus two dilation surface is returned.

        The unit square is made into an octagon by marking a point on
        each of its edges. Then opposite sides of this octagon are
        glued together by translation. (Since we currently require strictly
        convex polygons, we subdivide the square into a hexagon and two
        triangles as depicted below.) The parameters ``a``, ``b``, ``c``, and
        ``d`` should be real numbers strictly between zero and one. These
        represent the lengths of an edge of the resulting octagon, as below::

                    c
              +--+-------+
            d |2/        |
              |/         |
              +    0     +
              |         /|
              |        /1| b
              +-------+--+
                 a

        The other edges will have length `1-a`, `1-b`, `1-c`, and `1-d`.
        Dilations used to glue edges will be by factors `c/a`, `d/b`,
        `(1-c)/(1-a)` and `(1-d)/(1-b)`.

        EXAMPLES::

            sage: from flatsurf import dilation_surfaces
            sage: ds = dilation_surfaces.genus_two_square(1/2, 1/3, 1/4, 1/5)
            sage: ds
            Genus 2 Positive Dilation Surface built from 2 right triangles and a hexagon
            sage: from flatsurf.geometry.categories import DilationSurfaces
            sage: ds in DilationSurfaces().Positive()
            True
            sage: TestSuite(ds).run()
        """
        field = Sequence([a, b, c, d]).universe().fraction_field()
        s = MutableOrientedSimilaritySurface(QQ)

        hexagon = Polygon(
            edges=[(a, 0), (1 - a, b), (0, 1 - b), (-c, 0), (c - 1, -d), (0, d - 1)],
            base_ring=field,
        )
        s.add_polygon(hexagon, label=0)
        s.set_roots([0])
        triangle1 = Polygon(base_ring=field, edges=[(1 - a, 0), (0, b), (a - 1, -b)])
        s.add_polygon(triangle1, label=1)
        triangle2 = Polygon(base_ring=field, edges=[(1 - c, d), (c - 1, 0), (0, -d)])
        s.add_polygon(triangle2, label=2)
        s.glue((0, 0), (0, 3))
        s.glue((0, 2), (0, 5))
        s.glue((0, 1), (1, 2))
        s.glue((0, 4), (2, 0))
        s.glue((1, 0), (2, 1))
        s.glue((1, 1), (2, 2))
        s.set_immutable()
        return s


dilation_surfaces = DilationSurfaceGenerators()


class HalfTranslationSurfaceGenerators:
    @staticmethod
    def step_billiard(w, h):
        r"""
        Return a (finite) step billiard associated to the given widths ``w`` and heights ``h``.

        .. TODO::

            Ideally, we should be able to construct a non-convex polygon and
            make this construction a special case of billiard unfolding.

        EXAMPLES::

            sage: from flatsurf import half_translation_surfaces
            sage: S = half_translation_surfaces.step_billiard([1,1,1,1], [1,1/2,1/3,1/5])
            sage: S
            StepBilliard(w=[1, 1, 1, 1], h=[1, 1/2, 1/3, 1/5])
            sage: from flatsurf.geometry.categories import DilationSurfaces
            sage: S in DilationSurfaces()
            True
            sage: TestSuite(S).run()
        """
        n = len(h)
        if len(w) != n:
            raise ValueError
        if n < 2:
            raise ValueError("w and h must have length at least 2")
        H = sum(h)
        W = sum(w)

        R = Sequence(w + h).universe()
        base_ring = R.fraction_field()

        P = []
        Prev = []
        x = 0
        y = H
        for i in range(n - 1):
            P.append(
                Polygon(
                    vertices=[
                        (x, 0),
                        (x + w[i], 0),
                        (x + w[i], y - h[i]),
                        (x + w[i], y),
                        (x, y),
                    ],
                    base_ring=base_ring,
                )
            )
            x += w[i]
            y -= h[i]
        assert x == W - w[-1]
        assert y == h[-1]
        P.append(
            Polygon(
                vertices=[(x, 0), (x + w[-1], 0), (x + w[-1], y), (x, y)],
                base_ring=base_ring,
            )
        )

        Prev = [
            Polygon(
                vertices=[(x, -y) for x, y in reversed(p.vertices())],
                base_ring=base_ring,
            )
            for p in P
        ]

        S = MutableOrientedSimilaritySurface(base_ring)
        S.rename(
            "StepBilliard(w=[{}], h=[{}])".format(
                ", ".join(map(str, w)), ", ".join(map(str, h))
            )
        )
        for p in P:
            S.add_polygon(p)  # get labels 0, ..., n-1
        for p in Prev:
            S.add_polygon(p)  # get labels n, n+1, ..., 2n-1

        # reflection gluings
        # (gluings between the polygon and its reflection)
        S.glue((0, 4), (n, 4))
        S.glue((n - 1, 0), (2 * n - 1, 2))
        S.glue((n - 1, 1), (2 * n - 1, 1))
        S.glue((n - 1, 2), (2 * n - 1, 0))
        for i in range(n - 1):
            # glue((polygon1, edge1), (polygon2, edge2))
            S.glue((i, 0), (n + i, 3))
            S.glue((i, 2), (n + i, 1))
            S.glue((i, 3), (n + i, 0))

        # translation gluings
        S.glue((n - 2, 1), (n - 1, 3))
        S.glue((2 * n - 2, 2), (2 * n - 1, 3))
        for i in range(n - 2):
            S.glue((i, 1), (i + 1, 4))
            S.glue((n + i, 2), (n + i + 1, 4))

        S.set_immutable()
        return S


half_translation_surfaces = HalfTranslationSurfaceGenerators()


class TranslationSurfaceGenerators:
    r"""
    Common and less common translation surfaces.
    """

    @staticmethod
    def square_torus(a=1):
        r"""
        Return flat torus obtained by identification of the opposite sides of a
        square.

        EXAMPLES::

            sage: from flatsurf import translation_surfaces
            sage: T = translation_surfaces.square_torus()
            sage: T
            Translation Surface in H_1(0) built from a square
            sage: from flatsurf.geometry.categories import TranslationSurfaces
            sage: T in TranslationSurfaces()
            True
            sage: TestSuite(T).run()

        Rational directions are completely periodic::

            sage: v = T.tangent_vector(0, (1/33, 1/257), (13,17))
            sage: L = v.straight_line_trajectory()
            sage: L.flow(13+17)
            sage: L.is_closed()
            True

        TESTS::

            sage: TestSuite(T).run()
        """
        return TranslationSurfaceGenerators.torus((a, 0), (0, a))

    @staticmethod
    def torus(u, v):
        r"""
        Return the flat torus obtained as the quotient of the plane by the pair
        of vectors ``u`` and ``v``.

        EXAMPLES::

            sage: from flatsurf import translation_surfaces
            sage: T = translation_surfaces.torus((1, AA(2).sqrt()), (AA(3).sqrt(), 3))
            sage: T
            Translation Surface in H_1(0) built from a quadrilateral
            sage: T.polygon(0)
            Polygon(vertices=[(0, 0), (1, 1.414213562373095?), (2.732050807568878?, 4.414213562373095?), (1.732050807568878?, 3)])
            sage: from flatsurf.geometry.categories import TranslationSurfaces
            sage: T in TranslationSurfaces()
            True

        """
        u = vector(u)
        v = vector(v)
        field = Sequence([u, v]).universe().base_ring()
        if isinstance(field, type):
            field = py_scalar_parent(field)
        if not field.is_field():
            field = field.fraction_field()
        s = MutableOrientedSimilaritySurface(field)
        p = Polygon(vertices=[(0, 0), u, u + v, v], base_ring=field)
        s.add_polygon(p)
        s.glue((0, 0), (0, 2))
        s.glue((0, 1), (0, 3))
        s.set_immutable()
        return s

    @staticmethod
    def veech_2n_gon(n):
        r"""
        The regular 2n-gon with opposite sides identified.

        EXAMPLES::

            sage: from flatsurf import translation_surfaces
            sage: s = translation_surfaces.veech_2n_gon(5)
            sage: s
            Translation Surface in H_2(1^2) built from a regular decagon
            sage: TestSuite(s).run()

        """
        p = polygons.regular_ngon(2 * n)
        s = MutableOrientedSimilaritySurface(p.base_ring())
        s.add_polygon(p)
        for i in range(2 * n):
            s.glue((0, i), (0, (i + n) % (2 * n)))
        s.set_immutable()
        return s

    @staticmethod
    def veech_double_n_gon(n):
        r"""
        A pair of regular n-gons with each edge of one identified to an edge of the other to make a translation surface.

        EXAMPLES::

            sage: from flatsurf import translation_surfaces
            sage: s=translation_surfaces.veech_double_n_gon(5)
            sage: s
            Translation Surface in H_2(2) built from 2 regular pentagons
            sage: TestSuite(s).run()

        """
        from sage.matrix.constructor import Matrix

        p = polygons.regular_ngon(n)
        s = MutableOrientedSimilaritySurface(p.base_ring())
        m = Matrix([[-1, 0], [0, -1]])
        s.add_polygon(p, label=0)
        s.add_polygon(m * p, label=1)
        for i in range(n):
            s.glue((0, i), (1, i))
        s.set_immutable()
        return s

    @staticmethod
    def regular_octagon():
        r"""
        Return the translation surface built from the regular octagon by
        identifying opposite sides.

        EXAMPLES::

            sage: from flatsurf import translation_surfaces
            sage: T = translation_surfaces.regular_octagon()
            sage: T
            Translation Surface in H_2(2) built from a regular octagon
            sage: TestSuite(T).run()
            sage: from flatsurf.geometry.categories import TranslationSurfaces
            sage: T in TranslationSurfaces()
            True
        """
        return translation_surfaces.veech_2n_gon(4)

    @staticmethod
    def mcmullen_genus2_prototype(w, h, t, e, rel=0, base_ring=None):
        r"""
        McMullen prototypes in the stratum H(2).

        These prototype appear at least in McMullen "Teichmüller curves in genus
        two: Discriminant and spin" (2004). The notation from that paper are
        quadruple ``(a, b, c, e)`` which translates in our notation as
        ``w = b``, ``h = c``, ``t = a`` (and ``e = e``).

        The associated discriminant is `D = e^2 + 4 wh`.

        If ``rel`` is a positive parameter (less than w-lambda) the surface belongs
        to the eigenform locus in H(1,1).

        EXAMPLES::

            sage: from flatsurf import translation_surfaces
            sage: from surface_dynamics import AbelianStratum

            sage: prototypes = {
            ....:      5: [(1,1,0,-1)],
            ....:      8: [(1,1,0,-2), (2,1,0,0)],
            ....:      9: [(2,1,0,-1)],
            ....:     12: [(1,2,0,-2), (2,1,0,-2), (3,1,0,0)],
            ....:     13: [(1,1,0,-3), (3,1,0,-1), (3,1,0,1)],
            ....:     16: [(3,1,0,-2), (4,1,0,0)],
            ....:     17: [(1,2,0,-3), (2,1,0,-3), (2,2,0,-1), (2,2,1,-1), (4,1,0,-1), (4,1,0,1)],
            ....:     20: [(1,1,0,-4), (2,2,1,-2), (4,1,0,-2), (4,1,0,2)],
            ....:     21: [(1,3,0,-3), (3,1,0,-3)],
            ....:     24: [(1,2,0,-4), (2,1,0,-4), (3,2,0,0)],
            ....:     25: [(2,2,0,-3), (2,2,1,-3), (3,2,0,-1), (4,1,0,-3)]}

            sage: for D in sorted(prototypes):  # long time (.5s)
            ....:     for w,h,t,e in prototypes[D]:
            ....:          T = translation_surfaces.mcmullen_genus2_prototype(w,h,t,e)
            ....:          assert T.stratum() == AbelianStratum(2)
            ....:          assert (D.is_square() and T.base_ring() is QQ) or (T.base_ring().polynomial().discriminant() == D)

        An example with some relative homology::

            sage: U8 = translation_surfaces.mcmullen_genus2_prototype(2,1,0,0,1/4)    # discriminant 8
            sage: U8
            Translation Surface in H_2(1^2) built from a rectangle and a quadrilateral
            sage: U12 = translation_surfaces.mcmullen_genus2_prototype(3,1,0,0,3/10)   # discriminant 12
            sage: U12
            Translation Surface in H_2(1^2) built from a rectangle and a quadrilateral

            sage: U8.stratum()
            H_2(1^2)
            sage: U8.base_ring().polynomial().discriminant()
            8
            sage: U8.j_invariant()
            (
                      [4 0]
            (0), (0), [0 2]
            )

            sage: U12.stratum()
            H_2(1^2)
            sage: U12.base_ring().polynomial().discriminant()
            12
            sage: U12.j_invariant()
            (
                      [6 0]
            (0), (0), [0 2]
            )
        """
        w = ZZ(w)
        h = ZZ(h)
        t = ZZ(t)
        e = ZZ(e)
        g = w.gcd(h)
        if (
            w <= 0
            or h <= 0
            or t < 0
            or t >= g
            or not g.gcd(t).gcd(e).is_one()
            or e + h >= w
        ):
            raise ValueError("invalid parameters")

        x = polygen(QQ)
        poly = x**2 - e * x - w * h
        if poly.is_irreducible():
            if base_ring is None:
                emb = AA.polynomial_root(poly, RIF(0, w))
                K = NumberField(poly, "l", embedding=emb)
                λ = K.gen()
            else:
                K = base_ring
                roots = poly.roots(K, multiplicities=False)
                if len(roots) != 2:
                    raise ValueError("invalid base ring")
                roots.sort(key=lambda x: x.numerical_approx())
                assert roots[0] < 0 and roots[0] > 0
                λ = roots[1]
        else:
            if base_ring is None:
                K = QQ
            else:
                K = base_ring
            D = e**2 + 4 * w * h
            d = D.sqrt()
            λ = (e + d) / 2

        try:
            rel = K(rel)
        except TypeError:
            K = get_coercion_model().common_parent(K, parent(rel))
            λ = K(λ)
            rel = K(rel)

        # (lambda,lambda) square on top
        # twisted (w,0), (t,h)
        s = MutableOrientedSimilaritySurface(K)
        if rel:
            if rel < 0 or rel > w - λ:
                raise ValueError("invalid rel argument")
            s.add_polygon(
                Polygon(vertices=[(0, 0), (λ, 0), (λ + rel, λ), (rel, λ)], base_ring=K)
            )
            s.add_polygon(
                Polygon(
                    vertices=[
                        (0, 0),
                        (rel, 0),
                        (rel + λ, 0),
                        (w, 0),
                        (w + t, h),
                        (λ + rel + t, h),
                        (t + λ, h),
                        (t, h),
                    ],
                    base_ring=K,
                )
            )
            s.glue((0, 1), (0, 3))
            s.glue((0, 0), (1, 6))
            s.glue((0, 2), (1, 1))
            s.glue((1, 2), (1, 4))
            s.glue((1, 3), (1, 7))
            s.glue((1, 0), (1, 5))
        else:
            s.add_polygon(
                Polygon(vertices=[(0, 0), (λ, 0), (λ, λ), (0, λ)], base_ring=K)
            )
            s.add_polygon(
                Polygon(
                    vertices=[(0, 0), (λ, 0), (w, 0), (w + t, h), (λ + t, h), (t, h)],
                    base_ring=K,
                )
            )
            s.glue((0, 1), (0, 3))
            s.glue((0, 0), (1, 4))
            s.glue((0, 2), (1, 0))
            s.glue((1, 1), (1, 3))
            s.glue((1, 2), (1, 5))
        s.set_immutable()
        return s

    @staticmethod
    def lanneau_nguyen_genus3_prototype(w, h, t, e):
        r"""
        Return the Lanneau--Ngyuen prototype in the stratum H(4) with
        parameters ``w``, ``h``, ``t``, and ``e``.

        The associated discriminant is `e^2 + 8 wh`.

        INPUT:

        - ``w`` -- a positive integer

        - ``h`` -- a positive integer

        - ``t`` -- a non-negative integer strictly less than the gcd of ``w``
          and ``h``

        - ``e`` -- an integer strictly less than ``w - 2h``

        EXAMPLES::

            sage: from flatsurf import translation_surfaces
            sage: T = translation_surfaces.lanneau_nguyen_genus3_prototype(2,1,0,-1)
            sage: T.stratum()
            H_3(4)

        REFERENCES:

        - Erwan Lanneau, and Duc-Manh Nguyen, "Teichmüller curves generated by
          Weierstrass Prym eigenforms in genus 3 and genus 4", Journal of
          Topology 7.2, 2014, pp.475-522

        """
        from sage.all import gcd

        w = ZZ(w)
        h = ZZ(h)
        t = ZZ(t)
        e = ZZ(e)

        if not w > 0:
            raise ValueError("w must be positive")
        if not h > 0:
            raise ValueError("h must be positive")
        if not e + 2 * h < w:
            raise ValueError("e + 2h < w must hold")
        if not t >= 0:
            raise ValueError("t must be non-negative")
        if not t < gcd(w, h):
            raise ValueError("t must be smaller than the gcd of w and h")
        if not gcd([w, h, t, e]) == 1:
            raise ValueError("w, h, t, e must be coprime")

        K = QQ
        D = K(e**2 + 8 * w * h)

        if not D.is_square():
            from sage.all import QuadraticField

            K = QuadraticField(D)
            D = K(D)

        d = D.sqrt()

        λ = (e + d) / 2

        # (λ, λ) square in the middle
        # twisted (w, 0), (t, h) on top and bottom
        s = MutableOrientedSimilaritySurface(K)

        from flatsurf import Polygon

        s.add_polygon(
            Polygon(
                vertices=[(0, 0), (λ, 0), (w, 0), (w + t, h), (λ + t, h), (t, h)],
                base_ring=K,
            )
        )
        s.add_polygon(Polygon(vertices=[(0, 0), (λ, 0), (λ, λ), (0, λ)], base_ring=K))
        s.add_polygon(
            Polygon(
                vertices=[
                    (0, 0),
                    (w - λ, 0),
                    (w, 0),
                    (w + t, h),
                    (w - λ + t, h),
                    (t, h),
                ],
                base_ring=K,
            )
        )
        s.glue((0, 0), (2, 3))
        s.glue((0, 1), (0, 3))
        s.glue((0, 2), (0, 5))
        s.glue((0, 4), (1, 0))
        s.glue((1, 1), (1, 3))
        s.glue((1, 2), (2, 1))
        s.glue((2, 0), (2, 4))
        s.glue((2, 2), (2, 5))
        s.set_immutable()
        return s

    @staticmethod
    def lanneau_nguyen_genus4_prototype(w, h, t, e):
        r"""
        Return the Lanneau--Ngyuen prototype in the stratum H(6) with
        parameters ``w``, ``h``, ``t``, and ``e``.

        The associated discriminant is `D = e^2 + 4 wh`.

        INPUT:

        - ``w`` -- a positive integer

        - ``h`` -- a positive integer

        - ``t`` -- a non-negative integer strictly smaller than the gcd of
          ``w`` and ``h``

        - ``e`` -- a positive integer strictly smaller than `2w - \sqrt{D}`

        EXAMPLES::

            sage: from flatsurf import translation_surfaces
            sage: T = translation_surfaces.lanneau_nguyen_genus4_prototype(1,1,0,-2)
            sage: T.stratum()
            H_4(6)

        REFERENCES:

        - Erwan Lanneau, and Duc-Manh Nguyen, "Weierstrass Prym eigenforms in
          genus four", Journal of the Institute of Mathematics of Jussieu,
          19.6, 2020, pp.2045-2085

        """
        from sage.all import gcd

        w = ZZ(w)
        h = ZZ(h)
        t = ZZ(t)
        e = ZZ(e)

        if not w > 0:
            raise ValueError("w must be positive")
        if not h > 0:
            raise ValueError("h must be positive")
        if not t >= 0:
            raise ValueError("t must be non-negative")
        if not t < gcd(w, h):
            raise ValueError("t must be smaller than the gcd of w and h")
        if not gcd([w, h, t, e]) == 1:
            raise ValueError("w, h, t, e must be coprime")

        K = QQ
        D = K(e**2 + 4 * w * h)

        if not D.is_square():
            from sage.all import QuadraticField

            K = QuadraticField(D)
            D = K(D)

        d = D.sqrt()

        λ = (e + d) / 2

        if not λ < w:
            raise ValueError("λ must be smaller than w")

        if λ == w / 2:
            raise ValueError("λ and w/2 must be distinct")

        # (λ/2, λ/2) squares on top and bottom
        # twisted (w/2, 0), (t/2, h/2) in the middle
        s = MutableOrientedSimilaritySurface(K)

        from flatsurf import Polygon

        s.add_polygon(
            Polygon(
                vertices=[(0, 0), (λ / 2, 0), (λ / 2, λ / 2), (0, λ / 2)], base_ring=K
            )
        )
        s.add_polygon(
            Polygon(
                vertices=[
                    (0, 0),
                    (w / 2 - λ, 0),
                    (w / 2 - λ / 2, 0),
                    (w / 2, 0),
                    (w / 2 + t / 2, h / 2),
                    (w / 2 - λ + t / 2, h / 2),
                    (t / 2, h / 2),
                ],
                base_ring=K,
            )
        )
        s.add_polygon(
            Polygon(
                vertices=[
                    (0, 0),
                    (λ, 0),
                    (w / 2, 0),
                    (w / 2 + t / 2, h / 2),
                    (λ + t / 2, h / 2),
                    (λ / 2 + t / 2, h / 2),
                    (t / 2, h / 2),
                ],
                base_ring=K,
            )
        )
        s.add_polygon(
            Polygon(
                vertices=[(0, 0), (λ / 2, 0), (λ / 2, λ / 2), (0, λ / 2)], base_ring=K
            )
        )
        s.glue((0, 0), (2, 4))
        s.glue((0, 1), (0, 3))
        s.glue((0, 2), (1, 2))
        s.glue((1, 0), (1, 5))
        s.glue((1, 1), (3, 2))
        s.glue((1, 3), (1, 6))
        s.glue((1, 4), (2, 0))
        s.glue((2, 1), (2, 3))
        s.glue((2, 2), (2, 6))
        s.glue((2, 5), (3, 0))
        s.glue((3, 1), (3, 3))
        s.set_immutable()
        return s

    @staticmethod
    def mcmullen_L(l1, l2, l3, l4):
        r"""
        Return McMullen's L shaped surface with parameters l1, l2, l3, l4.

        Polygon labels and lengths are marked below::

            +-----+
            |     |
            |  1  |l1
            |     |
            |     |    l4
            +-----+---------+
            |     |         |
            |  0  |    2    |l2
            |     |         |
            +-----+---------+
              l3

        EXAMPLES::

            sage: from flatsurf import translation_surfaces
            sage: s = translation_surfaces.mcmullen_L(1,1,1,1)
            sage: s
            Translation Surface in H_2(2) built from 3 squares
            sage: TestSuite(s).run()

        TESTS::

            sage: from flatsurf import translation_surfaces
            sage: L = translation_surfaces.mcmullen_L(1r, 1r, 1r, 1r)
            sage: from flatsurf.geometry.categories import TranslationSurfaces
            sage: L in TranslationSurfaces()
            True
        """
        field = Sequence([l1, l2, l3, l4]).universe()
        if isinstance(field, type):
            field = py_scalar_parent(field)
        if not field.is_field():
            field = field.fraction_field()

        s = MutableOrientedSimilaritySurface(field)
        s.add_polygon(
            Polygon(edges=[(l3, 0), (0, l2), (-l3, 0), (0, -l2)], base_ring=field)
        )
        s.add_polygon(
            Polygon(edges=[(l3, 0), (0, l1), (-l3, 0), (0, -l1)], base_ring=field)
        )
        s.add_polygon(
            Polygon(edges=[(l4, 0), (0, l2), (-l4, 0), (0, -l2)], base_ring=field)
        )
        s.glue((0, 0), (1, 2))
        s.glue((0, 1), (2, 3))
        s.glue((0, 2), (1, 0))
        s.glue((0, 3), (2, 1))
        s.glue((1, 1), (1, 3))
        s.glue((2, 0), (2, 2))
        s.set_immutable()
        return s

    @staticmethod
    def ward(n):
        r"""
        Return the surface formed by gluing a regular 2n-gon to two regular n-gons.
        These surfaces have Veech's lattice property due to work of Ward.

        EXAMPLES::

            sage: from flatsurf import translation_surfaces
            sage: s = translation_surfaces.ward(3)
            sage: s
            Translation Surface in H_1(0^3) built from 2 equilateral triangles and a regular hexagon
            sage: TestSuite(s).run()
            sage: s = translation_surfaces.ward(7)
            sage: s
            Translation Surface in H_6(10) built from 2 regular heptagons and a regular tetradecagon
            sage: TestSuite(s).run()
        """
        if n < 3:
            raise ValueError
        o = ZZ_2 * polygons.regular_ngon(2 * n)
        p1 = Polygon(edges=[o.edge((2 * i + n) % (2 * n)) for i in range(n)])
        p2 = Polygon(edges=[o.edge((2 * i + n + 1) % (2 * n)) for i in range(n)])
        s = MutableOrientedSimilaritySurface(o.base_ring())
        s.add_polygon(o)
        s.add_polygon(p1)
        s.add_polygon(p2)
        for i in range(n):
            s.glue((1, i), (0, 2 * i))
            s.glue((2, i), (0, 2 * i + 1))
        s.set_immutable()
        return s

    @staticmethod
    def octagon_and_squares():
        r"""
        EXAMPLES::

            sage: from flatsurf import translation_surfaces
            sage: os = translation_surfaces.octagon_and_squares()
            sage: os
            Translation Surface in H_3(4) built from 2 squares and a regular octagon
            sage: TestSuite(os).run()
            sage: from flatsurf.geometry.categories import TranslationSurfaces
            sage: os in TranslationSurfaces()
            True
        """
        return translation_surfaces.ward(4)

    @staticmethod
    def cathedral(a, b):
        r"""
        Return the cathedral surface with parameters ``a`` and ``b``.

        For any parameter ``a`` and ``b``, the cathedral surface belongs to the
        so-called Gothic locus described in McMullen, Mukamel, Wright "Cubic
        curves and totally geodesic subvarieties of moduli space" (2017)::

                     1
                   <--->

                    /\           2a
                   /  \      +------+
               a  b|   | a  /        \
             +----+    +---+          +
             |    |    |   |          |
            1| P0 |P1  |P2 |  P3      |
             |    |    |   |          |
             +----+    +---+          +
                 b|    |    \        /
                   \  /      +------+
                    \/

        If a and b satisfies

        .. MATH::

            a = x + y \sqrt(d) \qquad b = -3x -3/2 + 3y \sqrt(d)

        for some rational x,y and d >= 0 then it is a Teichmüller curve.

        EXAMPLES::

            sage: from flatsurf import translation_surfaces
            sage: C = translation_surfaces.cathedral(1,2)
            sage: C
            Translation Surface in H_4(2^3) built from 2 squares, a hexagon with 4 marked vertices and an octagon
            sage: TestSuite(C).run()

            sage: from pyexactreal import ExactReals # optional: exactreal
            sage: K = QuadraticField(5, embedding=AA(5).sqrt())
            sage: R = ExactReals(K) # optional: exactreal
            sage: C = translation_surfaces.cathedral(K.gen(), R.random_element([0.1, 0.2])) # optional: exactreal
            sage: C  # optional: exactreal
            Translation Surface in H_4(2^3) built from 2 rectangles, a hexagon with 4 marked vertices and an octagon
            sage: C.stratum() # optional: exactreal
            H_4(2^3)
            sage: TestSuite(C).run() # long time (6s), optional: exactreal
        """
        ring = Sequence([a, b]).universe()
        if isinstance(ring, type):
            ring = py_scalar_parent(ring)
        if not ring.has_coerce_map_from(QQ):
            ring = ring.fraction_field()
        a = ring(a)
        b = ring(b)
        s = MutableOrientedSimilaritySurface(ring)
        half = QQ((1, 2))
        p0 = Polygon(base_ring=ring, vertices=[(0, 0), (a, 0), (a, 1), (0, 1)])
        p1 = Polygon(
            base_ring=ring,
            vertices=[
                (a, 0),
                (a, -b),
                (a + half, -b - half),
                (a + 1, -b),
                (a + 1, 0),
                (a + 1, 1),
                (a + 1, b + 1),
                (a + half, b + 1 + half),
                (a, b + 1),
                (a, 1),
            ],
        )
        p2 = Polygon(
            base_ring=ring,
            vertices=[(a + 1, 0), (2 * a + 1, 0), (2 * a + 1, 1), (a + 1, 1)],
        )
        p3 = Polygon(
            base_ring=ring,
            vertices=[
                (2 * a + 1, 0),
                (2 * a + 1 + half, -half),
                (4 * a + 1 + half, -half),
                (4 * a + 2, 0),
                (4 * a + 2, 1),
                (4 * a + 1 + half, 1 + half),
                (2 * a + 1 + half, 1 + half),
                (2 * a + 1, 1),
            ],
        )
        s.add_polygon(p0)
        s.add_polygon(p1)
        s.add_polygon(p2)
        s.add_polygon(p3)
        s.glue((0, 0), (0, 2))
        s.glue((0, 1), (1, 9))
        s.glue((0, 3), (3, 3))
        s.glue((1, 0), (1, 3))
        s.glue((1, 1), (3, 4))
        s.glue((1, 2), (3, 6))
        s.glue((1, 4), (2, 3))
        s.glue((1, 5), (1, 8))
        s.glue((1, 6), (3, 0))
        s.glue((1, 7), (3, 2))
        s.glue((2, 0), (2, 2))
        s.glue((2, 1), (3, 7))
        s.glue((3, 1), (3, 5))
        s.set_immutable()
        return s

    @staticmethod
    def arnoux_yoccoz(genus):
        r"""
        Construct the Arnoux-Yoccoz surface of genus 3 or greater.

        This presentation of the surface follows Section 2.3 of
        Joshua P. Bowman's paper "The Complete Family of Arnoux-Yoccoz
        Surfaces."

        EXAMPLES::

            sage: from flatsurf import translation_surfaces
            sage: s = translation_surfaces.arnoux_yoccoz(4)
            sage: s
            Translation Surface in H_4(3^2) built from 16 triangles
            sage: TestSuite(s).run()
            sage: s.is_delaunay_decomposed()
            True
            sage: s = s.canonicalize().codomain()
            sage: s
            Translation Surface in H_4(3^2) built from 16 triangles
            sage: field=s.base_ring()
            sage: a = field.gen()
            sage: from sage.matrix.constructor import Matrix
            sage: m = Matrix([[a,0],[0,~a]])
            sage: ss = m*s
            sage: ss = ss.canonicalize().codomain()
            sage: s.cmp(ss) == 0
            True

        The Arnoux-Yoccoz pseudo-Anosov are known to have (minimal) invariant
        foliations with SAF=0::

            sage: S3 = translation_surfaces.arnoux_yoccoz(3)
            sage: Jxx, Jyy, Jxy = S3.j_invariant()
            sage: Jxx.is_zero() and Jyy.is_zero()
            True
            sage: Jxy
            [ 0  2  0]
            [ 2 -2  0]
            [ 0  0  2]

            sage: S4 = translation_surfaces.arnoux_yoccoz(4)
            sage: Jxx, Jyy, Jxy = S4.j_invariant()
            sage: Jxx.is_zero() and Jyy.is_zero()
            True
            sage: Jxy
            [ 0  2  0  0]
            [ 2 -2  0  0]
            [ 0  0  2  2]
            [ 0  0  2  0]
        """
        g = ZZ(genus)
        if g < 3:
            raise ValueError
        x = polygen(AA)
        p = sum([x**i for i in range(1, g + 1)]) - 1
        cp = AA.common_polynomial(p)
        alpha_AA = AA.polynomial_root(cp, RIF(1 / 2, 1))
        field = NumberField(alpha_AA.minpoly(), "alpha", embedding=alpha_AA)
        a = field.gen()
        V = VectorSpace(field, 2)
        p = [None for i in range(g + 1)]
        q = [None for i in range(g + 1)]
        p[0] = V(((1 - a**g) / 2, a**2 / (1 - a)))
        q[0] = V((-(a**g) / 2, a))
        p[1] = V((-(a ** (g - 1) + a**g) / 2, (a - a**2 + a**3) / (1 - a)))
        p[g] = V((1 + (a - a**g) / 2, (3 * a - 1 - a**2) / (1 - a)))
        for i in range(2, g):
            p[i] = V(((a - a**i) / (1 - a), a / (1 - a)))
        for i in range(1, g + 1):
            q[i] = V(
                (
                    (2 * a - a**i - a ** (i + 1)) / (2 * (1 - a)),
                    (a - a ** (g - i + 2)) / (1 - a),
                )
            )
        s = MutableOrientedSimilaritySurface(field)
        T = [None] * (2 * g + 1)
        Tp = [None] * (2 * g + 1)
        from sage.matrix.constructor import Matrix

        m = Matrix([[1, 0], [0, -1]])
        for i in range(1, g + 1):
            # T_i is (P_0,Q_i,Q_{i-1})
            T[i] = s.add_polygon(
                Polygon(
                    base_ring=field,
                    edges=[q[i] - p[0], q[i - 1] - q[i], p[0] - q[i - 1]],
                )
            )
            # T_{g+i} is (P_i,Q_{i-1},Q_{i})
            T[g + i] = s.add_polygon(
                Polygon(
                    base_ring=field,
                    edges=[q[i - 1] - p[i], q[i] - q[i - 1], p[i] - q[i]],
                )
            )
            # T'_i is (P'_0,Q'_{i-1},Q'_i)
            Tp[i] = s.add_polygon(m * s.polygon(T[i]))
            # T'_{g+i} is (P'_i,Q'_i, Q'_{i-1})
            Tp[g + i] = s.add_polygon(m * s.polygon(T[g + i]))
        for i in range(1, g):
            s.glue((T[i], 0), (T[i + 1], 2))
            s.glue((Tp[i], 2), (Tp[i + 1], 0))
        for i in range(1, g + 1):
            s.glue((T[i], 1), (T[g + i], 1))
            s.glue((Tp[i], 1), (Tp[g + i], 1))
        # P 0 Q 0 is paired with P' 0 Q' 0, ...
        s.glue((T[1], 2), (Tp[g], 2))
        s.glue((Tp[1], 0), (T[g], 0))
        # P1Q1 is paired with P'_g Q_{g-1}
        s.glue((T[g + 1], 2), (Tp[2 * g], 2))
        s.glue((Tp[g + 1], 0), (T[2 * g], 0))
        # P1Q0 is paired with P_{g-1} Q_{g-1}
        s.glue((T[g + 1], 0), (T[2 * g - 1], 2))
        s.glue((Tp[g + 1], 2), (Tp[2 * g - 1], 0))
        # PgQg is paired with Q1P2
        s.glue((T[2 * g], 2), (T[g + 2], 0))
        s.glue((Tp[2 * g], 0), (Tp[g + 2], 2))
        for i in range(2, g - 1):
            # PiQi is paired with Q'_i P'_{i+1}
            s.glue((T[g + i], 2), (Tp[g + i + 1], 2))
            s.glue((Tp[g + i], 0), (T[g + i + 1], 0))
        s.set_immutable()
        return s

    @staticmethod
    def from_flipper(h):
        r"""
        Build a (half-)translation surface from a flipper pseudo-Anosov.

        EXAMPLES::

            sage: from flatsurf import translation_surfaces
            sage: import flipper                             # optional - flipper

        A torus example::

            sage: t1 = (0r,1r,2r)                            # optional - flipper
            sage: t2 = (~0r,~1r,~2r)                         # optional - flipper
            sage: T = flipper.create_triangulation([t1,t2])  # optional - flipper
            sage: L1 = T.lamination([1r,0r,1r])              # optional - flipper
            sage: L2 = T.lamination([0r,1r,1r])              # optional - flipper
            sage: h1 = L1.encode_twist()                     # optional - flipper
            sage: h2 = L2.encode_twist()                     # optional - flipper
            sage: h = h1*h2^(-1r)                            # optional - flipper
            sage: f = h.flat_structure()                     # optional - flipper
            sage: ts = translation_surfaces.from_flipper(h)  # optional - flipper
            sage: ts                                         # optional - flipper; computation of the stratum fails here, see #227
            Half-Translation Surface built from 2 triangles
            sage: TestSuite(ts).run()                        # optional - flipper
            sage: from flatsurf.geometry.categories import HalfTranslationSurfaces  # optional: flipper
            sage: ts in HalfTranslationSurfaces()  # optional: flipper
            True

        A non-orientable example::

            sage: T = flipper.load('SB_4')                   # optional - flipper
            sage: h = T.mapping_class('s_0S_1s_2S_3s_1S_2')  # optional - flipper
            sage: h.is_pseudo_anosov()                       # optional - flipper
            True
            sage: S = translation_surfaces.from_flipper(h)   # optional - flipper
            sage: TestSuite(S).run()                         # optional - flipper
            sage: len(S.polygons())                          # optional - flipper
            4
            sage: from flatsurf.geometry.similarity_surface_generators import flipper_nf_element_to_sage
            sage: a = flipper_nf_element_to_sage(h.dilatation())  # optional - flipper

        """
        f = h.flat_structure()

        x = next(iter(f.edge_vectors.values())).x
        K = flipper_nf_to_sage(x.field)
        V = VectorSpace(K, 2)
        edge_vectors = {
            i: V(
                (flipper_nf_element_to_sage(e.x, K), flipper_nf_element_to_sage(e.y, K))
            )
            for i, e in f.edge_vectors.items()
        }

        to_polygon_number = {
            k: (i, j) for i, t in enumerate(f.triangulation) for j, k in enumerate(t)
        }

        from flatsurf import MutableOrientedSimilaritySurface

        S = MutableOrientedSimilaritySurface(K)

        for i, t in enumerate(f.triangulation):
            try:
                poly = Polygon(base_ring=K, edges=[edge_vectors[i] for i in tuple(t)])
            except ValueError:
                raise ValueError(
                    "t = {}, edges = {}".format(
                        t, [edge_vectors[i].n(digits=6) for i in t]
                    )
                )

            S.add_polygon(poly)

        for i, t in enumerate(f.triangulation):
            for j, k in enumerate(t):
                S.glue((i, j), to_polygon_number[~k])

        S.set_immutable()

        return S

    @staticmethod
    def origami(r, u, rr=None, uu=None, domain=None):
        r"""
        Return the origami defined by the permutations ``r`` and ``u``.

        EXAMPLES::

            sage: from flatsurf import translation_surfaces

            sage: S = SymmetricGroup(3)
            sage: r = S('(1,2)')
            sage: u = S('(1,3)')
            sage: o = translation_surfaces.origami(r,u)
            sage: o
            Origami defined by r=(1,2) and u=(1,3)
            sage: o.stratum()
            H_2(2)
            sage: TestSuite(o).run()

        """
        return Origami(r, u, rr, uu, domain)

    @staticmethod
    def infinite_staircase():
        r"""
        Return the infinite staircase built as an origami.

        EXAMPLES::

            sage: from flatsurf import translation_surfaces

            sage: S = translation_surfaces.infinite_staircase()
            sage: S
            The infinite staircase
            sage: TestSuite(S).run()
        """
        return TranslationSurfaceGenerators._InfiniteStaircase()

    class _InfiniteStaircase(Origami):
        def __init__(self):
            super().__init__(
                self._vertical,
                self._horizontal,
                self._vertical,
                self._horizontal,
                domain=ZZ,
                root=ZZ(0),
            )

        def is_compact(self):
            return False

        def _vertical(self, x):
            if x % 2:
                return x + 1
            return x - 1

        def _horizontal(self, x):
            if x % 2:
                return x - 1
            return x + 1

        def _position_function(self, n):
            from flatsurf.geometry.similarity import SimilarityGroup

            SG = SimilarityGroup(QQ)
            if n % 2 == 0:
                return SG((n // 2, n // 2))
            else:
                return SG((n // 2, n // 2 + 1))

        def __repr__(self):
            return "The infinite staircase"

        def __hash__(self):
            return 1337

        def __eq__(self, other):
            r"""
            Return whether this surface is indistinguishable from ``other``.

            See :meth:`SimilaritySurfaces.FiniteType._test_eq_surface` for details
            on this notion of equality.

            EXAMPLES::

                sage: from flatsurf import translation_surfaces
                sage: S = translation_surfaces.infinite_staircase()
                sage: S == S
                True

            """
            return isinstance(other, TranslationSurfaceGenerators._InfiniteStaircase)

        def graphical_surface(self, *args, **kwargs):
            default_position_function = kwargs.pop(
                "default_position_function", self._position_function
            )
            graphical_surface = super().graphical_surface(
                *args, default_position_function=default_position_function, **kwargs
            )
            graphical_surface.make_all_visible(limit=10)
            return graphical_surface

    @staticmethod
    def t_fractal(w=ZZ_1, r=ZZ_2, h1=ZZ_1, h2=ZZ_1):
        r"""
        Return the T-fractal with parameters ``w``, ``r``, ``h1``, ``h2``.

        EXAMPLES::

            sage: from flatsurf import translation_surfaces
            sage: tf = translation_surfaces.t_fractal()  # long time (.4s)
            sage: tf  # long time (see above)
            The T-fractal surface with parameters w=1, r=2, h1=1, h2=1
            sage: TestSuite(tf).run()  # long time (see above)
        """
        return tfractal_surface(w, r, h1, h2)

    @staticmethod
    def e_infinity_surface(lambda_squared=None, field=None):
        r"""
        The translation surface based on the `E_\infinity` graph.

        The biparite graph is shown below, with edges numbered::

              0   1   2  -2   3  -3   4  -4
            *---o---*---o---*---o---*---o---*...
                    |
                    |-1
                    o

        Here, black vertices are colored ``*``, and white ``o``.
        Black nodes represent vertical cylinders and white nodes
        represent horizontal cylinders.

        EXAMPLES::

            sage: from flatsurf import translation_surfaces
            sage: s = translation_surfaces.e_infinity_surface()
            sage: TestSuite(s).run()  # long time (1s)
        """
        return EInfinitySurface(lambda_squared, field)

    @staticmethod
    def chamanara(alpha):
        r"""
        Return the Chamanara surface with parameter ``alpha``.

        EXAMPLES::

            sage: from flatsurf import translation_surfaces
            sage: C = translation_surfaces.chamanara(1/2)
            sage: C
            Minimal Translation Cover of Chamanara surface with parameter 1/2

        TESTS::

            sage: TestSuite(C).run()
            sage: from flatsurf.geometry.categories import TranslationSurfaces
            sage: C in TranslationSurfaces()
            True

        """
        from .chamanara import chamanara_surface

        return chamanara_surface(alpha)


translation_surfaces = TranslationSurfaceGenerators()<|MERGE_RESOLUTION|>--- conflicted
+++ resolved
@@ -756,11 +756,7 @@
             sage: TestSuite(S).run()
             sage: S = S.minimal_cover(cover_type="translation")
             sage: TestSuite(S).run()
-<<<<<<< HEAD
-            sage: S = S.erase_marked_points() # optional: pyflatsurf  # random output due to deprecation warnings
-=======
             sage: S = S.erase_marked_points().codomain() # optional: pyflatsurf
->>>>>>> 3226c155
             sage: TestSuite(S).run()
             sage: S, _ = S.normalized_coordinates()
             sage: TestSuite(S).run()
