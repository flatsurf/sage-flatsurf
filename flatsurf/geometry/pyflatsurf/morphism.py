--- conflicted
+++ resolved
@@ -79,8 +79,6 @@
     def _image_saddle_connection(self, connection):
         return self._pyflatsurf_conversion._preimage_saddle_connection(connection._connection)
 
-<<<<<<< HEAD
-=======
     def _image_homology_edge(self, label, edge):
         half_edge = label[edge]
 
@@ -89,7 +87,6 @@
 
         return [(1, *self._pyflatsurf_conversion._preimage_half_edge(half_edge))]
 
->>>>>>> a363ce6b
     # TODO: Implement __eq__
 
 
