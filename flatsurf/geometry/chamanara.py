r"""
Chamanara's surfaces which depend on a parameter `\alpha` less than one.

REFERENCES:

- Defined as `X_\alpha` in Chamanara, Reza, "Affine automorphism groups of
  surfaces of infinite type", City University of New York, 2002.

.. jupyter-execute::
    :hide-code:

    # Allow jupyter-execute blocks in this module to contain doctests
    import jupyter_doctest_tweaks

EXAMPLES:

.. jupyter-execute::

    sage: from flatsurf import translation_surfaces
    sage: s = translation_surfaces.chamanara(1/2)
    sage: s.plot()
    ...Graphics object consisting of 129 graphics primitives

"""
# ********************************************************************
#  This file is part of sage-flatsurf.
#
#        Copyright (C) 2013-2019 W. Patrick Hooper
#                      2013-2019 Vincent Delecroix
#                           2023 Julian Rüth
#
#  sage-flatsurf is free software: you can redistribute it and/or modify
#  it under the terms of the GNU General Public License as published by
#  the Free Software Foundation, either version 2 of the License, or
#  (at your option) any later version.
#
#  sage-flatsurf is distributed in the hope that it will be useful,
#  but WITHOUT ANY WARRANTY; without even the implied warranty of
#  MERCHANTABILITY or FITNESS FOR A PARTICULAR PURPOSE.  See the
#  GNU General Public License for more details.
#
#  You should have received a copy of the GNU General Public License
#  along with sage-flatsurf. If not, see <https://www.gnu.org/licenses/>.
# ********************************************************************

from flatsurf.geometry.surface import OrientedSimilaritySurface, Labels
from flatsurf.geometry.minimal_cover import MinimalTranslationCover
from flatsurf.geometry.lazy import LazyRelabeledSurface
from sage.rings.integer_ring import ZZ


def ChamanaraPolygon(alpha):
    from sage.categories.fields import Fields

    field = alpha.parent()
    if field not in Fields():
        ValueError("The value of alpha must lie in a field.")
    if alpha <= 0 or alpha >= 1:
        ValueError("The value of alpha must be between zero and one.")
    # The value of x is $\sum_{n=0}^\infty \alpha^n$.
    x = 1 / (1 - alpha)
    from flatsurf import Polygon

    return Polygon(edges=[(1, 0), (-x, x), (0, -1), (x - 1, 1 - x)])


class ChamanaraSurface(OrientedSimilaritySurface):
    r"""
    The Chamanara surface $X_{\alpha}$.

    EXAMPLES::

        sage: from flatsurf.geometry.chamanara import ChamanaraSurface
        sage: S = ChamanaraSurface(1/2); S
        Chamanara surface with parameter 1/2

    TESTS::

        sage: TestSuite(S).run()
    """

    def __init__(self, alpha):
        self._p = ChamanaraPolygon(alpha)

        field = alpha.parent()
        if not field.is_field():
            field = field.fraction_field()

        self.rename("Chamanara surface with parameter {}".format(alpha))

        from flatsurf.geometry.categories import DilationSurfaces

        super().__init__(
            field,
            category=DilationSurfaces()
            .Oriented()
            .InfiniteType()
            .Compact()
            .WithoutBoundary()
            .Connected()
            .Rational(),
        )

    def is_dilation_surface(self, positive=False):
        r"""
        Return whether this surface is a dilation surface, overrides
        :meth:`flatsurf.geometry.categories.similarity_surfaces.SimilaritySurfaces.ParentMethods.is_dilation_surface`.

        EXAMPLES::

            sage: from flatsurf.geometry.chamanara import ChamanaraSurface
            sage: S = ChamanaraSurface(1/2)
            sage: S.is_dilation_surface(positive=True)
            False
            sage: S.is_dilation_surface(positive=False)
            True

        """
        return not positive

    def is_cone_surface(self):
        r"""
        Return whether this surface is a cone surfaces, overrides
        :meth:`flatsurf.geometry.categories.similarity_surfaces.SimilaritySurfaces.ParentMethods.is_cone_surface`.

        EXAMPLES::

            sage: from flatsurf.geometry.chamanara import ChamanaraSurface
            sage: S = ChamanaraSurface(1/2)
            sage: S.is_cone_surface()
            False

        """
        return False

    def is_translation_surface(self, positive=True):
        r"""
        Return whether this surfaces is a (half-)translation surface, overrides
        :meth:`flatsurf.geometry.categories.similarity_surfaces.SimilaritySurfaces.ParentMethods.is_translation_surface`.

        EXAMPLES::

            sage: from flatsurf.geometry.chamanara import ChamanaraSurface
            sage: S = ChamanaraSurface(1/2)
            sage: S.is_translation_surface(positive=True)
            False
            sage: S.is_translation_surface(positive=False)
            False

        """
        return False

    def labels(self):
        r"""
        Return the labels used to identify the polygons that make up this
        surface, i.e., the integers.

        This overrides
        :meth:`flatsurf.geometry.categories.polygonal_surfaces.PolygonalSurfaces.ParentMethods.labels`

        EXAMPLES::

            sage: from flatsurf.geometry.chamanara import ChamanaraSurface
            sage: S = ChamanaraSurface(1/2)
            sage: S.labels()
            (0, 1, -1, 2, -2, 3, -3, 4, -4, 5, -5, 6, -6, 7, -7, 8, …)

        """
        from flatsurf.geometry.surface import LabelsFromView

        return LabelsFromView(self, ZZ, finite=False)

    def roots(self):
        r"""
        Return a label in each connected component of this surface.

        This overrides
        :meth:`flatsurf.geometry.categories.polygonal_surfaces.PolygonalSurfaces.ParentMethods.roots`.

        EXAMPLES::

            sage: from flatsurf.geometry.chamanara import ChamanaraSurface
            sage: S = ChamanaraSurface(1/2)
            sage: S.roots()
            (0,)

        """
        return (ZZ(0),)

    def is_mutable(self):
        r"""
        Return whether this surface is mutable which it is not.

        EXAMPLES::

            sage: from flatsurf.geometry.chamanara import ChamanaraSurface
            sage: S = ChamanaraSurface(1/2)
            sage: S.is_mutable()
            False

        """
        return False

    def polygon(self, lab):
        r"""
        EXAMPLES::

            sage: from flatsurf import translation_surfaces
            sage: C = translation_surfaces.chamanara(1/2)
            sage: C.polygon(0)
            Polygon(vertices=[(0, 0), (1, 0), (-1, 2), (-1, 1)])

        """
        if lab not in ZZ:
            raise KeyError(lab)

        return self._p

    def opposite_edge(self, p, e):
        if e == 0 or e == 2:
            return 1 - p, e
        elif e == 1:
            if p < 0:
                return p + 1, 3
            elif p > 1:
                return p - 1, 3
            else:
                # p==0 or p==1
                return 1 - p, 1
        else:
            # e==3
            if p <= 0:
                return p - 1, 1
            else:
                # p>=1
                return p + 1, 1

    def __hash__(self):
        r"""
        Return a hash value for this surface that is compatible with equality testing.

        EXAMPLES::

            sage: from flatsurf.geometry.chamanara import ChamanaraSurface
            sage: hash(ChamanaraSurface(1/2)) == hash(ChamanaraSurface(1/2))
            True

        """
        return hash((self._p, self.base_ring()))

    def graphical_surface(self, **kwds):
        adjacencies = [(0, 1)]
        for i in range(8):
            adjacencies.append((-i, 3))
            adjacencies.append((i + 1, 3))
        return super().graphical_surface(adjacencies=adjacencies, **kwds)

    def __eq__(self, other):
        r"""
        Return whether this surface is indistinguishable from ``other``.

        See :meth:`SimilaritySurfaces.FiniteType._test_eq_surface` for details
        on this notion of equality.

        EXAMPLES::

            sage: from flatsurf import translation_surfaces
            sage: C = translation_surfaces.chamanara(1/2)
            sage: C == C
            True
            sage: D = translation_surfaces.chamanara(1/3)
            sage: C == D
            False

        """
        if not isinstance(other, ChamanaraSurface):
            return False

        return self._p == other._p and self.base_ring() == other.base_ring()


def chamanara_half_dilation_surface(alpha, n=None):
    r"""
    Return Chamanara's surface thought of as a Half Dilation surface.

    EXAMPLES::

        sage: from flatsurf.geometry.chamanara import chamanara_half_dilation_surface
        sage: s = chamanara_half_dilation_surface(1/2)
        sage: TestSuite(s).run()
    """
    if n is not None:
        import warnings

        warnings.warn(
            "the n keyword of chamanara_half_dilation_surface() is not supported anymore; it will be removed in a future version of sage-flatsurf"
        )

    return ChamanaraSurface(alpha)


class ChamanaraTranslationSurface(LazyRelabeledSurface):
    def __init__(self, alpha):
<<<<<<< HEAD
        self._alpha = alpha
        MinimalTranslationCover.__init__(self, ChamanaraSurface(alpha))
        self._refine_category_(self.category().Compact())
=======
        super().__init__(MinimalTranslationCover(ChamanaraSurface(alpha)))
>>>>>>> e92a14ae

    def graphical_surface(self, **kwds):
        label = self.root()
        adjacencies = [(label, 1)]
        for i in range(8):
            adjacencies.append((label, 3))
            label = self.opposite_edge(label, 3)[0]
        label = self.root()
        label = self.opposite_edge(label, 1)[0]
        for i in range(8):
            adjacencies.append((label, 3))
            label = self.opposite_edge(label, 3)[0]
        return super().graphical_surface(adjacencies=adjacencies, **kwds)

    def labels(self):
        r"""
        Return the polygon labels of this surface.

        EXAMPLES::

            sage: from flatsurf.geometry.chamanara import chamanara_surface
            sage: S = chamanara_surface(1/2)
            sage: S.labels()
            ((0, 1, 0), (1, -1, 0), (-1, 1/2, 0), (2, -1/2, 0), (-2, 1/4, 0), (3, -1/4, 0), (-3, 1/8, 0), (4, -1/8, 0), (-4, 1/16, 0), (5, -1/16, 0), (-5, 1/32, 0), (6, -1/32, 0), (-6, 1/64, 0), (7, -1/64, 0), (-7, 1/128, 0), (8, -1/128, 0), …)

        """
        return LazyLabels(self, finite=False)


class LazyLabels(Labels):
    def __contains__(self, label):
        if not isinstance(label, tuple):
            return False
        if len(label) != 3:
            return False

        from sage.all import ZZ
        if label[0] not in ZZ:
            return False

        if label[2] != 0:
            return False

        if label[0] >= 1:
            return label[1] == -self._surface._alpha**(label[0] - 1)

        return label[1] == self._surface._alpha**(-label[0])


def chamanara_surface(alpha, n=None):
    r"""
    Return Chamanara's surface thought of as a translation surface.

    EXAMPLES::

        sage: from flatsurf.geometry.chamanara import chamanara_surface
        sage: s = chamanara_surface(1/2)
        sage: TestSuite(s).run()
    """
    if n is not None:
        import warnings

        warnings.warn(
            "the n keyword of chamanara_half_dilation_surface() is not supported anymore; it will be removed in a future version of sage-flatsurf"
        )

    return ChamanaraTranslationSurface(alpha)<|MERGE_RESOLUTION|>--- conflicted
+++ resolved
@@ -301,13 +301,7 @@
 
 class ChamanaraTranslationSurface(LazyRelabeledSurface):
     def __init__(self, alpha):
-<<<<<<< HEAD
-        self._alpha = alpha
-        MinimalTranslationCover.__init__(self, ChamanaraSurface(alpha))
-        self._refine_category_(self.category().Compact())
-=======
         super().__init__(MinimalTranslationCover(ChamanaraSurface(alpha)))
->>>>>>> e92a14ae
 
     def graphical_surface(self, **kwds):
         label = self.root()
