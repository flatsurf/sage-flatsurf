r"""
Chamanara's surfaces which depend on a parameter `\alpha` less than one.

REFERENCES:

- Defined as `X_\alpha` in Chamanara, Reza, "Affine automorphism groups of
  surfaces of infinite type", City University of New York, 2002.

.. jupyter-execute::
    :hide-code:

    # Allow jupyter-execute blocks in this module to contain doctests
    import jupyter_doctest_tweaks

EXAMPLES:

.. jupyter-execute::

    sage: from flatsurf import translation_surfaces
    sage: s = translation_surfaces.chamanara(1/2)
    sage: s.plot()
    ...Graphics object consisting of 129 graphics primitives

"""
# ********************************************************************
#  This file is part of sage-flatsurf.
#
#        Copyright (C) 2013-2019 W. Patrick Hooper
#                      2013-2019 Vincent Delecroix
#                           2023 Julian Rüth
#
#  sage-flatsurf is free software: you can redistribute it and/or modify
#  it under the terms of the GNU General Public License as published by
#  the Free Software Foundation, either version 2 of the License, or
#  (at your option) any later version.
#
#  sage-flatsurf is distributed in the hope that it will be useful,
#  but WITHOUT ANY WARRANTY; without even the implied warranty of
#  MERCHANTABILITY or FITNESS FOR A PARTICULAR PURPOSE.  See the
#  GNU General Public License for more details.
#
#  You should have received a copy of the GNU General Public License
#  along with sage-flatsurf. If not, see <https://www.gnu.org/licenses/>.
# ********************************************************************

from flatsurf.geometry.surface import OrientedSimilaritySurface, Labels
from flatsurf.geometry.minimal_cover import MinimalTranslationCover
from flatsurf.geometry.lazy import LazyRelabeledSurface
from sage.rings.integer_ring import ZZ
from flatsurf.geometry.surface import Labels


def ChamanaraPolygon(alpha):
    from sage.categories.fields import Fields

    field = alpha.parent()
    if field not in Fields():
        ValueError("The value of alpha must lie in a field.")
    if alpha <= 0 or alpha >= 1:
        ValueError("The value of alpha must be between zero and one.")
    # The value of x is $\sum_{n=0}^\infty \alpha^n$.
    x = 1 / (1 - alpha)
    from flatsurf import Polygon

    return Polygon(edges=[(1, 0), (-x, x), (0, -1), (x - 1, 1 - x)])


class ChamanaraSurface(OrientedSimilaritySurface):
    r"""
    The Chamanara surface $X_{\alpha}$.

    EXAMPLES::

        sage: from flatsurf.geometry.chamanara import ChamanaraSurface
        sage: S = ChamanaraSurface(1/2); S
        Chamanara surface with parameter 1/2

    TESTS::

        sage: TestSuite(S).run()
    """

    def __init__(self, alpha):
        self._p = ChamanaraPolygon(alpha)

        field = alpha.parent()
        if not field.is_field():
            field = field.fraction_field()

        self.rename("Chamanara surface with parameter {}".format(alpha))

        from flatsurf.geometry.categories import DilationSurfaces

        super().__init__(
            field,
            category=DilationSurfaces()
            .Oriented()
            .InfiniteType()
            .Compact()
            .WithoutBoundary()
            .Connected()
            .Rational(),
        )

    def is_dilation_surface(self, positive=False):
        r"""
        Return whether this surface is a dilation surface, overrides
        :meth:`flatsurf.geometry.categories.similarity_surfaces.SimilaritySurfaces.ParentMethods.is_dilation_surface`.

        EXAMPLES::

            sage: from flatsurf.geometry.chamanara import ChamanaraSurface
            sage: S = ChamanaraSurface(1/2)
            sage: S.is_dilation_surface(positive=True)
            False
            sage: S.is_dilation_surface(positive=False)
            True

        """
        return not positive

    def is_cone_surface(self):
        r"""
        Return whether this surface is a cone surfaces, overrides
        :meth:`flatsurf.geometry.categories.similarity_surfaces.SimilaritySurfaces.ParentMethods.is_cone_surface`.

        EXAMPLES::

            sage: from flatsurf.geometry.chamanara import ChamanaraSurface
            sage: S = ChamanaraSurface(1/2)
            sage: S.is_cone_surface()
            False

        """
        return False

    def is_translation_surface(self, positive=True):
        r"""
        Return whether this surfaces is a (half-)translation surface, overrides
        :meth:`flatsurf.geometry.categories.similarity_surfaces.SimilaritySurfaces.ParentMethods.is_translation_surface`.

        EXAMPLES::

            sage: from flatsurf.geometry.chamanara import ChamanaraSurface
            sage: S = ChamanaraSurface(1/2)
            sage: S.is_translation_surface(positive=True)
            False
            sage: S.is_translation_surface(positive=False)
            False

        """
        return False

    def labels(self):
        r"""
        Return the labels used to identify the polygons that make up this
        surface, i.e., the integers.

        This overrides
        :meth:`flatsurf.geometry.categories.polygonal_surfaces.PolygonalSurfaces.ParentMethods.labels`

        EXAMPLES::

            sage: from flatsurf.geometry.chamanara import ChamanaraSurface
            sage: S = ChamanaraSurface(1/2)
            sage: S.labels()
            (0, 1, -1, 2, -2, 3, -3, 4, -4, 5, -5, 6, -6, 7, -7, 8, …)

        """
        from flatsurf.geometry.surface import LabelsFromView

        return LabelsFromView(self, ZZ, finite=False)

    def roots(self):
        r"""
        Return a label in each connected component of this surface.

        This overrides
        :meth:`flatsurf.geometry.categories.polygonal_surfaces.PolygonalSurfaces.ParentMethods.roots`.

        EXAMPLES::

            sage: from flatsurf.geometry.chamanara import ChamanaraSurface
            sage: S = ChamanaraSurface(1/2)
            sage: S.roots()
            (0,)

        """
        return (ZZ(0),)

    def is_mutable(self):
        r"""
        Return whether this surface is mutable which it is not.

        EXAMPLES::

            sage: from flatsurf.geometry.chamanara import ChamanaraSurface
            sage: S = ChamanaraSurface(1/2)
            sage: S.is_mutable()
            False

        """
        return False

    def polygon(self, lab):
        r"""
        EXAMPLES::

            sage: from flatsurf import translation_surfaces
            sage: C = translation_surfaces.chamanara(1/2)
            sage: C.polygon(0)
            Polygon(vertices=[(0, 0), (1, 0), (-1, 2), (-1, 1)])

        """
        if lab not in ZZ:
            raise KeyError(lab)

        return self._p

    def opposite_edge(self, p, e):
        if e == 0 or e == 2:
            return 1 - p, e
        elif e == 1:
            if p < 0:
                return p + 1, 3
            elif p > 1:
                return p - 1, 3
            else:
                # p==0 or p==1
                return 1 - p, 1
        else:
            # e==3
            if p <= 0:
                return p - 1, 1
            else:
                # p>=1
                return p + 1, 1

    def __hash__(self):
        r"""
        Return a hash value for this surface that is compatible with equality testing.

        EXAMPLES::

            sage: from flatsurf.geometry.chamanara import ChamanaraSurface
            sage: hash(ChamanaraSurface(1/2)) == hash(ChamanaraSurface(1/2))
            True

        """
        return hash((self._p, self.base_ring()))

    def graphical_surface(self, **kwds):
        adjacencies = [(0, 1)]
        for i in range(8):
            adjacencies.append((-i, 3))
            adjacencies.append((i + 1, 3))
        return super().graphical_surface(adjacencies=adjacencies, **kwds)

    def __eq__(self, other):
        r"""
        Return whether this surface is indistinguishable from ``other``.

        See :meth:`SimilaritySurfaces.FiniteType._test_eq_surface` for details
        on this notion of equality.

        EXAMPLES::

            sage: from flatsurf import translation_surfaces
            sage: C = translation_surfaces.chamanara(1/2)
            sage: C == C
            True
            sage: D = translation_surfaces.chamanara(1/3)
            sage: C == D
            False

        """
        if not isinstance(other, ChamanaraSurface):
            return False

        return self._p == other._p and self.base_ring() == other.base_ring()


def chamanara_half_dilation_surface(alpha, n=None):
    r"""
    Return Chamanara's surface thought of as a Half Dilation surface.

    EXAMPLES::

        sage: from flatsurf.geometry.chamanara import chamanara_half_dilation_surface
        sage: s = chamanara_half_dilation_surface(1/2)
        sage: TestSuite(s).run()
    """
    if n is not None:
        import warnings

        warnings.warn(
            "the n keyword of chamanara_half_dilation_surface() is not supported anymore; it will be removed in a future version of sage-flatsurf"
        )

    return ChamanaraSurface(alpha)


class ChamanaraTranslationSurface(LazyRelabeledSurface):
    def __init__(self, alpha):
<<<<<<< HEAD
        self._alpha = alpha
        MinimalTranslationCover.__init__(self, ChamanaraSurface(alpha))
        self._refine_category_(self.category().Compact())
=======
        super().__init__(MinimalTranslationCover(ChamanaraSurface(alpha)))
>>>>>>> a540cdd7

    def graphical_surface(self, **kwds):
        label = self.root()
        adjacencies = [(label, 1)]
        for i in range(8):
            adjacencies.append((label, 3))
            label = self.opposite_edge(label, 3)[0]
        label = self.root()
        label = self.opposite_edge(label, 1)[0]
        for i in range(8):
            adjacencies.append((label, 3))
            label = self.opposite_edge(label, 3)[0]
        return super().graphical_surface(adjacencies=adjacencies, **kwds)

    def labels(self):
        r"""
        Return the polygon labels of this surface.

        EXAMPLES::

            sage: from flatsurf.geometry.chamanara import chamanara_surface
            sage: S = chamanara_surface(1/2)
            sage: S.labels()
            ((0, 1, 0), (1, -1, 0), (-1, 1/2, 0), (2, -1/2, 0), (-2, 1/4, 0), (3, -1/4, 0), (-3, 1/8, 0), (4, -1/8, 0), (-4, 1/16, 0), (5, -1/16, 0), (-5, 1/32, 0), (6, -1/32, 0), (-6, 1/64, 0), (7, -1/64, 0), (-7, 1/128, 0), (8, -1/128, 0), …)

        """
        return LazyLabels(self, finite=False)


class LazyLabels(Labels):
    def __contains__(self, label):
        if not isinstance(label, tuple):
            return False
        if len(label) != 3:
            return False

        from sage.all import ZZ

        if label[0] not in ZZ:
            return False

        if label[2] != 0:
            return False

        if label[0] >= 1:
            return label[1] == -self._surface._alpha ** (label[0] - 1)

        return label[1] == self._surface._alpha ** (-label[0])


def chamanara_surface(alpha, n=None):
    r"""
    Return Chamanara's surface thought of as a translation surface.

    EXAMPLES::

        sage: from flatsurf.geometry.chamanara import chamanara_surface
        sage: s = chamanara_surface(1/2)
        sage: TestSuite(s).run()
    """
    if n is not None:
        import warnings

        warnings.warn(
            "the n keyword of chamanara_half_dilation_surface() is not supported anymore; it will be removed in a future version of sage-flatsurf"
        )

    return ChamanaraTranslationSurface(alpha)<|MERGE_RESOLUTION|>--- conflicted
+++ resolved
@@ -302,13 +302,8 @@
 
 class ChamanaraTranslationSurface(LazyRelabeledSurface):
     def __init__(self, alpha):
-<<<<<<< HEAD
-        self._alpha = alpha
-        MinimalTranslationCover.__init__(self, ChamanaraSurface(alpha))
+        super().__init__(MinimalTranslationCover(ChamanaraSurface(alpha)))
         self._refine_category_(self.category().Compact())
-=======
-        super().__init__(MinimalTranslationCover(ChamanaraSurface(alpha)))
->>>>>>> a540cdd7
 
     def graphical_surface(self, **kwds):
         label = self.root()
