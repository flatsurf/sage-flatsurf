# ****************************************************************************
#       Copyright (C) 2013-2019 Vincent Delecroix <20100.delecroix@gmail.com>
#                     2013-2019 W. Patrick Hooper <wphooper@gmail.com>
#                          2023 Julian Rüth <julian.rueth@fsfe.org>
#
#  Distributed under the terms of the GNU General Public License (GPL)
#  as published by the Free Software Foundation; either version 2 of
#  the License, or (at your option) any later version.
#                  https://www.gnu.org/licenses/
# ****************************************************************************

from __future__ import absolute_import, print_function, division
from six.moves import range, map, filter, zip
from six import iteritems

from flatsurf.geometry.surface import Surface
from flatsurf.geometry.similarity_surface import SimilaritySurface
from flatsurf.geometry.mappings import (
    SurfaceMapping,
    IdentityMapping,
    SurfaceMappingComposition,
)
from flatsurf.geometry.polygon import ConvexPolygons

from sage.env import SAGE_VERSION

if SAGE_VERSION >= "8.2":
    from sage.structure.element import is_Matrix
else:
    from sage.matrix.matrix import is_Matrix


class HalfDilationSurface(SimilaritySurface):
    r"""
    Half dilation surface.

    A half-dilation surface is a (G,X) structure for the group of dilatations
    `G = \RR^*` acting on the plane `X = \RR^2`. If you want to consider only
    the oriented case, have a look at
    :class:`~.dilation_surface.DilationSurface`.
    """

    def __rmul__(self, matrix):
        r"""
        EXAMPLES::

            sage: from flatsurf import *
            sage: s=translation_surfaces.infinite_staircase()
            sage: s.underlying_surface()
            The infinite staircase
            sage: m=Matrix([[1,2],[0,1]])
            sage: s2=m*s
            sage: TestSuite(s2).run(skip='_test_pickling')
            sage: s2.polygon(0)
            Polygon: (0, 0), (1, 0), (3, 1), (2, 1)

        Testing multiplication by a matrix with negative determinant::

            sage: from flatsurf import *
            sage: ds1 = dilation_surfaces.genus_two_square(1/2, 1/3, 1/4, 1/5)
            sage: ds1.polygon(0)
            Polygon: (0, 0), (1/2, 0), (1, 1/3), (1, 1), (3/4, 1), (0, 4/5)
            sage: m = matrix(QQ, [[0, 1], [1, 0]]) # maps (x,y) to (y, x)
            sage: ds2 = m*ds1
            sage: ds2.polygon(0)
            Polygon: (0, 0), (4/5, 0), (1, 3/4), (1, 1), (1/3, 1), (0, 1/2)
        """
        if not is_Matrix(matrix):
            raise NotImplementedError("Only implemented for matrices.")
        if not matrix.dimensions != (2, 2):
            raise NotImplementedError("Only implemented for 2x2 matrices.")
        return self.__class__(GL2RImageSurface(self, matrix)).copy()

    def apply_matrix(self, m, in_place=True, mapping=False):
        r"""
        Carry out the GL(2,R) action of m on this surface and return the result.

        If in_place=True, then this is done in place and changes the surface.
        This can only be carried out if the surface is finite and mutable.

        If mapping=True, then we return a GL2RMapping between this surface and its image.
        In this case in_place must be False.

        If in_place=False, then a copy is made before the deformation.
        """
        if mapping is True:
            assert in_place is False, "Can not modify in place and return a mapping."
            return GL2RMapping(self, m)
        if not in_place:
            if self.is_finite():
                from sage.structure.element import get_coercion_model

                cm = get_coercion_model()
                field = cm.common_parent(self.base_ring(), m.base_ring())
                s = self.copy(mutable=True, new_field=field)
                return s.apply_matrix(m)
            else:
                return m * self
        else:
            # Make sure m is in the right state
            from sage.matrix.constructor import Matrix

            m = Matrix(self.base_ring(), 2, 2, m)
            assert (
                m.det() != self.base_ring().zero()
            ), "Can not deform by degenerate matrix."
            assert (
                self.is_finite()
            ), "In place GL(2,R) action only works for finite surfaces."
            us = self.underlying_surface()
            assert us.is_mutable(), "In place changes only work for mutable surfaces."
            for label in self.label_iterator():
                us.change_polygon(label, m * self.polygon(label))
            if m.det() < self.base_ring().zero():
                # Polygons were all reversed orientation. Need to redo gluings.

                # First pass record new gluings in a dictionary.
                new_glue = {}
                seen_labels = set()
                for p1 in self.label_iterator():
                    n1 = self.polygon(p1).num_edges()
                    for e1 in range(n1):
                        p2, e2 = self.opposite_edge(p1, e1)
                        n2 = self.polygon(p2).num_edges()
                        if p2 in seen_labels:
                            pass
                        elif p1 == p2 and e1 > e2:
                            pass
                        else:
                            new_glue[(p1, n1 - 1 - e1)] = (p2, n2 - 1 - e2)
                    seen_labels.add(p1)
                # Second pass: reassign gluings
                for (p1, e1), (p2, e2) in iteritems(new_glue):
                    us.change_edge_gluing(p1, e1, p2, e2)
            return self

    def _edge_needs_flip_Linfinity(self, p1, e1, p2, e2):
        r"""
        Check whether the provided edge which bounds two triangles should be flipped
        to get closer to the L-infinity Delaunay decomposition.

        TESTS::

            sage: from flatsurf import *
            sage: s = Surface_dict(base_ring=QQ)
            sage: t1 = polygons((1,0),(-1,1),(0,-1))
            sage: t2 = polygons((0,1),(-1,0),(1,-1))
            sage: s.add_polygon(polygons(vertices=[(0,0), (1,0), (0,1)]), label=0)
            0
            sage: s.add_polygon(polygons(vertices=[(1,1), (0,1), (1,0)]), label=1)
            1
            sage: s.change_polygon_gluings(0, [(1,0), (1,1), (1,2)])
            sage: s = TranslationSurface(s)
            sage: [s._edge_needs_flip_Linfinity(0, i, 1, i) for i in range(3)]
            [False, False, False]

            sage: ss = matrix(2, [1,1,0,1]) * s
            sage: [ss._edge_needs_flip_Linfinity(0, i, 1, i) for i in range(3)]
            [False, False, False]
            sage: ss = matrix(2, [1,0,1,1]) * s
            sage: [ss._edge_needs_flip_Linfinity(0, i, 1, i) for i in range(3)]
            [False, False, False]

            sage: ss = matrix(2, [1,2,0,1]) * s
            sage: [ss._edge_needs_flip_Linfinity(0, i, 1, i) for i in range(3)]
            [False, False, True]

            sage: ss = matrix(2, [1,0,2,1]) * s
            sage: [ss._edge_needs_flip_Linfinity(0, i, 1, i) for i in range(3)]
            [True, False, False]
        """
        # safety check for now
        assert self.opposite_edge(p1, e1) == (p2, e2), "not opposite edges"

        # triangles
        poly1 = self.polygon(p1)
        poly2 = self.polygon(p2)
        if poly1.num_edges() != 3 or poly2.num_edges() != 3:
            raise ValueError("edge must be adjacent to two triangles")

        edge1 = poly1.edge(e1)
        edge1L = poly1.edge(e1 - 1)
        edge1R = poly1.edge(e1 + 1)
        edge2 = poly2.edge(e2)
        edge2L = poly2.edge(e2 - 1)
        edge2R = poly2.edge(e2 + 1)

        sim = self.edge_transformation(p2, e2)
        m = sim.derivative()  # matrix carrying p2 to p1
        if not m.is_one():
            edge2 = m * edge2
            edge2L = m * edge2L
            edge2R = m * edge2R

        # convexity check of the quadrilateral
        from flatsurf.geometry.polygon import wedge_product

        if wedge_product(edge2L, edge1R) <= 0 or wedge_product(edge1L, edge2R) <= 0:
            return False

        # compare the norms
        new_edge = edge2L + edge1R
        n1 = max(abs(edge1[0]), abs(edge1[1]))
        n = max(abs(new_edge[0]), abs(new_edge[1]))
        return n < n1

    def l_infinity_delaunay_triangulation(
        self, triangulated=False, in_place=False, limit=None, direction=None
    ):
        r"""
        Returns a L-infinity Delaunay triangulation of a surface, or make some
        triangle flips to get closer to the Delaunay decomposition.

        INPUT:

        - ``triangulated`` -- optional (boolean, default ``False``) If true, the
          algorithm assumes the surface is already triangulated. It does this
          without verification.

        - ``in_place`` -- optional (boolean, default ``False``) If true, the
          triangulating and the triangle flips are done in place. Otherwise, a
          mutable copy of the surface is made.

        - ``limit`` -- optional (positive integer) If provided, then at most ``limit``
            many diagonal flips will be done.

        - ``direction`` -- optional (vector). Used to determine labels when a
          pair of triangles is flipped. Each triangle has a unique separatrix
          which points in the provided direction or its negation. As such a
          vector determines a sign for each triangle.  A pair of adjacent
          triangles have opposite signs. Labels are chosen so that this sign is
          preserved (as a function of labels).

        EXAMPLES::

            sage: from flatsurf import *
            sage: s0 = translation_surfaces.veech_double_n_gon(5)
            sage: field = s0.base_ring()
            sage: a = field.gen()
            sage: m = matrix(field, 2, [2,a,1,1])

            sage: s = m*s0
            sage: s = s.l_infinity_delaunay_triangulation()
            sage: TestSuite(s).run()

            sage: s = (m**2)*s0
            sage: s = s.l_infinity_delaunay_triangulation()
            sage: TestSuite(s).run()

            sage: s = (m**3)*s0
            sage: s = s.l_infinity_delaunay_triangulation()
            sage: TestSuite(s).run()
        """
        if not self.is_finite():
            raise NotImplementedError(
                "no L-infinity Delaunay implemented for infinite surfaces"
            )
        if triangulated:
            if in_place:
                s = self
            else:
                from flatsurf.geometry.surface import Surface_dict

                s = self.__class__(Surface_dict(surface=self, mutable=True))
        else:
<<<<<<< HEAD
            from flatsurf.geometry.surface import Surface_dict

            s = self.__class__(
                Surface_dict(surface=self.triangulate(in_place=in_place), mutable=True)
=======
            from flatsurf.geometry.surface import Surface_list

            s = self.__class__(
                Surface_list(surface=self.triangulate(in_place=in_place), mutable=True)
>>>>>>> 517241ff
            )

        if direction is None:
            base_ring = self.base_ring()
            direction = self.vector_space()((base_ring.zero(), base_ring.one()))
        else:
            assert not direction.is_zero()

        triangles = set(s.label_iterator())
        if limit is None:
            limit = -1
        else:
            limit = int(limit)
        while triangles and limit:
            p1 = triangles.pop()
            for e1 in range(3):
                p2, e2 = s.opposite_edge(p1, e1)
                if s._edge_needs_flip_Linfinity(p1, e1, p2, e2):
                    s.triangle_flip(p1, e1, in_place=True, direction=direction)
                    triangles.add(p1)
                    triangles.add(p2)
                    limit -= 1
        return s


class GL2RImageSurface(Surface):
    r"""
    This is a lazy implementation of the SL(2,R) image of a translation surface.

    EXAMPLE::

        sage: import flatsurf
        sage: s=flatsurf.translation_surfaces.octagon_and_squares()
        sage: r=matrix(ZZ,[[0,1],[1,0]])
        sage: ss=r*s
        sage: TestSuite(ss).run()
        sage: s.canonicalize()==ss.canonicalize()
        True

    """

    def __init__(self, surface, m, ring=None):

        if surface.is_mutable():
            if surface.is_finite():
                self._s = surface.copy()
            else:
                raise ValueError("Can not apply matrix to mutable infinite surface.")
        else:
            self._s = surface

        det = m.determinant()

        if det > 0:
            self._det_sign = 1
        elif det < 0:
            self._det_sign = -1
        else:
            raise ValueError("Can not apply matrix with zero determinant to surface.")

        self._m = m

        if ring is None:
            if m.base_ring() == self._s.base_ring():
                base_ring = self._s.base_ring()
            else:
                from sage.structure.element import get_coercion_model

                cm = get_coercion_model()
                base_ring = cm.common_parent(m.base_ring(), self._s.base_ring())
        else:
            base_ring = ring

        self._P = ConvexPolygons(base_ring)

        super().__init__(
            base_ring, self._s.base_label(), finite=self._s.is_finite(), mutable=False
        )

    def polygon(self, lab):
        if self._det_sign == 1:
            p = self._s.polygon(lab)
            edges = [self._m * p.edge(e) for e in range(p.num_edges())]
            return self._P(edges)
        else:
            p = self._s.polygon(lab)
            edges = [self._m * (-p.edge(e)) for e in range(p.num_edges() - 1, -1, -1)]
            return self._P(edges)

    def opposite_edge(self, p, e):
        if self._det_sign == 1:
            return self._s.opposite_edge(p, e)
        else:
            polygon = self._s.polygon(p)
            pp, ee = self._s.opposite_edge(p, polygon.num_edges() - 1 - e)
            polygon2 = self._s.polygon(pp)
            return pp, polygon2.num_edges() - 1 - ee

<<<<<<< HEAD
    def unused_label(self, ignore=()):
        return self._s.unused_label(ignore=ignore)

=======
>>>>>>> 517241ff

class GL2RMapping(SurfaceMapping):
    r"""
    This class pushes a surface forward under a matrix.

    Note that for matrices of negative determinant we need to relabel edges (because
    edges must have a counterclockwise cyclic order). For each n-gon in the surface,
    we relabel edges according to the involution e mapsto n-1-e.

    EXAMPLE::

        sage: from flatsurf import *
        sage: s=translation_surfaces.veech_2n_gon(4)
        sage: from flatsurf.geometry.half_dilation_surface import GL2RMapping
        sage: mat=Matrix([[2,1],[1,1]])
        sage: m=GL2RMapping(s,mat)
        sage: TestSuite(m.codomain()).run()
    """

    def __init__(self, s, m, ring=None):
        r"""
        Hit the surface s with the 2x2 matrix m which should have positive determinant.
        """
        codomain = s.__class__(GL2RImageSurface(s, m, ring=ring))
        self._m = m
        self._im = ~m
        SurfaceMapping.__init__(self, s, codomain)

    def push_vector_forward(self, tangent_vector):
        r"""Applies the mapping to the provided vector."""
        return self.codomain().tangent_vector(
            tangent_vector.polygon_label(),
            self._m * tangent_vector.point(),
            self._m * tangent_vector.vector(),
        )

    def pull_vector_back(self, tangent_vector):
        r"""Applies the inverse of the mapping to the provided vector."""
        return self.domain().tangent_vector(
            tangent_vector.polygon_label(),
            self._im * tangent_vector.point(),
            self._im * tangent_vector.vector(),
        )<|MERGE_RESOLUTION|>--- conflicted
+++ resolved
@@ -263,17 +263,10 @@
 
                 s = self.__class__(Surface_dict(surface=self, mutable=True))
         else:
-<<<<<<< HEAD
             from flatsurf.geometry.surface import Surface_dict
 
             s = self.__class__(
                 Surface_dict(surface=self.triangulate(in_place=in_place), mutable=True)
-=======
-            from flatsurf.geometry.surface import Surface_list
-
-            s = self.__class__(
-                Surface_list(surface=self.triangulate(in_place=in_place), mutable=True)
->>>>>>> 517241ff
             )
 
         if direction is None:
@@ -372,12 +365,6 @@
             polygon2 = self._s.polygon(pp)
             return pp, polygon2.num_edges() - 1 - ee
 
-<<<<<<< HEAD
-    def unused_label(self, ignore=()):
-        return self._s.unused_label(ignore=ignore)
-
-=======
->>>>>>> 517241ff
 
 class GL2RMapping(SurfaceMapping):
     r"""
