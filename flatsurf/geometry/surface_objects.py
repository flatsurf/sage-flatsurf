--- conflicted
+++ resolved
@@ -68,28 +68,8 @@
         label, similarity_surface.polygon(label).vertex(v), limit=limit
     )
 
-<<<<<<< HEAD
-        If the surface is infinite, the limit can be set. In this case the
-        construction of the singularity is successful if the sequence of
-        vertices hit by passing through edges closes up in limit or less steps.
-        """
-        self._ss = similarity_surface
-        self._s = set()
-
-        start = (label, v)
-        self._s.add(start)
-        edge = self._ss.opposite_edge(label, v)
-        next = (edge[0], (edge[1] + 1) % self._ss.polygon(edge[0]).num_edges())
-        while start != next:
-            self._s.add(next)
-            if limit is not None and len(self._s) > limit:
-                raise ValueError("Number of vertices in singularities exceeds limit.")
-            edge = self._ss.opposite_edge(*next)
-            next = (edge[0], (edge[1] + 1) % self._ss.polygon(edge[0]).num_edges())
-        self._s = frozenset(self._s)
-=======
-
-class SurfacePoint(SageObject):
+
+class SurfacePoint(Element):
     r"""
     A point on ``surface``.
 
@@ -202,7 +182,8 @@
             raise NotImplementedError
 
         self._representatives = frozenset(self._representatives)
->>>>>>> 32c2b490
+
+        super().__init__(surface)
 
     def surface(self):
         r"""
@@ -318,11 +299,6 @@
 
             sage: from flatsurf import translation_surfaces
 
-<<<<<<< HEAD
-class SurfacePoint(Element):
-    r"""
-    Represents a point on a SimilaritySurface.
-=======
             sage: permutation = SymmetricGroup(2)('(1, 2)')
             sage: S = translation_surfaces.origami(permutation, permutation)
             sage: p = S.point(1, (0, 0))
@@ -331,7 +307,6 @@
             ...
             UserWarning: vertex_set() is deprecated and will be removed in a future version of sage-flatsurf; use representatives() and then vertex = surface.polygon(label).get_point_position(coordinates).get_vertex() instead
             [(2, 1), (1, 2), (1, 0), (2, 3)]
->>>>>>> 32c2b490
 
         """
         import warnings
@@ -340,51 +315,6 @@
             "vertex_set() is deprecated and will be removed in a future version of sage-flatsurf; use representatives() and then vertex = surface.polygon(label).get_point_position(coordinates).get_vertex() instead"
         )
 
-<<<<<<< HEAD
-    def __init__(self, surface, label, point, ring=None, limit=None):
-        self._s = surface
-        if ring is None:
-            self._ring = surface.base_ring()
-        else:
-            self._ring = ring
-        p = surface.polygon(label)
-        point = VectorSpace(self._ring, 2)(point)
-        point.set_immutable()
-        pos = p.get_point_position(point)
-
-        if not pos.is_inside():
-            raise ValueError(
-                "point must be positioned within the polygon with the given label"
-            )
-
-        # This is the correct thing if point lies in the interior of the polygon with the given label.
-        self._coordinate_dict = {label: {point}}
-        if pos.is_in_edge_interior():
-            label2, e2 = surface.opposite_edge(label, pos.get_edge())
-            point2 = surface.edge_transformation(label, pos.get_edge())(point)
-            point2.set_immutable()
-            if label2 in self._coordinate_dict:
-                self._coordinate_dict[label2].add(point2)
-            else:
-                self._coordinate_dict[label2] = {point2}
-        if pos.is_vertex():
-            self._coordinate_dict = {}
-            sing = Singularity(surface, label, pos.get_vertex(), limit=limit)
-            for label, v in sing.vertex_set():
-                new_point = surface.polygon(label).vertex(v)
-                new_point.set_immutable()
-                if label in self._coordinate_dict:
-                    self._coordinate_dict[label].add(new_point)
-                else:
-                    self._coordinate_dict[label] = {new_point}
-        # Freeze the sets.
-        for label, point_set in self._coordinate_dict.items():
-            self._coordinate_dict[label] = frozenset(point_set)
-
-        super().__init__(surface)
-
-    def surface(self):
-=======
         return [
             (
                 label,
@@ -397,7 +327,6 @@
         ]
 
     def contains_vertex(self, label, v=None):
->>>>>>> 32c2b490
         r"""
         Checks if the pair ``(label, v)`` is in the equivalence class returning
         true or false. If ``v`` is ``None``, the both the pair ``(label, v)``
@@ -941,11 +870,7 @@
         """
         from .cone_surface import ConeSurface
 
-<<<<<<< HEAD
-        if not isinstance(self._s, ConeSurface):
-=======
         if not isinstance(self._surface, ConeSurface):
->>>>>>> 32c2b490
             raise NotImplementedError(
                 "length of a saddle connection only makes sense for cone surfaces"
             )
@@ -1488,11 +1413,7 @@
         """
         from .translation_surface import TranslationSurface
 
-<<<<<<< HEAD
-        if not isinstance(self._s, TranslationSurface):
-=======
         if not isinstance(self._surface, TranslationSurface):
->>>>>>> 32c2b490
             raise NotImplementedError(
                 "holonomy currently only computable for translation surfaces"
             )
@@ -1522,11 +1443,7 @@
         """
         from .cone_surface import ConeSurface
 
-<<<<<<< HEAD
-        if not isinstance(self._s, ConeSurface):
-=======
         if not isinstance(self._surface, ConeSurface):
->>>>>>> 32c2b490
             raise NotImplementedError(
                 "circumference only makes sense for cone surfaces"
             )
