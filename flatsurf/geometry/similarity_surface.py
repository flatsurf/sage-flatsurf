r"""
Similarity surfaces.
"""
# *********************************************************************
#  This file is part of sage-flatsurf.
#
#        Copyright (C) 2016-2020 Vincent Delecroix
#                      2020-2023 Julian Rüth
#
#  sage-flatsurf is free software: you can redistribute it and/or modify
#  it under the terms of the GNU General Public License as published by
#  the Free Software Foundation, either version 2 of the License, or
#  (at your option) any later version.
#
#  sage-flatsurf is distributed in the hope that it will be useful,
#  but WITHOUT ANY WARRANTY; without even the implied warranty of
#  MERCHANTABILITY or FITNESS FOR A PARTICULAR PURPOSE.  See the
#  GNU General Public License for more details.
#
#  You should have received a copy of the GNU General Public License
#  along with sage-flatsurf. If not, see <https://www.gnu.org/licenses/>.
# *********************************************************************

from sage.misc.cachefunc import cached_method
from sage.misc.sage_unittest import TestSuite

from sage.structure.sage_object import SageObject

from sage.rings.infinity import Infinity

from sage.rings.all import ZZ, QQ, AA, NumberField

from sage.modules.free_module_element import vector

from .similarity import SimilarityGroup
from .polygon import ConvexPolygons, wedge_product

from .surface import Surface, Surface_dict, Surface_list, LabelComparator
from .surface_objects import Singularity, SaddleConnection, SurfacePoint
from .circle import Circle
from .matrix_2x2 import similarity_from_vectors

ZZ_1 = ZZ.one()
ZZ_2 = ZZ_1 + ZZ_1


class SimilaritySurface(SageObject):
    r"""
    An oriented surface built from a set of polygons and edges identified with
    similarities (i.e. composition of homothety, rotations and translations).

    Each polygon is identified with a unique key (its label). The choice of the
    label of the polygons is done at startup. If the set is finite then by
    default the labels are the first non-negative integers 0,1,...

    The edges are labeled by a pair ``(polygon label, edge number)``.

    EXAMPLES:

    The easiest way to construct a similarity surface is to use the pre-built
    constructions from
    :class:`flatsurf.geometry.similarity_surface_generators.SimilaritySurfaceGenerators`::

        sage: from flatsurf import polygons, similarity_surfaces
        sage: P = polygons(vertices=[(0,0), (2,0), (1,4), (0,5)])
        sage: similarity_surfaces.self_glued_polygon(P)
        HalfTranslationSurface built from 1 polygon

    The second way is to build a surface (using e.g. :class:`flatsurf.geometry.surface.Surface_list`)
    and then use this surface as an argument for class:`SimilaritySurface`)::

        sage: from flatsurf.geometry.similarity_surface import SimilaritySurface
        sage: from flatsurf.geometry.surface import Surface_list
        sage: P = polygons(vertices=[(0,0), (1,0), (1,1), (0,1)])
        sage: Stop = Surface_list(QQ)
        sage: Stop.add_polygon(P)
        0
        sage: Stop.add_polygon(2*P)
        1
        sage: Stop.add_polygon(3*P)
        2
        sage: Stop.set_edge_pairing(0, 1, 1, 3)
        sage: Stop.set_edge_pairing(0, 0, 2, 2)
        sage: Stop.set_edge_pairing(0, 2, 2, 0)
        sage: Stop.set_edge_pairing(0, 3, 1, 1)
        sage: Stop.set_edge_pairing(1, 2, 2, 1)
        sage: Stop.set_edge_pairing(1, 0, 2, 3)
        sage: S = SimilaritySurface(Stop)
        sage: S
        SimilaritySurface built from 3 polygons

    To perform a sanity check on the obtained surface, you can run its test
    suite::

        sage: TestSuite(S).run()

    In the following example, we build two broken surfaces and
    check that the test suite fails as expected::

        sage: P = polygons(vertices=[(0,0), (1,0), (1,1), (0,1)])
        sage: Stop = Surface_list(QQ)
        sage: Stop.add_polygon(P)
        0
        sage: S = SimilaritySurface(Stop)
        sage: TestSuite(S).run()
        ...
          AssertionError: edge (0, 0) is not glued
          ------------------------------------------------------------
          The following tests failed: _test_gluings
        Failure in _test_underlying_surface
        The following tests failed: _test_underlying_surface

        sage: Stop.set_edge_pairing(0, 0, 0, 3)
        sage: Stop.set_edge_pairing(0, 1, 0, 3)
        sage: Stop.set_edge_pairing(0, 2, 0, 3)
        sage: S = SimilaritySurface(Stop)
        sage: TestSuite(S).run()
        ...
          AssertionError: edge gluing is not a pairing:
          (0, 0) -> (0, 3) -> (0, 2)
          ------------------------------------------------------------
          The following tests failed: _test_gluings
        Failure in _test_underlying_surface
        The following tests failed: _test_underlying_surface

    Finally, you can also implement a similarity surface by inheriting from
    :class:`SimilaritySurface` and implement the methods:

    - ``base_ring(self)``: the base ring in which coordinates lives

    - ``polygon(self, lab)``: the polygon associated to the label ``lab``

    - ``base_label(self)``: which label to use as the base one

    - ``opposite_edge(self, lab, edge)``: a pair (``other_label``,
      ``other_edge``) representing the edge being glued

    - ``is_finite(self)``: whether the surface is built from finitely many polygons
    """

    def __init__(self, surface):
        r"""
        TESTS::

            sage: from flatsurf.geometry.similarity_surface import SimilaritySurface
            sage: SimilaritySurface(3)
            Traceback (most recent call last):
            ...
            TypeError: invalid argument surface=3 to build a similarity surface
        """
        if isinstance(surface, SimilaritySurface):
            self._s = surface.underlying_surface()
        elif isinstance(surface, Surface):
            self._s = surface
        else:
            raise TypeError(
                "invalid argument surface={} to build a similarity surface".format(
                    surface
                )
            )

    @cached_method
    def _matrix_space(self):
        from sage.matrix.matrix_space import MatrixSpace

        return MatrixSpace(self.base_ring(), 2)

    def underlying_surface(self):
        r"""
        Return the surface underlying this SimilaritySurface.
        """
        return self._s

    def _test_underlying_surface(self, **options):
        is_sub_testsuite = "tester" in options
        tester = self._tester(**options)
        tester.info("")

        TestSuite(self._s).run(
            verbose=tester._verbose,
            prefix=tester._prefix + "  ",
            raise_on_failure=is_sub_testsuite,
        )
        tester.info(tester._prefix + " ", newline=False)

    def base_ring(self):
        r"""
        The field on which the coordinates of ``self`` live.

        This method must be overridden in subclasses!
        """
        return self._s.base_ring()

    def polygon(self, lab):
        r"""
        Return the polygon with label ``lab``.
        """
        return self._s.polygon(lab)

    def base_label(self):
        r"""
        Always returns the same label.
        """
        return self._s.base_label()

    def opposite_edge(self, label, e=None):
        r"""
        Given the label ``label`` of a polygon and an edge ``e`` in that polygon
        returns the pair (``ll``, ``ee``) to which this edge is glued.
        If e is not provided, then it expects the only parameter to be
        the pair (``label``,``e``) and will again return a the pair (``ll``,``ee``).
        """
        if e is None:
            return self._s.opposite_edge(label[0], label[1])
        return self._s.opposite_edge(label, e)

    def is_finite(self):
        r"""
        Return whether or not the surface is finite.
        """
        return self._s.is_finite()

    def is_mutable(self):
        r"""
        Return if the surface is mutable.
        """
        return self._s.is_mutable()

    def set_immutable(self):
        r"""
        Mark the surface as immutable.
        """
        self._s.set_immutable()

    def is_triangulated(self, limit=None):
        return self._s.is_triangulated(limit=limit)

    #
    # generic methods
    #

    # def compute_surface_type_from_gluings(self,limit=None):
    #    r"""
    #    Compute the surface type by looking at the edge gluings.
    #    If limit is defined, we try to guess the type by looking at limit many edges.
    #    """
    #    if limit is None:
    #        if not self.is_finite():
    #            raise ValueError("Need a limit when working with an infinite surface.")
    #        it = self.edge_iterator()
    #        label,edge = it.next()
    #        # Use honest matrices!
    #        m = SimilaritySurface_generic.edge_matrix(self,label,edge)
    #        surface_type = surface_type_from_matrix(m)
    #        for label,edge in it:
    #            # Use honest matrices!
    #            m = SimilaritySurface_generic.edge_matrix(self,label,edge)
    #            surface_type = combine_surface_types(surface_type, surface_type_from_matrix(m))
    #        return surface_type
    #    else:
    #        count=0
    #        it = self.edge_iterator()
    #        label,edge = it.next()
    #        # Use honest matrices!
    #        m = SimilaritySurface_generic.edge_matrix(self,label,edge)
    #        surface_type = surface_type_from_matrix(m)
    #        for label,edge in it:
    #            # Use honest matrices!
    #            m = SimilaritySurface_generic.edge_matrix(self,label,edge)
    #            surface_type = combine_surface_types(surface_type, surface_type_from_matrix(m))
    #            count=count+1
    #            if count >= limit:
    #                return surface_type
    #        return surface_type

    def walker(self):
        return self._s.walker()

    def label_iterator(self, polygons=False):
        r"""
        Iterator over all polygon labels.

        If the keyword polygons is True then we return pairs (label, polygon)
        instead of just labels.
        """
        if polygons:
            return self._s.label_polygon_iterator()
        else:
            return self._s.label_iterator()

    def edge_iterator(self, gluings=False):
        r"""
        Iterate over the edges of polygons, which are pairs (l,e) where l is a polygon label, 0 <= e < N and N is the number of edges of the polygon with label l.

        If the keyword gluings is set to true, then we iterate over ordered
        pairs of edges ((l,e),(ll,ee)) where edge (l,e) is glued to (ll,ee).

        EXAMPLES::

            sage: from flatsurf import ConvexPolygons
            sage: P = ConvexPolygons(QQ)
            sage: tri0=P([(1,0),(0,1),(-1,-1)])
            sage: tri1=P([(-1,0),(0,-1),(1,1)])
            sage: gluings=[((0,0),(1,0)),((0,1),(1,1)),((0,2),(1,2))]
            sage: from flatsurf.geometry.surface import surface_list_from_polygons_and_gluings
            sage: from flatsurf.geometry.translation_surface import TranslationSurface
            sage: s=TranslationSurface(surface_list_from_polygons_and_gluings([tri0,tri1], gluings))
            sage: for edge in s.edge_iterator():
            ....:     print(edge)
            (0, 0)
            (0, 1)
            (0, 2)
            (1, 0)
            (1, 1)
            (1, 2)
        """
        if gluings:
            return self._s.edge_gluing_iterator()
        else:
            return self._s.edge_iterator()

    def num_polygons(self):
        r"""
        Return the number of polygons.
        """
        return self._s.num_polygons()

    def num_edges(self):
        r"""
        Return the total number of edges of all polygons used.
        """
        return self._s.num_edges()

    def num_singularities(self):
        r"""
        EXAMPLES::

            sage: from flatsurf import *

            sage: translation_surfaces.regular_octagon().num_singularities()
            1

            sage: S = SymmetricGroup(4)
            sage: r = S('(1,2)(3,4)')
            sage: u = S('(2,3)')
            sage: translation_surfaces.origami(r,u).num_singularities()
            2

            sage: S = SymmetricGroup(8)
            sage: r = S('(1,2,3,4,5,6,7,8)')
            sage: u = S('(1,8,5,4)(2,3)(6,7)')
            sage: translation_surfaces.origami(r,u).num_singularities()
            4
        """
        if not self.is_finite():
            raise ValueError("the method only work for finite surfaces")

        # NOTE:
        # the very same code is implemented in the method angles (translation
        # surfaces). we should factor out the code
        edges = set(
            (p, e)
            for p in self.label_iterator()
            for e in range(self.polygon(p).num_edges())
        )

        n = ZZ(0)
        while edges:
            p, e = edges.pop()
            n += 1
            ee = (e - 1) % self.polygon(p).num_edges()
            p, e = self.opposite_edge(p, ee)
            while (p, e) in edges:
                edges.remove((p, e))
                ee = (e - 1) % self.polygon(p).num_edges()
                p, e = self.opposite_edge(p, ee)
        return n

    def _repr_(self):
        if self.num_polygons() == Infinity:
            num = "infinitely many"
        else:
            num = str(self.num_polygons())

        if self.num_polygons() == 1:
            end = ""
        else:
            end = "s"

        return "{} built from {} polygon{}".format(self.__class__.__name__, num, end)

    @cached_method
    def edge_matrix(self, p, e=None):
        r"""
        Returns the 2x2 matrix representing a similarity which when applied to the polygon with label `p`
        makes it so the edge `e` can be glued to its opposite edge by translation.

        If `e` is not provided, then `p` should be a pair consisting of a polygon label and an edge.

        EXAMPLES::

            sage: from flatsurf.geometry.similarity_surface_generators import SimilaritySurfaceGenerators
            sage: s = SimilaritySurfaceGenerators.example()
            sage: print(s.polygon(0))
            Polygon: (0, 0), (2, -2), (2, 0)
            sage: print(s.polygon(1))
            Polygon: (0, 0), (2, 0), (1, 3)
            sage: s.opposite_edge(0,0)
            (1, 1)
            sage: m = s.edge_matrix(0, 0)
            sage: m
            [   1  1/2]
            [-1/2    1]
            sage: m * vector((2,-2)) == -vector((-1, 3))
            True
        """
        if e is None:
            import warnings

            warnings.warn("edge_matrix will now only take two arguments")
            p, e = p
        u = self.polygon(p).edge(e)
        pp, ee = self.opposite_edge(p, e)
        v = self.polygon(pp).edge(ee)

        # be careful, because of the orientation, it is -v and not v
        return similarity_from_vectors(u, -v, self._matrix_space())

    def edge_transformation(self, p, e):
        r"""
        Return the similarity bringing the provided edge to the opposite edge.

        EXAMPLES::

            sage: from flatsurf.geometry.similarity_surface_generators import SimilaritySurfaceGenerators
            sage: s = SimilaritySurfaceGenerators.example()
            sage: print(s.polygon(0))
            Polygon: (0, 0), (2, -2), (2, 0)
            sage: print(s.polygon(1))
            Polygon: (0, 0), (2, 0), (1, 3)
            sage: print(s.opposite_edge(0,0))
            (1, 1)
            sage: g = s.edge_transformation(0,0)
            sage: g((0,0))
            (1, 3)
            sage: g((2,-2))
            (2, 0)
        """
        G = SimilarityGroup(self.base_ring())
        q = self.polygon(p)
        a = q.vertex(e)
        b = q.vertex(e + 1)
        # This is the similarity carrying the origin to a and (1,0) to b:
        g = G(b[0] - a[0], b[1] - a[1], a[0], a[1])

        pp, ee = self.opposite_edge(p, e)
        qq = self.polygon(pp)
        # Be careful here: opposite vertices are identified
        aa = qq.vertex(ee + 1)
        bb = qq.vertex(ee)
        # This is the similarity carrying the origin to aa and (1,0) to bb:
        gg = G(bb[0] - aa[0], bb[1] - aa[1], aa[0], aa[1])

        # This is the similarity carrying (a,b) to (aa,bb):
        return gg / g

    def set_vertex_zero(self, label, v, in_place=False):
        r"""
        Applies a combinatorial rotation to the polygon with the provided label.

        This makes what is currently vertex v of this polygon vertex 0. In other words,
        what is currently vertex (or edge) e will now become vertex (e-v)%n where
        n is the number of sides of the polygon.

        For the updated polygons, the polygons will be translated so that vertex
        0 is the origin.

        EXAMPLES:

        Example with polygon glued to another polygon::

            sage: from flatsurf import *
            sage: s = translation_surfaces.veech_double_n_gon(4)
            sage: s.polygon(0)
            Polygon: (0, 0), (1, 0), (1, 1), (0, 1)
            sage: [s.opposite_edge(0,i) for i in range(4)]
            [(1, 0), (1, 1), (1, 2), (1, 3)]
            sage: ss = s.set_vertex_zero(0,1)
            sage: ss.polygon(0)
            Polygon: (0, 0), (0, 1), (-1, 1), (-1, 0)
            sage: [ss.opposite_edge(0,i) for i in range(4)]
            [(1, 1), (1, 2), (1, 3), (1, 0)]
            sage: TestSuite(ss).run()

        Example with polygon glued to self::

            sage: s = translation_surfaces.veech_2n_gon(2)
            sage: s.polygon(0)
            Polygon: (0, 0), (1, 0), (1, 1), (0, 1)
            sage: [s.opposite_edge(0,i) for i in range(4)]
            [(0, 2), (0, 3), (0, 0), (0, 1)]
            sage: ss = s.set_vertex_zero(0,3)
            sage: ss.polygon(0)
            Polygon: (0, 0), (0, -1), (1, -1), (1, 0)
            sage: [ss.opposite_edge(0,i) for i in range(4)]
            [(0, 2), (0, 3), (0, 0), (0, 1)]
            sage: TestSuite(ss).run()
        """
        if in_place:
            us = self.underlying_surface()
            if not us.is_mutable():
                raise ValueError(
                    "set_vertex_zero can only be done in_place for a mutable surface."
                )
            p = us.polygon(label)
            n = p.num_edges()
            if not (0 <= v < n):
                raise ValueError
            glue = []
            P = ConvexPolygons(us.base_ring())
            pp = P(edges=[p.edge((i + v) % n) for i in range(n)])

            for i in range(n):
                e = (v + i) % n
                ll, ee = us.opposite_edge(label, e)
                if ll == label:
                    ee = (ee + n - v) % n
                glue.append((ll, ee))

            us.change_polygon(label, pp, gluing_list=glue)
            return self
        else:
            return self.copy(mutable=True).set_vertex_zero(label, v, in_place=True)

    def _label_comparator(self):
        r"""
        Return a LabelComparator, which provides a fixed total ordering on the polygon labels.
        """
        try:
            return self._lc
        except AttributeError:
            self._lc = LabelComparator()
            return self._lc

    def relabel(self, relabeling_map, in_place=False):
        r"""
        Attempt to relabel the polygons according to a relabeling_map, which takes as input
        a current label and outputs a new label for the same polygon. The method returns a pair
        (surface,success) where surface is the relabeled surface, and success is a boolean value
        indicating the success of the operation. The operation will fail if the implementation of the
        underlying surface does not support labels used in the image of the relabeling map. In this case,
        other (arbitrary) labels will be used to replace the labels of the surface, and the resulting
        surface should still be okay.

        Currently, the relabeling_map must be a dictionary.

        If in_place is True then the relabeling is done to the current surface, otherwise a
        mutable copy is made before relabeling.

        ToDo:
          - Allow relabeling_map to be a function rather than just a dictionary.
            This will allow it to work for infinite surfaces.

        EXAMPLES::

            sage: from flatsurf import *
            sage: s=translation_surfaces.veech_double_n_gon(5)
            sage: ss,valid=s.relabel({0:1,1:2})
            sage: valid
            True
            sage: ss.base_label()
            1
            sage: ss.opposite_edge(1,0)
            (2, 0)
            sage: ss.num_polygons()
            2
            sage: TestSuite(ss).run()
        """
        if in_place:
            us = self.underlying_surface()
            if not us.is_mutable():
                raise ValueError(
                    "Your surface is not mutable, so can not be relabeled in place."
                )
            if not isinstance(relabeling_map, dict):
                raise NotImplementedError(
                    "Currently relabeling is only implemented via a dictionary."
                )
            domain = set()
            codomain = set()
            data = {}
            for l1, l2 in relabeling_map.items():
                p = us.polygon(l1)
                glue = []
                for e in range(p.num_edges()):
                    ll, ee = us.opposite_edge(l1, e)
                    try:
                        lll = relabeling_map[ll]
                    except KeyError:
                        lll = ll
                    glue.append((lll, ee))
                data[l2] = (p, glue)
                domain.add(l1)
                codomain.add(l2)
            if len(domain) != len(codomain):
                raise ValueError(
                    "The relabeling_map must be injective. Received "
                    + str(relabeling_map)
                )
            changed_labels = domain.intersection(codomain)
            added_labels = codomain.difference(domain)
            removed_labels = domain.difference(codomain)
            # Pass to add_polygons
            relabel_errors = {}
            for l2 in added_labels:
                p, glue = data[l2]
                l3 = us.add_polygon(p, label=l2)
                if not l2 == l3:
                    # This means the label l2 could not be added for some reason.
                    # Perhaps the implementation does not support this type of label.
                    # Or perhaps there is already a polygon with this label.
                    relabel_errors[l2] = l3
            # Pass to change polygons
            for l2 in changed_labels:
                p, glue = data[l2]
                # This should always work since the domain of the relabeling map should be labels for polygons.
                us.change_polygon(l2, p)
            # Deal with the base_label
            base_label = us.base_label()
            if base_label in relabeling_map:
                base_label = relabeling_map[base_label]
                if base_label in relabel_errors:
                    base_label = relabel_errors[base_label]
                us.change_base_label(base_label)
            # Pass to remove polygons:
            for l1 in removed_labels:
                us.remove_polygon(l1)
            # Pass to update the edge gluings
            if len(relabel_errors) == 0:
                # No problems. Update the gluings.
                for l2 in codomain:
                    p, glue = data[l2]
                    us.change_polygon_gluings(l2, glue)
            else:
                # Use the gluings provided by relabel_errors when necessary
                for l2 in codomain:
                    p, glue = data[l2]
                    for e in range(p.num_edges()):
                        ll, ee = glue[e]
                        try:
                            # First try the error dictionary
                            us.change_edge_gluing(l2, e, relabel_errors[ll], ee)
                        except KeyError:
                            us.change_edge_gluing(l2, e, ll, ee)
            return self, len(relabel_errors) == 0
        else:
            return self.copy(mutable=True).relabel(relabeling_map, in_place=True)

    def copy(
        self,
        relabel=False,
        mutable=False,
        lazy=None,
        new_field=None,
        optimal_number_field=False,
    ):
        r"""
        Returns a copy of this surface. The method takes several flags to modify how the copy is taken.

        If relabel is True, then instead of returning an exact copy, it returns a copy indexed by the
        non-negative integers. This uses the Surface_list implementation. If relabel is False (default),
        then we return an exact copy. The returned surface uses the Surface_dict implementation.

        The mutability flag returns if the resulting surface should be mutable or not. By default, the
        resulting surface will not be mutable.

        If lazy is True, then the surface is copied by reference. This is the only type of copy
        possible for infinite surfaces. The parameter defaults to False for finite surfaces, and
        defaults to True for infinite surfaces.

        The new_field parameter can be used to place the vertices in a larger field than the basefield
        for the original surface.

        The optimal_number_field option can be used to find a best NumberField containing the
        (necessarily finite) surface.

        EXAMPLES::

            sage: from flatsurf import *
            sage: ss=translation_surfaces.ward(3)
            sage: ss.is_mutable()
            False
            sage: s=ss.copy(mutable=True)
            sage: s.is_mutable()
            True
            sage: TestSuite(s).run()
            sage: s == ss
            False

            sage: # Changing the base field
            sage: from flatsurf import *
            sage: s=translation_surfaces.veech_double_n_gon(5)
            sage: ss=s.copy(mutable=False,new_field=AA)
            sage: TestSuite(ss).run()
            sage: ss.base_ring()
            Algebraic Real Field

            sage: # Optimization of number field
            sage: from flatsurf import *
            sage: s = translation_surfaces.arnoux_yoccoz(3)
            sage: ss = s.copy(new_field=AA).copy(optimal_number_field=True)
            sage: TestSuite(ss).run()
            sage: ss.base_ring().discriminant()
            -44
        """
        s = None  # This will be the surface we copy. (Likely we will set s=self below.)
        if new_field is not None and optimal_number_field:
            raise ValueError(
                "You can not set a new_field and also set optimal_number_field=True."
            )
        if optimal_number_field is True:
            if not self.is_finite():
                raise NotImplementedError(
                    "can only optimize_number_field for a finite surface"
                )
            if lazy:
                raise NotImplementedError(
                    "lazy copying is unavailable when optimize_number_field=True"
                )
            coordinates_AA = []
            for label, p in self.label_iterator(polygons=True):
                for e in p.edges():
                    coordinates_AA.append(AA(e[0]))
                    coordinates_AA.append(AA(e[1]))
            from sage.rings.qqbar import number_field_elements_from_algebraics

            field, coordinates_NF, hom = number_field_elements_from_algebraics(
                coordinates_AA, minimal=True
            )
            if field is QQ:
                new_field = QQ
                # We pretend new_field = QQ was passed as a parameter.
                # It will now get picked up by the "if new_field is not None:" line below.
            else:
                # Unfortunately field doesn't come with an real embedding (which is given by hom!)
                # So, we make a copy of the field, and add the embedding.
                field2 = NumberField(
                    field.polynomial(), name="a", embedding=hom(field.gen())
                )
                # The following converts from field to field2:
                hom2 = field.hom(im_gens=[field2.gen()])

                ss = Surface_dict(base_ring=field2)
                index = 0
                P = ConvexPolygons(field2)
                for label, p in self.label_iterator(polygons=True):
                    new_edges = []
                    for i in range(p.num_edges()):
                        new_edges.append(
                            (
                                hom2(coordinates_NF[index]),
                                hom2(coordinates_NF[index + 1]),
                            )
                        )
                        index += 2
                    pp = P(edges=new_edges)
                    ss.add_polygon(pp, label=label)
                ss.change_base_label(self.base_label())
                for (l1, e1), (l2, e2) in self.edge_iterator(gluings=True):
                    ss.change_edge_gluing(l1, e1, l2, e2)
                s = self.__class__(ss)
                if not relabel:
                    if not mutable:
                        s.set_immutable()
                    return s
                # Otherwise we are supposed to relabel. We will make a relabeled copy of s below.
        if new_field is not None:
            from flatsurf.geometry.surface import BaseRingChangedSurface

            s = BaseRingChangedSurface(self, new_field)
        if s is None:
            s = self
        if s.is_finite():
            if relabel:
                return self.__class__(
                    Surface_list(surface=s, copy=not lazy, mutable=mutable)
                )
            else:
                return self.__class__(
                    Surface_dict(surface=s, copy=not lazy, mutable=mutable)
                )
        else:
            if lazy is False:
                raise ValueError("Only lazy copying available for infinite surfaces.")
            if self.underlying_surface().is_mutable():
                raise ValueError(
                    "An infinite surface can only be copied if it is immutable."
                )
            if relabel:
                return self.__class__(
                    Surface_list(surface=s, copy=False, mutable=mutable)
                )
            else:
                return self.__class__(
                    Surface_dict(surface=s, copy=False, mutable=mutable)
                )

    def triangle_flip(self, l1, e1, in_place=False, test=False, direction=None):
        r"""
        Flips the diagonal of the quadrilateral formed by two triangles
        glued together along the provided edge (l1,e1). This can be broken
        into two steps: join along the edge to form a convex quadilateral,
        then cut along the other diagonal. Raises a ValueError if this
        quadrilateral would be non-convex. In this case no changes to the
        surface are made.

        The direction parameter defaults to (0,1). This is used to decide how
        the triangles being glued in are labeled. Let p1 be the triangle
        associated to label l1, and p2 be the triangle associated to l2
        but moved by a similarity to share the edge (l1,e1). Each triangle
        has a exactly one separatrix leaving a vertex which travels in the
        provided direction or its opposite. (For edges we only count as sepatrices
        traveling counter-clockwise around the triangle.) This holds for p1
        and p2 and the separatrices must point in opposite directions.

        The above description gives two new triangles t1 and t2 which must be
        glued in (obtained by flipping the diagonal of the quadrilateral).
        Up to swapping t1 and t2 we can assume the separatrix in t1 in the
        provided direction (or its opposite) points in the same direction as
        that of p1. Further up to cyclic permutation of vertex labels we can
        assume that the separatrices in p1 and t1 start at the vertex with the
        same index (an element of {0,1,2}). The same can be done for p2 and t2.
        We apply the label l1 to t1 and the label l2 to t2. This precisely
        determines how t1 and t2 should be used to replace p1 and p2.

        INPUT:

        - ``l1`` - label of polygon

        - ``e1`` - (integer) edge of the polygon

        - ``in_place`` (boolean) - If True do the flip to the current surface
          which must be mutable. In this case the updated surface will be
          returned.  Otherwise a mutable copy is made and then an edge is
          flipped, which is then returned.

        - ``test`` (boolean) - If True we don't actually flip, and we return
          True or False depending on whether or not the flip would be
          successful.

        - ``direction`` (2-dimensional vector) - Defaults to (0,1). The choice
          of this vector determines how the newly added triangles are labeled.

        EXAMPLES::

            sage: from flatsurf import *

            sage: s = similarity_surfaces.right_angle_triangle(ZZ(1),ZZ(1))
            sage: s.polygon(0)
            Polygon: (0, 0), (1, 0), (0, 1)
            sage: s.triangle_flip(0, 0, test=True)
            False
            sage: s.triangle_flip(0, 1, test=True)
            True
            sage: s.triangle_flip(0, 2, test=True)
            False

            sage: s = similarity_surfaces.right_angle_triangle(ZZ(1),ZZ(1))
            sage: from flatsurf.geometry.surface import Surface_list
            sage: s = s.__class__(Surface_list(surface=s, mutable=True))
            sage: try:
            ....:     s.triangle_flip(0,0,in_place=True)
            ....: except ValueError as e:
            ....:     print(e)
            Gluing triangles along this edge yields a non-convex quadrilateral.
            sage: s.triangle_flip(0,1,in_place=True)
            ConeSurface built from 2 polygons
            sage: s.polygon(0)
            Polygon: (0, 0), (1, 1), (0, 1)
            sage: s.polygon(1)
            Polygon: (0, 0), (-1, -1), (0, -1)
            sage: for p in s.edge_iterator(gluings=True):
            ....:     print(p)
            ((0, 0), (1, 0))
            ((0, 1), (0, 2))
            ((0, 2), (0, 1))
            ((1, 0), (0, 0))
            ((1, 1), (1, 2))
            ((1, 2), (1, 1))
            sage: try:
            ....:     s.triangle_flip(0,2,in_place=True)
            ....: except ValueError as e:
            ....:     print(e)
            ....:
            Gluing triangles along this edge yields a non-convex quadrilateral.

            sage: p = polygons((2,0),(-1,3),(-1,-3))
            sage: s = similarity_surfaces.self_glued_polygon(p)
            sage: from flatsurf.geometry.surface import Surface_list
            sage: s = s.__class__(Surface_list(surface=s,mutable=True))
            sage: s.triangle_flip(0,1,in_place=True)
            HalfTranslationSurface built from 1 polygon
            sage: for x in s.label_iterator(polygons=True):
            ....:     print(x)
            (0, Polygon: (0, 0), (-3, -3), (-1, -3))
            sage: for x in s.edge_iterator(gluings=True):
            ....:     print(x)
            ((0, 0), (0, 0))
            ((0, 1), (0, 1))
            ((0, 2), (0, 2))
            sage: TestSuite(s).run()
        """
        if test:
            # Just test if the flip would be successful
            p1 = self.polygon(l1)
            if not p1.num_edges() == 3:
                return False
            l2, e2 = self.opposite_edge(l1, e1)
            p2 = self.polygon(l2)
            if not p2.num_edges() == 3:
                return False
            sim = self.edge_transformation(l2, e2)
            hol = sim(p2.vertex((e2 + 2) % 3) - p1.vertex((e1 + 2) % 3))
            from flatsurf.geometry.polygon import wedge_product

            return (
                wedge_product(p1.edge((e1 + 2) % 3), hol) > 0
                and wedge_product(p1.edge((e1 + 1) % 3), hol) > 0
            )

        if in_place:
            s = self
            if not s.is_mutable():
                raise ValueError("surface must be mutable for in place triangle_flip")
        else:
            s = self.copy(mutable=True)

        p1 = s.polygon(l1)
        if not p1.num_edges() == 3:
            raise ValueError("The polygon with the provided label is not a triangle.")
        l2, e2 = s.opposite_edge(l1, e1)

        sim = s.edge_transformation(l2, e2)
        p2 = s.polygon(l2)
        if not p2.num_edges() == 3:
            raise ValueError(
                "The polygon opposite the provided edge is not a triangle."
            )
        P = p1.parent()
        p2 = P(vertices=[sim(v) for v in p2.vertices()])

        if direction is None:
            direction = s.vector_space()((0, 1))
        # Get vertices corresponding to separatices in the provided direction.
        v1 = p1.find_separatrix(direction=direction)[0]
        v2 = p2.find_separatrix(direction=direction)[0]
        # Our quadrilateral has vertices labeled:
        # * 0=p1.vertex(e1+1)=p2.vertex(e2)
        # * 1=p1.vertex(e1+2)
        # * 2=p1.vertex(e1)=p2.vertex(e2+1)
        # * 3=p2.vertex(e2+2)
        # Record the corresponding vertices of this quadrilateral.
        q1 = (3 + v1 - e1 - 1) % 3
        q2 = (2 + (3 + v2 - e2 - 1) % 3) % 4

        new_diagonal = p2.vertex((e2 + 2) % 3) - p1.vertex((e1 + 2) % 3)
        # This list will store the new triangles which are being glued in.
        # (Unfortunately, they may not be cyclically labeled in the correct way.)
        new_triangle = []
        try:
            new_triangle.append(
                P(edges=[p1.edge((e1 + 2) % 3), p2.edge((e2 + 1) % 3), -new_diagonal])
            )
            new_triangle.append(
                P(edges=[p2.edge((e2 + 2) % 3), p1.edge((e1 + 1) % 3), new_diagonal])
            )
            # The above triangles would be glued along edge 2 to form the diagonal of the quadrilateral being removed.
        except ValueError:
            raise ValueError(
                "Gluing triangles along this edge yields a non-convex quadrilateral."
            )

        # Find the separatrices of the two new triangles, and in particular which way they point.
        new_sep = []
        new_sep.append(new_triangle[0].find_separatrix(direction=direction)[0])
        new_sep.append(new_triangle[1].find_separatrix(direction=direction)[0])
        # The quadrilateral vertices corresponding to these separatrices are
        # new_sep[0]+1 and (new_sep[1]+3)%4 respectively.

        # i=0 if the new_triangle[0] should be labeled l1 and new_triangle[1] should be labeled l2.
        # i=1 indicates the opposite labeling.
        if new_sep[0] + 1 == q1:
            assert (new_sep[1] + 3) % 4 == q2, (
                "Bug: new_sep[1]=" + str(new_sep[1]) + " and q2=" + str(q2)
            )
            i = 0
        else:
            assert (new_sep[1] + 3) % 4 == q1
            assert new_sep[0] + 1 == q2
            i = 1

        # These quantities represent the cyclic relabeling of triangles needed.
        cycle1 = (new_sep[i] - v1 + 3) % 3
        cycle2 = (new_sep[1 - i] - v2 + 3) % 3

        # This will be the new triangle with label l1:
        tri1 = P(
            edges=[
                new_triangle[i].edge(cycle1),
                new_triangle[i].edge((cycle1 + 1) % 3),
                new_triangle[i].edge((cycle1 + 2) % 3),
            ]
        )
        # This will be the new triangle with label l2:
        tri2 = P(
            edges=[
                new_triangle[1 - i].edge(cycle2),
                new_triangle[1 - i].edge((cycle2 + 1) % 3),
                new_triangle[1 - i].edge((cycle2 + 2) % 3),
            ]
        )
        # In the above, edge 2-cycle1 of tri1 would be glued to edge 2-cycle2 of tri2
        diagonal_glue_e1 = 2 - cycle1
        diagonal_glue_e2 = 2 - cycle2

        assert p1.find_separatrix(direction=direction) == tri1.find_separatrix(
            direction=direction
        )
        assert p2.find_separatrix(direction=direction) == tri2.find_separatrix(
            direction=direction
        )

        # Two opposite edges will not change their labels (label,edge) under our regluing operation.
        # The other two opposite ones will change and in fact they change labels.
        # The following finds them (there are two cases).
        # At the end of the if statement, the following will be true:
        # * new_glue_e1 and new_glue_e2 will be the edges of the new triangle with label l1 and l2 which need regluing.
        # * old_e1 and old_e2 will be the corresponding edges of the old triangles.
        # (Note that labels are swapped between the pair. The appending 1 or 2 refers to the label used for the triangle.)
        if p1.edge(v1) == tri1.edge(v1):
            # We don't have to worry about changing gluings on edge v1 of the triangles with label l1
            # We do have to worry about the following edge:
            new_glue_e1 = (
                3 - diagonal_glue_e1 - v1
            )  # returns the edge which is neither diagonal_glue_e1 nor v1.
            # This corresponded to the following old edge:
            old_e1 = 3 - e1 - v1  # Again this finds the edge which is neither e1 nor v1
        else:
            temp = (v1 + 2) % 3
            assert p1.edge(temp) == tri1.edge(temp)
            # We don't have to worry about changing gluings on edge (v1+2)%3 of the triangles with label l1
            # We do have to worry about the following edge:
            new_glue_e1 = (
                3 - diagonal_glue_e1 - temp
            )  # returns the edge which is neither diagonal_glue_e1 nor temp.
            # This corresponded to the following old edge:
            old_e1 = (
                3 - e1 - temp
            )  # Again this finds the edge which is neither e1 nor temp
        if p2.edge(v2) == tri2.edge(v2):
            # We don't have to worry about changing gluings on edge v2 of the triangles with label l2
            # We do have to worry about the following edge:
            new_glue_e2 = (
                3 - diagonal_glue_e2 - v2
            )  # returns the edge which is neither diagonal_glue_e2 nor v2.
            # This corresponded to the following old edge:
            old_e2 = 3 - e2 - v2  # Again this finds the edge which is neither e2 nor v2
        else:
            temp = (v2 + 2) % 3
            assert p2.edge(temp) == tri2.edge(temp)
            # We don't have to worry about changing gluings on edge (v2+2)%3 of the triangles with label l2
            # We do have to worry about the following edge:
            new_glue_e2 = (
                3 - diagonal_glue_e2 - temp
            )  # returns the edge which is neither diagonal_glue_e2 nor temp.
            # This corresponded to the following old edge:
            old_e2 = (
                3 - e2 - temp
            )  # Again this finds the edge which is neither e2 nor temp

        # remember the old gluings.
        old_opposite1 = s.opposite_edge(l1, old_e1)
        old_opposite2 = s.opposite_edge(l2, old_e2)

        # We make changes to the underlying surface
        us = s.underlying_surface()

        # Replace the triangles.
        us.change_polygon(l1, tri1)
        us.change_polygon(l2, tri2)
        # Glue along the new diagonal of the quadrilateral
        us.change_edge_gluing(l1, diagonal_glue_e1, l2, diagonal_glue_e2)
        # Now we deal with that pair of opposite edges of the quadrilateral that need regluing.
        # There are some special cases:
        if old_opposite1 == (l2, old_e2):
            # These opposite edges were glued to each other.
            # Do the same in the new surface:
            us.change_edge_gluing(l1, new_glue_e1, l2, new_glue_e2)
        else:
            if old_opposite1 == (l1, old_e1):
                # That edge was "self-glued".
                us.change_edge_gluing(l2, new_glue_e2, l2, new_glue_e2)
            else:
                # The edge (l1,old_e1) was glued in a standard way.
                # That edge now corresponds to (l2,new_glue_e2):
                us.change_edge_gluing(
                    l2, new_glue_e2, old_opposite1[0], old_opposite1[1]
                )
            if old_opposite2 == (l2, old_e2):
                # That edge was "self-glued".
                us.change_edge_gluing(l1, new_glue_e1, l1, new_glue_e1)
            else:
                # The edge (l2,old_e2) was glued in a standard way.
                # That edge now corresponds to (l1,new_glue_e1):
                us.change_edge_gluing(
                    l1, new_glue_e1, old_opposite2[0], old_opposite2[1]
                )
        return s

    def join_polygons(self, p1, e1, test=False, in_place=False):
        r"""
        Join polygons across the provided edge (p1,e1). By default,
        it returns the surface obtained by joining the two polygons
        together. It raises a ValueError if gluing the two polygons
        together results in a non-convex polygon. This is done to the
        current surface if in_place is True, and otherwise a mutable
        copy is made and then modified.

        If test is True then instead of changing the surface, it just
        checks to see if the change would be successful and returns
        True if successful or False if not.

        EXAMPLES::

            sage: from flatsurf import *
            sage: ss=translation_surfaces.ward(3)
            sage: s=ss.copy(mutable=True)
            sage: s.join_polygons(0,0, in_place=True)
            TranslationSurface built from 2 polygons
            sage: s.polygon(0)
            Polygon: (0, 0), (1, -a), (2, 0), (3, a), (2, 2*a), (0, 2*a), (-1, a)
            sage: s.join_polygons(0,4, in_place=True)
            TranslationSurface built from 1 polygon
            sage: s.polygon(0)
            Polygon: (0, 0), (1, -a), (2, 0), (3, a), (2, 2*a), (1, 3*a), (0, 2*a), (-1, a)
        """
        poly1 = self.polygon(p1)
        p2, e2 = self.opposite_edge(p1, e1)
        poly2 = self.polygon(p2)
        if p1 == p2:
            if test:
                return False
            else:
                raise ValueError("Can't glue polygon to itself.")
        t = self.edge_transformation(p2, e2)
        dt = t.derivative()
        vs = []
        edge_map = {}  # Store the pairs for the old edges.
        for i in range(e1):
            edge_map[len(vs)] = (p1, i)
            vs.append(poly1.edge(i))
        ne = poly2.num_edges()
        for i in range(1, ne):
            ee = (e2 + i) % ne
            edge_map[len(vs)] = (p2, ee)
            vs.append(dt * poly2.edge(ee))
        for i in range(e1 + 1, poly1.num_edges()):
            edge_map[len(vs)] = (p1, i)
            vs.append(poly1.edge(i))

        try:
            new_polygon = ConvexPolygons(self.base_ring())(vs)
        except (ValueError, TypeError):
            if test:
                return False
            else:
                raise ValueError(
                    "Joining polygons along this edge results in a non-convex polygon."
                )

        if test:
            # Gluing would be successful
            return True

        # Now no longer testing. Do the gluing.
        if in_place:
            ss = self
        else:
            ss = self.copy(mutable=True)
        s = ss.underlying_surface()

        inv_edge_map = {}
        for key, value in edge_map.items():
            inv_edge_map[value] = (p1, key)

        glue_list = []
        for i in range(len(vs)):
            p3, e3 = edge_map[i]
            p4, e4 = self.opposite_edge(p3, e3)
            if p4 == p1 or p4 == p2:
                glue_list.append(inv_edge_map[(p4, e4)])
            else:
                glue_list.append((p4, e4))

        if s.base_label() == p2:
            s.change_base_label(p1)

        s.remove_polygon(p2)

        s.change_polygon(p1, new_polygon, glue_list)

        return ss

    def subdivide_polygon(self, p, v1, v2, test=False, new_label=None):
        r"""
        Cut the polygon with label p along the diagonal joining vertex
        v1 to vertex v2. This cuts p into two polygons, one will keep the same
        label. The other will get a new label, which can be provided
        via new_label. Otherwise a default new label will be provided.
        If test=False, then the surface will be changed (in place). If
        test=True, then it just checks to see if the change would be successful

        The convention is that the resulting subdivided polygon which has an oriented
        edge going from the original vertex v1 to vertex v2 will keep the label p.
        The other polygon will get a new label.

        The change will be done in place.
        """
        poly = self.polygon(p)
        ne = poly.num_edges()
        if v1 < 0 or v2 < 0 or v1 >= ne or v2 >= ne:
            if test:
                return False
            else:
                raise ValueError("Provided vertices out of bounds.")
        if abs(v1 - v2) <= 1 or abs(v1 - v2) >= ne - 1:
            if test:
                return False
            else:
                raise ValueError("Provided diagonal is not actually a diagonal.")

        if v2 < v1:
            v2 = v2 + ne

        newedges1 = [poly.vertex(v2) - poly.vertex(v1)]
        for i in range(v2, v1 + ne):
            newedges1.append(poly.edge(i))
        newpoly1 = ConvexPolygons(self.base_ring())(newedges1)

        newedges2 = [poly.vertex(v1) - poly.vertex(v2)]
        for i in range(v1, v2):
            newedges2.append(poly.edge(i))
        newpoly2 = ConvexPolygons(self.base_ring())(newedges2)

        # Store the old gluings
        old_gluings = {(p, i): self.opposite_edge(p, i) for i in range(ne)}

        # Update the polygon with label p, add a new polygon.
        self.underlying_surface().change_polygon(p, newpoly1)
        if new_label is None:
            new_label = self.underlying_surface().add_polygon(newpoly2)
        else:
            new_label = self.underlying_surface().add_polygon(newpoly2, label=new_label)
        # This gluing is the diagonal we used.
        self.underlying_surface().change_edge_gluing(p, 0, new_label, 0)

        # Setup conversion from old to new labels.
        old_to_new_labels = {}
        for i in range(v1, v2):
            old_to_new_labels[(p, i % ne)] = (new_label, i - v1 + 1)
        for i in range(v2, ne + v1):
            old_to_new_labels[(p, i % ne)] = (p, i - v2 + 1)

        for e in range(1, newpoly1.num_edges()):
            pair = old_gluings[(p, (v2 + e - 1) % ne)]
            if pair in old_to_new_labels:
                pair = old_to_new_labels[pair]
            self.underlying_surface().change_edge_gluing(p, e, pair[0], pair[1])

        for e in range(1, newpoly2.num_edges()):
            pair = old_gluings[(p, (v1 + e - 1) % ne)]
            if pair in old_to_new_labels:
                pair = old_to_new_labels[pair]
            self.underlying_surface().change_edge_gluing(new_label, e, pair[0], pair[1])

    def subdivide(self):
        r"""
        Return a copy of this surface whose polygons have been partitioned into
        smaller triangles with
        :meth:`.polygon.ConvexPolygon.subdivide`.

        EXAMPLES::

            sage: from flatsurf import translation_surfaces
            sage: S = translation_surfaces.veech_double_n_gon(5)
            sage: S.subdivide()
            TranslationSurface built from 10 polygons
            sage: S.subdivide().subdivide()
            TranslationSurface built from 30 polygons

        Sometimes a more uniform subdivision can be obtained by alternating
        between :meth:`subdivide_edges` and this method::

            sage: S.subdivide_edges().subdivide()
            TranslationSurface built from 20 polygons

        """
        return self.__class__(self._s.subdivide())

    def subdivide_edges(self, parts=2):
        r"""
        Return a copy of this surface whose edges have been split into
        ``parts`` equal pieces each.

        INPUT:

        - ``parts`` -- a positive integer (default: 2)

        EXAMPLES:

            sage: from flatsurf import translation_surfaces
            sage: S = translation_surfaces.veech_double_n_gon(5)
            sage: S.subdivide_edges()
            TranslationSurface built from 2 polygons

        """
        return self.__class__(self._s.subdivide_edges(parts=parts))

    def singularity(self, label, v, limit=None):
        r"""
        Represents the Singularity associated to the v-th vertex of the polygon
        with label ``label``.

        If the surface is infinite, the limit can be set. In this case the
        construction of the singularity is successful if the sequence of
        vertices hit by passing through edges closes up in limit or less steps.

        EXAMPLES::

            sage: from flatsurf import *
            sage: s = translation_surfaces.square_torus()
            sage: pc = s.minimal_cover(cover_type="planar")
            sage: pc.singularity(pc.base_label(),0)
            doctest:warning
            ...
            UserWarning: Singularity() is deprecated and will be removed in a future version of sage-flatsurf. Use surface.point() instead.
            Vertex 0 of polygon (0, (x, y) |-> (x, y))
            sage: pc.singularity(pc.base_label(),0,limit=1)
            Traceback (most recent call last):
            ...
            ValueError: number of edges at singularity exceeds limit

        """
        return Singularity(self, label, v, limit)

    def point(self, label, point, ring=None, limit=None):
        r"""
        Return a point in this surface.

        INPUT:

        - ``label`` - label of the polygon

        - ``point`` - coordinates of the point inside the polygon

        - ``ring`` (optional) - a ring for the coordinates

        - ``limit`` (optional) - undocumented (only relevant if the point
          corresponds to a singularity in an infinite surface)

        EXAMPLES::

            sage: from flatsurf import *
            sage: s = translation_surfaces.square_torus()
            sage: pc = s.minimal_cover(cover_type="planar")
            sage: pc.surface_point(pc.base_label(),(0,0))
            Vertex 0 of polygon (0, (x, y) |-> (x, y))
            sage: z = pc.surface_point(pc.base_label(),(sqrt(2)-1,sqrt(3)-1),ring=AA)
            doctest:warning
            ...
            UserWarning: the ring parameter is deprecated and will be removed in a future version of sage-flatsurf; define the surface over a larger ring instead so that this points' coordinates live in the base ring
            sage: next(iter(z.coordinates(next(iter(z.labels()))))).parent()
            Vector space of dimension 2 over Algebraic Real Field
        """
        return SurfacePoint(self, label, point, ring=ring, limit=limit)

    # TODO: deprecate
    surface_point = point

    def ramified_cover(self, degree, data):
        r"""
        Build a ramified cover of this surface with given ``degree`` and ramification ``data``.

        INPUT:

        - ``degree`` (integer) -- the degree of the cover

        - ``data`` -- dictionary that associates a pair ``(polygon_label, edge_number)`` a permutation
          of ``{1, 2, ..., d}``

        EXAMPLES:

        The L-shape origami::

            sage: import flatsurf
            sage: T = flatsurf.translation_surfaces.square_torus()
            sage: T.ramified_cover(3, {(0,0): '(1,2)', (0,1): '(1,3)'})
            TranslationSurface built from 3 polygons
            sage: O = T.ramified_cover(3, {(0,0): '(1,2)', (0,1): '(1,3)'})
            sage: O.stratum()
            H_2(2)

        TESTS::

            sage: import flatsurf
            sage: T = flatsurf.translation_surfaces.square_torus()
            sage: T.ramified_cover(3, {(0,0): '(1,2)', (0,2): '(1,3)'})
            Traceback (most recent call last):
            ...
            ValueError: inconsistent covering data
        """
        if not self.is_finite():
            raise ValueError("this method is only available for finite surfaces")
        return type(self)(self._s.ramified_cover(degree, data))

    def minimal_cover(self, cover_type="translation"):
        r"""
        Return the minimal translation or half-translation cover of the surface.

        Cover type may be either "translation", "half-translation" or "planar".

        The minimal planar cover of a surface S is the smallest cover C so that
        the developing map from the universal cover U to the plane induces a
        well defined map from C to the plane. This is an infinite translation
        surface that is naturally a branched cover of the plane.

        EXAMPLES::

            sage: from flatsurf.geometry.surface import Surface_list
            sage: s = Surface_list(QQ)
            sage: from flatsurf.geometry.polygon import polygons
            sage: square = polygons.square(field=QQ)
            sage: s.add_polygon(square)
            0
            sage: s.change_edge_gluing(0,0,0,1)
            sage: s.change_edge_gluing(0,2,0,3)
            sage: from flatsurf.geometry.cone_surface import ConeSurface
            sage: cs = ConeSurface(s)
            sage: ts = cs.minimal_cover(cover_type="translation")
            sage: ts
            TranslationSurface built from 4 polygons
            sage: hts = cs.minimal_cover(cover_type="half-translation")
            sage: hts
            HalfTranslationSurface built from 2 polygons
            sage: TestSuite(hts).run()
            sage: ps = cs.minimal_cover(cover_type="planar")
            sage: ps
            TranslationSurface built from infinitely many polygons
            sage: TestSuite(ps).run()

            sage: from flatsurf import similarity_surfaces
            sage: S = similarity_surfaces.example()
            sage: T = S.minimal_cover(cover_type="translation")
            sage: T
            TranslationSurface built from infinitely many polygons
            sage: T.polygon(T.base_label())
            Polygon: (0, 0), (2, -2), (2, 0)
        """
        if cover_type == "translation":
            from flatsurf.geometry.translation_surface import TranslationSurface
            from flatsurf.geometry.minimal_cover import MinimalTranslationCover

            return TranslationSurface(MinimalTranslationCover(self))
        if cover_type == "half-translation":
            from flatsurf.geometry.half_translation_surface import (
                HalfTranslationSurface,
            )
            from flatsurf.geometry.minimal_cover import MinimalHalfTranslationCover

            return HalfTranslationSurface(MinimalHalfTranslationCover(self))
        if cover_type == "planar":
            from flatsurf.geometry.translation_surface import TranslationSurface
            from flatsurf.geometry.minimal_cover import MinimalPlanarCover

            return TranslationSurface(MinimalPlanarCover(self))
        raise ValueError("Provided cover_type is not supported.")

    def vector_space(self):
        r"""
        Return the vector space in which self naturally embeds.
        """
        from sage.modules.free_module import VectorSpace

        return VectorSpace(self.base_ring(), 2)

    def fundamental_group(self, base_label=None):
        r"""
        Return the fundamental group of this surface.
        """
        if not self.is_finite():
            raise ValueError("the method only work for finite surfaces")
        if base_label is None:
            base_label = self.base_label()
        from .fundamental_group import FundamentalGroup

        return FundamentalGroup(self, base_label)

    def tangent_bundle(self, ring=None):
        r"""
        Return the tangent bundle

        INPUT:

        - ``ring`` -- an optional field (defaults to the coordinate field of the
          surface)
        """
        if ring is None:
            ring = self.base_ring()

        try:
            return self._tangent_bundle_cache[ring]
        except AttributeError:
            self._tangent_bundle_cache = {}
        except KeyError:
            pass

        from .tangent_bundle import SimilaritySurfaceTangentBundle

        self._tangent_bundle_cache[ring] = SimilaritySurfaceTangentBundle(self, ring)
        return self._tangent_bundle_cache[ring]

    def tangent_vector(self, lab, p, v, ring=None):
        r"""
        Return a tangent vector.

        INPUT:

        - ``lab`` -- label of a polygon

        - ``p`` -- coordinates of a point in the polygon

        - ``v`` -- coordinates of a vector in R^2

        EXAMPLES::

            sage: from flatsurf.geometry.chamanara import chamanara_surface
            sage: S = chamanara_surface(1/2)
            sage: S.tangent_vector(S.base_label(), (1/2,1/2), (1,1))
            SimilaritySurfaceTangentVector in polygon (1, -1, 0) based at (1/2, -3/2) with vector (1, 1)
            sage: K.<sqrt2> = QuadraticField(2)
            sage: S.tangent_vector(S.base_label(), (1/2,1/2), (1,sqrt2), ring=K)
            SimilaritySurfaceTangentVector in polygon (1, -1, 0) based at (1/2, -3/2) with vector (1, sqrt2)
        """
        p = vector(p)
        v = vector(v)

        if p.parent().dimension() != 2 or v.parent().dimension() != 2:
            raise ValueError("p (={!r}) and v (={!v}) should have two coordinates")

        if ring is None:
            ring = self.base_ring()
            try:
                return self.tangent_bundle(ring)(lab, p, v)
            except TypeError:
                raise TypeError(
                    "Use the ring=??? option to construct tangent vectors in other field different from the base_ring()."
                )
            # Old version seemed to be to accepting of inputs (eg, from Symbolic Ring)
            # R = p.base_ring()
            # if R != v.base_ring():
            #    from sage.structure.element import get_coercion_model
            #    cm = get_coercion_model()
            #    R = cm.common_parent(R, v.base_ring())
            #    p = p.change_ring(R)
            #    v = v.change_ring(R)

            # R2 = self.base_ring()
            # if R != R2:
            #    if R2.has_coerce_map_from(R):
            #        p = p.change_ring(R2)
            #        v = v.change_ring(R2)
            #        R = R2
            #    elif not R.has_coerce_map_from(R2):
            #        raise ValueError("not able to find a common ring for arguments")
            # return self.tangent_bundle(R)(lab, p, v)
        else:
            return self.tangent_bundle(ring)(lab, p, v)

    def reposition_polygons(self, in_place=False, relabel=False):
        r"""
        We choose a maximal tree in the dual graph of the decomposition into
        polygons, and ensure that the gluings between two polygons joined by
        an edge in this tree is by translation.

        This guarantees that the group generated by the edge identifications is
        minimal among representations of the surface. In particular, if for instance
        you have a translation surface which is anot representable as a translation
        surface (because polygons are presented with rotations) then after this
        change it will be representable as a translation surface.
        """
        if not self.is_finite():
            raise NotImplementedError("Only implemented for finite surfaces.")
        if in_place:
            if not self.is_mutable():
                raise ValueError(
                    "reposition_polygons in_place is only available "
                    + "for mutable surfaces."
                )
            s = self
        else:
            s = self.copy(relabel=relabel, mutable=True)
        w = s.walker()
        from flatsurf.geometry.similarity import SimilarityGroup

        S = SimilarityGroup(self.base_ring())
        identity = S.one()
        it = iter(w)
        label = next(it)
        changes = {label: identity}
        for label in it:
            edge = w.edge_back(label)
            label2, edge2 = s.opposite_edge(label, edge)
            changes[label] = changes[label2] * s.edge_transformation(label, edge)
        it = iter(w)
        # Skip the base label:
        label = next(it)
        for label in it:
            p = s.polygon(label)
            p = changes[label].derivative() * p
            s.underlying_surface().change_polygon(label, p)
        return s

    def triangulation_mapping(self):
        r"""
        Return a ``SurfaceMapping`` triangulating the surface
        or ``None`` if the surface is already triangulated.
        """
        from flatsurf.geometry.mappings import triangulation_mapping

        return triangulation_mapping(self)

    def triangulate(self, in_place=False, label=None, relabel=False):
        r"""
        Return a triangulated version of this surface. (This may be mutable
        or not depending on the input.)

        If label=None (as default) all polygons are triangulated. Otherwise,
        label should be a polygon label. In this case, just this polygon
        is split into triangles.

        This is done in place if in_place is True (defaults to False).

        If we are not doing triangulation in_place, then we must make a copy.
        This can be a relabeled copy (indexed by the non-negative ints)
        or a label preserving copy. The copy is relabeled if relabel=True
        (default False).

        EXAMPLES::

            sage: from flatsurf import *
            sage: s=translation_surfaces.mcmullen_L(1,1,1,1)
            sage: ss=s.triangulate()
            sage: gs=ss.graphical_surface()
            sage: gs.make_all_visible()
            sage: gs
            Graphical version of Similarity Surface TranslationSurface built from 6 polygons

        A non-strictly convex example that caused trouble:

            sage: from flatsurf import *
            sage: s=similarity_surfaces.self_glued_polygon(polygons(edges=[(1,1),(-3,-1),(1,0),(1,0)]))
            sage: s=s.triangulate()
            sage: s.polygon(0).num_edges()
            3
        """
        if label is None:
            # We triangulate the whole surface
            if self.is_finite():
                # Store the current labels.
                labels = [label for label in self.label_iterator()]
                if in_place:
                    s = self
                else:
                    s = self.copy(mutable=True)
                # Subdivide each polygon in turn.
                for label in labels:
                    s = s.triangulate(in_place=True, label=label)
                return s
            else:
                if in_place:
                    raise ValueError(
                        "You can't triangulate an infinite surface in place."
                    )
                from flatsurf.geometry.delaunay import LazyTriangulatedSurface

                return self.__class__(LazyTriangulatedSurface(self))
        else:
            poly = self.polygon(label)
            n = poly.num_edges()
            if n > 3:
                if in_place:
                    s = self
                else:
                    s = self.copy(mutable=True)
            else:
                # This polygon is already a triangle.
                return self
            from flatsurf.geometry.polygon import wedge_product

            for i in range(n - 3):
                poly = s.polygon(label)
                n = poly.num_edges()
                for i in range(n):
                    e1 = poly.edge(i)
                    e2 = poly.edge((i + 1) % n)
                    if wedge_product(e1, e2) != 0:
                        # This is in case the polygon is a triangle with subdivided edge.
                        e3 = poly.edge((i + 2) % n)
                        if wedge_product(e1 + e2, e3) != 0:
                            s.subdivide_polygon(label, i, (i + 2) % n)
                            break
            return s
        raise RuntimeError("Failed to return anything!")

    def _edge_needs_flip(self, p1, e1):
        r"""
        Returns -1 if the the provided edge incident to two triangles which
        should be flipped to get closer to the Delaunay decomposition.
        Returns 0 if the quadrilateral formed by the triangles is inscribed
        in a circle, and returns 1 otherwise.

        A ValueError is raised if the edge is not indident to two triangles.
        """
        p2, e2 = self.opposite_edge(p1, e1)
        poly1 = self.polygon(p1)
        poly2 = self.polygon(p2)
        if poly1.num_edges() != 3 or poly2.num_edges() != 3:
            raise ValueError("Edge must be adjacent to two triangles.")
        from flatsurf.geometry.matrix_2x2 import similarity_from_vectors

        sim1 = similarity_from_vectors(poly1.edge(e1 + 2), -poly1.edge(e1 + 1))
        sim2 = similarity_from_vectors(poly2.edge(e2 + 2), -poly2.edge(e2 + 1))
        sim = sim1 * sim2
        return sim[1][0] < 0

    def _edge_needs_join(self, p1, e1):
        r"""
        Returns -1 if the the provided edge incident to two triangles which
        should be flipped to get closer to the Delaunay decomposition.
        Returns 0 if the quadrilateral formed by the triangles is inscribed
        in a circle, and returns 1 otherwise.

        A ValueError is raised if the edge is not indident to two triangles.
        """
        p2, e2 = self.opposite_edge(p1, e1)
        poly1 = self.polygon(p1)
        poly2 = self.polygon(p2)
        from flatsurf.geometry.matrix_2x2 import similarity_from_vectors

        sim1 = similarity_from_vectors(
            poly1.vertex(e1) - poly1.vertex(e1 + 2), -poly1.edge(e1 + 1)
        )
        sim2 = similarity_from_vectors(
            poly2.vertex(e2) - poly2.vertex(e2 + 2), -poly2.edge(e2 + 1)
        )
        sim = sim1 * sim2
        from sage.functions.generalized import sgn

        return sim[1][0] == 0

    def delaunay_single_flip(self):
        r"""
        Does a single in place flip of a triangulated mutable surface.
        """
        if not self.is_finite():
            raise NotImplementedError("Not implemented for infinite surfaces.")
        lc = self._label_comparator()
        for (l1, e1), (l2, e2) in self.edge_iterator(gluings=True):
            if (lc.lt(l1, l2) or (l1 == l2 and e1 <= e2)) and self._edge_needs_flip(
                l1, e1
            ):
                self.triangle_flip(l1, e1, in_place=True)
                return True
        return False

    def is_delaunay_triangulated(self, limit=None):
        r"""
        Return if the surface is triangulated and the triangulation is Delaunay.
        If limit is set, then it checks this only limit many edges.
        Limit must be set for infinite surfaces.
        """
        if limit is None:
            if not self.is_finite():
                raise NotImplementedError("A limit must be set for infinite surfaces.")
            limit = self.num_edges()
        count = 0
        for (l1, e1), (l2, e2) in self.edge_iterator(gluings=True):
            if count >= limit:
                break
            count = count + 1
            if self.polygon(l1).num_edges() != 3:
                print("Polygon with label " + str(l1) + " is not a triangle.")
                return False
            if self.polygon(l2).num_edges() != 3:
                print("Polygon with label " + str(l2) + " is not a triangle.")
                return False
            if self._edge_needs_flip(l1, e1):
                print("Edge " + str((l1, e1)) + " needs to be flipped.")
                print("This edge is glued to " + str((l2, e2)) + ".")
                return False
        return True

    def is_delaunay_decomposed(self, limit=None):
        r"""
        Return if the decomposition of the surface into polygons is Delaunay.
        If limit is set, then it checks this only limit many polygons.
        Limit must be set for infinite surfaces.
        """
        if limit is None:
            if not self.is_finite():
                raise NotImplementedError("A limit must be set for infinite surfaces.")
            limit = self.num_polygons()
        count = 0
        for l1, p1 in self.label_iterator(polygons=True):
            try:
                c1 = p1.circumscribing_circle()
            except ValueError:
                # p1 is not circumscribed
                return False
            for e1 in range(p1.num_edges()):
                c2 = self.edge_transformation(l1, e1) * c1
                l2, e2 = self.opposite_edge(l1, e1)
                if c2.point_position(self.polygon(l2).vertex(e2 + 2)) != -1:
                    # The circumscribed circle developed into the adjacent polygon
                    # contains a vertex in its interior or boundary.
                    return False
            return True

    def delaunay_triangulation(
        self,
        triangulated=False,
        in_place=False,
        limit=None,
        direction=None,
        relabel=False,
    ):
        r"""
        Returns a Delaunay triangulation of a surface, or make some
        triangle flips to get closer to the Delaunay decomposition.

        INPUT:

        - ``triangulated`` (boolean) - If true, the algorithm assumes the
          surface is already triangulated. It does this without verification.

        - ``in_place`` (boolean) - If true, the triangulating and the
          triangle flips are done in place.  Otherwise, a mutable copy of the
          surface is made.

        - ``limit`` (None or Integer) - If None, this will return a
          Delaunay triangulation. If limit is an integer 1 or larger, then at
          most limit many diagonal flips will be done.

        - ``direction`` (None or Vector) - with two entries in the base field
            Used to determine labels when a pair of triangles is flipped. Each triangle
            has a unique separatrix which points in the provided direction or its
            negation. As such a vector determines a sign for each triangle.
            A pair of adjacent triangles have opposite signs. Labels are chosen
            so that this sign is preserved (as a function of labels).

        - ``relabel`` (boolean) - If in_place is False, then a copy must be
          made. By default relabel is False and labels will be respected by
          this copy. If relabel is True then polygons will be reindexed in an
          arbitrary way by the non-negative integers.

        EXAMPLES::

            sage: from flatsurf import *
            sage: from flatsurf.geometry.delaunay import *

            sage: m = matrix([[2,1],[1,1]])
            sage: s = m*translation_surfaces.infinite_staircase()
            sage: ss = s.delaunay_triangulation(relabel=True)
            sage: ss.base_label()
            0
            sage: ss.polygon(0)
            Polygon: (0, 0), (1, 1), (0, 1)
            sage: TestSuite(ss).run()
            sage: ss.is_delaunay_triangulated(limit=10)
            True
        """
        if not self.is_finite() and limit is None:
            if in_place:
                raise ValueError(
                    "in_place delaunay triangulation is not possible for infinite surfaces unless a limit is set."
                )
            if self.underlying_surface().is_mutable():
                raise ValueError(
                    "delaunay_triangulation only works on infinite "
                    + "surfaces if they are immutable or if a limit is set."
                )
            from flatsurf.geometry.delaunay import LazyDelaunayTriangulatedSurface

            return self.__class__(
                LazyDelaunayTriangulatedSurface(
                    self, direction=direction, relabel=relabel
                )
            )
        if in_place and not self.is_mutable():
            raise ValueError(
                "in_place delaunay_triangulation only defined for mutable surfaces"
            )
        if triangulated:
            if in_place:
                s = self
            else:
                s = self.copy(mutable=True, relabel=False)
        else:
            if in_place:
                s = self
                self.triangulate(in_place=True)
            else:
                s = self.copy(relabel=True, mutable=True)
                s.triangulate(in_place=True)
        loop = True
        if direction is None:
            base_ring = self.base_ring()
            direction = self.vector_space()((base_ring.zero(), base_ring.one()))

        if direction.is_zero():
            raise ValueError

        if s.is_finite() and limit is None:
            from collections import deque

            unchecked_labels = deque(label for label in s.label_iterator())
            checked_labels = set()
            while unchecked_labels:
                label = unchecked_labels.popleft()
                flipped = False
                for edge in range(3):
                    if s._edge_needs_flip(label, edge):
                        # Record the current opposite edge:
                        label2, edge2 = s.opposite_edge(label, edge)
                        # Perform the flip.
                        s.triangle_flip(label, edge, in_place=True, direction=direction)
                        # Move the opposite polygon to the list of labels we need to check.
                        if label2 != label:
                            try:
                                checked_labels.remove(label2)
                                unchecked_labels.append(label2)
                            except KeyError:
                                # Occurs if label2 is not in checked_labels
                                pass
                        flipped = True
                        break
                if flipped:
                    unchecked_labels.append(label)
                else:
                    checked_labels.add(label)
            return s
        else:
            # Old method for infinite surfaces, or limits.
            count = 0
            lc = self._label_comparator()
            while loop:
                loop = False
                for (l1, e1), (l2, e2) in s.edge_iterator(gluings=True):
                    if (
                        lc.lt(l1, l2) or (l1 == l2 and e1 <= e2)
                    ) and s._edge_needs_flip(l1, e1):
                        s.triangle_flip(l1, e1, in_place=True, direction=direction)
                        count += 1
                        if limit is not None and count >= limit:
                            return s
                        loop = True
                        break
            return s

    def delaunay_single_join(self):
        if not self.is_finite():
            raise NotImplementedError("Not implemented for infinite surfaces.")
        lc = self._label_comparator()
        for (l1, e1), (l2, e2) in self.edge_iterator(gluings=True):
            if (lc.lt(l1, l2) or (l1 == l2 and e1 <= e2)) and self._edge_needs_join(
                l1, e1
            ):
                self.join_polygons(l1, e1, in_place=True)
                return True
        return False

    def delaunay_decomposition(
        self,
        triangulated=False,
        delaunay_triangulated=False,
        in_place=False,
        direction=None,
        relabel=False,
    ):
        r"""
        Return the Delaunay Decomposition of this surface.

        INPUT:

        - ``triangulated`` (boolean) - If true, the algorithm assumes the
          surface is already triangulated. It does this without verification.

        - ``delaunay_triangulated`` (boolean) - If true, the algorithm assumes
          the surface is already delaunay_triangulated. It does this without
          verification.

        - ``in_place`` (boolean) - If true, the triangulating and the triangle
          flips are done in place. Otherwise, a mutable copy of the surface is
          made.

        - ``relabel`` (None or Integer) - If in_place is False, then a copy
          must be made of the surface.  If relabel is False (as default), the
          copy has the same labels as the original surface. Note that in this
          case, labels will be added if it is necessary to subdivide polygons
          into triangles.  If relabel is True, the new surface will have
          polygons labeled by the non-negative integers in an arbitrary way.

        - ``direction`` - (None or Vector with two entries in the base field) -
          Used to determine labels when a pair of triangles is flipped. Each triangle
          has a unique separatrix which points in the provided direction or its
          negation. As such a vector determines a sign for each triangle.
          A pair of adjacent triangles have opposite signs. Labels are chosen
          so that this sign is preserved (as a function of labels).

        EXAMPLES::

            sage: from flatsurf import *
            sage: s0 = translation_surfaces.octagon_and_squares()
            sage: a = s0.base_ring().gens()[0]
            sage: m = Matrix([[1,2+a],[0,1]])
            sage: s = m*s0
            sage: s = s.triangulate()
            sage: ss = s.delaunay_decomposition(triangulated=True)
            sage: ss.num_polygons()
            3

            sage: p = polygons((4,0),(-2,1),(-2,-1))
            sage: s0 = similarity_surfaces.self_glued_polygon(p)
            sage: s = s0.delaunay_decomposition()
            sage: TestSuite(s).run()

            sage: m = matrix([[2,1],[1,1]])
            sage: s = m*translation_surfaces.infinite_staircase()
            sage: ss = s.delaunay_decomposition()
            sage: ss.base_label()
            0
            sage: ss.polygon(0)
            Polygon: (0, 0), (1, 0), (1, 1), (0, 1)
            sage: TestSuite(ss).run()
            sage: ss.is_delaunay_decomposed(limit=10)
            True
        """
        if not self.is_finite():
            if in_place:
                raise ValueError(
                    "in_place delaunay_decomposition is not possible for infinite surfaces."
                )
            if self.underlying_surface().is_mutable():
                raise ValueError(
                    "delaunay_decomposition only works on infinite "
                    + "surfaces if they are immutable."
                )
            from flatsurf.geometry.delaunay import LazyDelaunaySurface

            return self.__class__(
                LazyDelaunaySurface(self, direction=direction, relabel=relabel)
            )
        if in_place:
            s = self
        else:
            s = self.copy(mutable=True, relabel=relabel)
        if not delaunay_triangulated:
            s.delaunay_triangulation(
                triangulated=triangulated, in_place=True, direction=direction
            )
        # Now s is Delaunay Triangulated
        loop = True
        lc = self._label_comparator()
        while loop:
            loop = False
            for (l1, e1), (l2, e2) in s.edge_iterator(gluings=True):
                if (lc.lt(l1, l2) or (l1 == l2 and e1 <= e2)) and s._edge_needs_join(
                    l1, e1
                ):
                    s.join_polygons(l1, e1, in_place=True)
                    loop = True
                    break
        return s

    def saddle_connections(
        self,
        squared_length_bound,
        initial_label=None,
        initial_vertex=None,
        sc_list=None,
        check=False,
    ):
        r"""
        Returns a list of saddle connections on the surface whose length squared is less than or equal to squared_length_bound.
        The length of a saddle connection is measured using holonomy from polygon in which the trajectory starts.

        If initial_label and initial_vertex are not provided, we return all saddle connections satisfying the bound condition.

        If initial_label and initial_vertex are provided, it only provides saddle connections emanating from the corresponding
        vertex of a polygon. If only initial_label is provided, the added saddle connections will only emanate from the
        corresponding polygon.

        If sc_list is provided the found saddle connections are appended to this list and the resulting list is returned.

        If check==True it uses the checks in the SaddleConnection class to sanity check our results.

        EXAMPLES::
            sage: from flatsurf import *
            sage: s = translation_surfaces.square_torus()
            sage: sc_list = s.saddle_connections(13, check=True)
            sage: len(sc_list)
            32
        """
        if squared_length_bound <= 0:
            raise ValueError

        if sc_list is None:
            sc_list = []
        if initial_label is None:
            if not self.is_finite():
                raise NotImplementedError
            if initial_vertex is not None:
                raise ValueError(
                    "when initial_label is not provided, then initial_vertex must not be provided either"
                )
            for label in self.label_iterator():
                self.saddle_connections(
                    squared_length_bound, initial_label=label, sc_list=sc_list
                )
            return sc_list
        if initial_vertex is None:
            for vertex in range(self.polygon(initial_label).num_edges()):
                self.saddle_connections(
                    squared_length_bound,
                    initial_label=initial_label,
                    initial_vertex=vertex,
                    sc_list=sc_list,
                )
            return sc_list

        # Now we have a specified initial_label and initial_vertex
        SG = SimilarityGroup(self.base_ring())
        start_data = (initial_label, initial_vertex)
        circle = Circle(
            self.vector_space().zero(), squared_length_bound, base_ring=self.base_ring()
        )
        p = self.polygon(initial_label)
        v = p.vertex(initial_vertex)
        last_sim = SG(-v[0], -v[1])

        # First check the edge eminating rightward from the start_vertex.
        e = p.edge(initial_vertex)
        if e[0] ** 2 + e[1] ** 2 <= squared_length_bound:
            sc_list.append(SaddleConnection(self, start_data, e))

        # Represents the bounds of the beam of trajectories we are sending out.
        wedge = (
            last_sim(p.vertex((initial_vertex + 1) % p.num_edges())),
            last_sim(p.vertex((initial_vertex + p.num_edges() - 1) % p.num_edges())),
        )

        # This will collect the data we need for a depth first search.
        chain = [
            (
                last_sim,
                initial_label,
                wedge,
                [
                    (initial_vertex + p.num_edges() - i) % p.num_edges()
                    for i in range(2, p.num_edges())
                ],
            )
        ]

        while len(chain) > 0:
            # Should verts really be edges?
            sim, label, wedge, verts = chain[-1]
            if len(verts) == 0:
                chain.pop()
                continue
            vert = verts.pop()
            p = self.polygon(label)
            # First check the vertex
            vert_position = sim(p.vertex(vert))
            if (
                wedge_product(wedge[0], vert_position) > 0
                and wedge_product(vert_position, wedge[1]) > 0
                and vert_position[0] ** 2 + vert_position[1] ** 2
                <= squared_length_bound
            ):
                sc_list.append(
                    SaddleConnection(
                        self,
                        start_data,
                        vert_position,
                        end_data=(label, vert),
                        end_direction=~sim.derivative() * -vert_position,
                        holonomy=vert_position,
                        end_holonomy=~sim.derivative() * -vert_position,
                        check=check,
                    )
                )
            # Now check if we should develop across the edge
            vert_position2 = sim(p.vertex((vert + 1) % p.num_edges()))
            if (
                wedge_product(vert_position, vert_position2) > 0
                and wedge_product(wedge[0], vert_position2) > 0
                and wedge_product(vert_position, wedge[1]) > 0
                and circle.line_segment_position(vert_position, vert_position2) == 1
            ):
                if wedge_product(wedge[0], vert_position) > 0:
                    # First in new_wedge should be vert_position
                    if wedge_product(vert_position2, wedge[1]) > 0:
                        new_wedge = (vert_position, vert_position2)
                    else:
                        new_wedge = (vert_position, wedge[1])
                else:
                    if wedge_product(vert_position2, wedge[1]) > 0:
                        new_wedge = (wedge[0], vert_position2)
                    else:
                        new_wedge = wedge
                new_label, new_edge = self.opposite_edge(label, vert)
                new_sim = sim * ~self.edge_transformation(label, vert)
                p = self.polygon(new_label)
                chain.append(
                    (
                        new_sim,
                        new_label,
                        new_wedge,
                        [
                            (new_edge + p.num_edges() - i) % p.num_edges()
                            for i in range(1, p.num_edges())
                        ],
                    )
                )
        return sc_list

    def set_default_graphical_surface(self, graphical_surface):
        r"""
        Replace the default graphical surface with the provided GraphicalSurface.
        """
        from flatsurf.graphical.surface import GraphicalSurface

        if not isinstance(graphical_surface, GraphicalSurface):
            raise ValueError("graphical_surface must be a GraphicalSurface")
        if self != graphical_surface.get_surface():
            raise ValueError(
                "The provided graphical_surface renders a different surface!"
            )
        self._gs = graphical_surface

    def graphical_surface(self, *args, **kwds):
        r"""
        Return a GraphicalSurface representing this surface.

        By default this returns a cached version of the GraphicalSurface. If
        ``cached=False`` is provided as a keyword option then a new
        GraphicalSurface is returned.

        All other parameters are passed on to
        :class:`~flatsurf.graphical.surface.GraphicalSurface` or its
        :meth:`~flatsurf.graphical.surface.GraphicalSurface.process_options`.
        Note that this mutates the cached graphical surface for future calls.

        EXAMPLES:

        Test the difference between the cached graphical_surface and the uncached version::

            sage: from flatsurf import *
            sage: s = translation_surfaces.octagon_and_squares()
            sage: s.plot()
            ...Graphics object consisting of 32 graphics primitives
            sage: s.graphical_surface(cached=False,adjacencies=[]).plot()
            ...Graphics object consisting of 18 graphics primitives

        """
        from flatsurf.graphical.surface import GraphicalSurface

        if "cached" in kwds:
            if not kwds["cached"]:
                # cached=False: return a new surface.
                kwds.pop("cached", None)
                return GraphicalSurface(self, *args, **kwds)
            kwds.pop("cached", None)
        if hasattr(self, "_gs"):
            self._gs.process_options(*args, **kwds)
        else:
            self._gs = GraphicalSurface(self, *args, **kwds)
        return self._gs

    def plot(self, *args, **kwds):
        r"""
        Return a plot of the surface.

        The parameters are passed on to :meth:`graphical_surface` and
        :meth:`flatsurf.graphical.surface.GraphicalSurface.plot`. Consult their
        documentation for details.

        EXAMPLES::

            sage: import flatsurf
            sage: S = flatsurf.translation_surfaces.veech_double_n_gon(5)
            sage: S.plot()
            ...Graphics object consisting of 21 graphics primitives

        Keywords are passed on to the underlying plotting routines, see
        :meth:`flatsurf.graphical.surface.GraphicalSurface.plot` for details::

            sage: S.plot(fill=None)
            ...Graphics object consisting of 21 graphics primitives

        Note that some keywords mutate the underlying cached graphical surface,
        see :meth:`graphical_surface`::

            sage: S.plot(edge_labels='gluings and number')
            ...Graphics object consisting of 23 graphics primitives

        """
        if len(args) > 1:
            raise ValueError("plot() can take at most one non-keyword argument")

        graphical_surface_keywords = {
            key: kwds.pop(key)
            for key in [
                "cached",
                "adjacencies",
                "polygon_labels",
                "edge_labels",
                "default_position_function",
            ]
            if key in kwds
        }

        if len(args) == 1:
            from flatsurf.graphical.surface import GraphicalSurface

            if not isinstance(args[0], GraphicalSurface):
                raise TypeError("non-keyword argument must be a GraphicalSurface")

            import warnings

            warnings.warn(
                "Passing a GraphicalSurface to plot() is deprecated because it mutates that GraphicalSurface. This functionality will be removed in a future version of sage-flatsurf. "
                "Call process_options() and plot() on the GraphicalSurface explicitly instead."
            )

            gs = args[0]
            gs.process_options(**graphical_surface_keywords)
        else:
            # It's very surprising that plot mutates the underlying cached
            # graphical surface. We should change that and make the graphical
            # surface not cached. See
            # https://github.com/flatsurf/sage-flatsurf/issues/97
            gs = self.graphical_surface(**graphical_surface_keywords)

        return gs.plot(**kwds)

    def plot_polygon(
        self,
        label,
        graphical_surface=None,
        plot_polygon=True,
        plot_edges=True,
        plot_edge_labels=True,
        edge_labels=None,
        polygon_options={"axes": True},
        edge_options=None,
        edge_label_options=None,
    ):
        r"""
        Returns a plot of the polygon with the provided label.

        Note that this method plots the polygon in its coordinates as opposed to
        graphical coordinates that the :func:``plot`` method uses. This makes it useful
        for visualizing the natural coordinates of the polygon.

        INPUT:

            - ``graphical_surface`` -- (default ``None``) If provided this function pulls graphical options
              from the graphical surface. If not provided, we use the default graphical surface.

            - ``plot_polygon`` -- (default ``True``) If True, we plot the solid polygon.

            - ``polygon_options`` -- (default ``{"axes":True}``) Options for the rendering of the polygon.
              These options will be passed to :func:`~flatsurf.graphical.polygon.GraphicalPolygon.plot_polygon`.
              This should be either None or a dictionary.

            - ``plot_edges`` -- (default ``True``) If True, we plot the edges of the polygon as segments.

            - ``edge_options`` -- (default ``None``) Options for the rendering of the polygon edges.
              These options will be passed to :func:`~flatsurf.graphical.polygon.GraphicalPolygon.plot_edge`.
              This should be either None or a dictionary.

            - ``plot_edge_labels`` -- (default ``True``) If True, we plot labels on the edges.

            - ``edge_label_options`` -- (default ``None``) Options for the rendering of the edge labels.
              These options will be passed to :func:`~flatsurf.graphical.polygon.GraphicalPolygon.plot_edge_label`.
              This should be either None or a dictionary.

            - ``edge_labels`` -- (default ``None``) If None and plot_edge_labels is True, we write the edge
              number on each edge. Otherwise edge_labels should be a list of strings of length equal to the
              number of edges of the polygon. The strings will be printed on each edge.

        EXAMPLES::

            sage: from flatsurf import *
            sage: s = similarity_surfaces.example()
            sage: s.plot()
            ...Graphics object consisting of 13 graphics primitives
            sage: s.plot_polygon(1)
            ...Graphics object consisting of 7 graphics primitives

            sage: labels = []
            sage: p = s.polygon(1)
            sage: for e in range(p.num_edges()): \
                labels.append(str(p.edge(e)))
            sage: s.plot_polygon(1, polygon_options=None, plot_edges=False, \
                edge_labels=labels, edge_label_options={"color":"red"})
            ...Graphics object consisting of 4 graphics primitives
        """
        if graphical_surface is None:
            graphical_surface = self.graphical_surface()
        p = self.polygon(label)
        from flatsurf.graphical.polygon import GraphicalPolygon

        gp = GraphicalPolygon(p)

        if plot_polygon:
            if polygon_options is None:
                o = graphical_surface.polygon_options
            else:
                o = graphical_surface.polygon_options.copy()
                o.update(polygon_options)
            plt = gp.plot_polygon(**o)

        if plot_edges:
            if edge_options is None:
                o = graphical_surface.non_adjacent_edge_options
            else:
                o = graphical_surface.non_adjacent_edge_options.copy()
                o.update(edge_options)
            for e in range(p.num_edges()):
                plt += gp.plot_edge(e, **o)

        if plot_edge_labels:
            if edge_label_options is None:
                o = graphical_surface.edge_label_options
            else:
                o = graphical_surface.edge_label_options.copy()
                o.update(edge_label_options)
            for e in range(p.num_edges()):
                if edge_labels is None:
                    el = str(e)
                else:
                    el = edge_labels[e]
                plt += gp.plot_edge_label(e, el, **o)
        return plt

    def __eq__(self, other):
        r"""
<<<<<<< HEAD
        Implements a naive notion of equality where two finite surfaces are equal if:
        - their base labels are equal,
        - their polygons are equal and labeled and glued in the same way.
        For infinite surfaces we use reference equality.
        Raises a value error if the surfaces are defined over different rings.

        TESTS:

        Equality comparison works with objects that are not surfaces (so we can
        put surfaces into generic dicts)::

            sage: from flatsurf import similarity_surface
            sage: similarity_surfaces.example() == 42
            False
=======
        Return whether this surface is indistinguishable from ``other`` as a
        similarity surface.
>>>>>>> 8c426f26

        """
        if self is other:
            return True

        if not isinstance(other, SimilaritySurface):
<<<<<<< HEAD
            return False
        if not other.is_finite():
            raise ValueError("Can not compare infinite surfaces.")
        if self.base_ring() != other.base_ring():
            raise ValueError("Refusing to compare surfaces with different base rings.")
        if not self.is_mutable() and not other.is_mutable():
            hash1 = hash(self)
            hash2 = hash(other)
            if hash1 != hash2:
                return False
        if self.base_label() != other.base_label():
            return False
        if self.num_polygons() != other.num_polygons():
=======
>>>>>>> 8c426f26
            return False

        return self.underlying_surface() == other.underlying_surface()

    def __ne__(self, other):
        return not self == other

    @cached_method
    def __hash__(self):
        r"""
        Hash compatible with equals.
        """
        if self._s.is_mutable():
            raise ValueError("Attempting to hash with mutable underlying surface.")
        # Compute the hash
        h = 17 * hash(self.base_ring()) + 23 * hash(self.base_label())
        for pair in self.label_iterator(polygons=True):
            h = h + 7 * hash(pair)
        for edgepair in self.edge_iterator(gluings=True):
            h = h + 3 * hash(edgepair)
        return h<|MERGE_RESOLUTION|>--- conflicted
+++ resolved
@@ -2468,12 +2468,8 @@
 
     def __eq__(self, other):
         r"""
-<<<<<<< HEAD
-        Implements a naive notion of equality where two finite surfaces are equal if:
-        - their base labels are equal,
-        - their polygons are equal and labeled and glued in the same way.
-        For infinite surfaces we use reference equality.
-        Raises a value error if the surfaces are defined over different rings.
+        Return whether this surface is indistinguishable from ``other`` as a
+        similarity surface.
 
         TESTS:
 
@@ -2483,32 +2479,12 @@
             sage: from flatsurf import similarity_surface
             sage: similarity_surfaces.example() == 42
             False
-=======
-        Return whether this surface is indistinguishable from ``other`` as a
-        similarity surface.
->>>>>>> 8c426f26
 
         """
         if self is other:
             return True
 
         if not isinstance(other, SimilaritySurface):
-<<<<<<< HEAD
-            return False
-        if not other.is_finite():
-            raise ValueError("Can not compare infinite surfaces.")
-        if self.base_ring() != other.base_ring():
-            raise ValueError("Refusing to compare surfaces with different base rings.")
-        if not self.is_mutable() and not other.is_mutable():
-            hash1 = hash(self)
-            hash2 = hash(other)
-            if hash1 != hash2:
-                return False
-        if self.base_label() != other.base_label():
-            return False
-        if self.num_polygons() != other.num_polygons():
-=======
->>>>>>> 8c426f26
             return False
 
         return self.underlying_surface() == other.underlying_surface()
