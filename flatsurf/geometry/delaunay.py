--- conflicted
+++ resolved
@@ -405,10 +405,7 @@
     def __init__(self, similarity_surface, direction=None, relabel=True):
         r"""
         Construct a lazy Delaunay triangulation of the provided similarity_surface.
-<<<<<<< HEAD
-=======
-
->>>>>>> 517241ff
+
         """
         if relabel:
             import warnings
