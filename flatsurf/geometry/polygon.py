r"""
Polygons embedded in the plane `\mathbb{R}^2`.

The emphasis is mostly on convex polygons but there is some limited support for
non-convex polygons.

EXAMPLES::

    sage: from flatsurf.geometry.polygon import Polygon

    sage: K.<sqrt2> = NumberField(x^2 - 2, embedding=AA(2).sqrt())
    sage: p = Polygon(edges=[(1,0), (-sqrt2,1+sqrt2), (sqrt2-1,-1-sqrt2)])
    sage: p
    Polygon(vertices=[(0, 0), (1, 0), (-sqrt2 + 1, sqrt2 + 1)])

    sage: M = MatrixSpace(K,2)
    sage: m = M([[1,1+sqrt2],[0,1]])
    sage: m * p
    Polygon(vertices=[(0, 0), (1, 0), (sqrt2 + 4, sqrt2 + 1)])
"""
# ****************************************************************************
#  This file is part of sage-flatsurf.
#
#        Copyright (C) 2016-2020 Vincent Delecroix
#                      2020-2023 Julian Rüth
#
#  sage-flatsurf is free software: you can redistribute it and/or modify
#  it under the terms of the GNU General Public License as published by
#  the Free Software Foundation, either version 2 of the License, or
#  (at your option) any later version.
#
#  sage-flatsurf is distributed in the hope that it will be useful,
#  but WITHOUT ANY WARRANTY; without even the implied warranty of
#  MERCHANTABILITY or FITNESS FOR A PARTICULAR PURPOSE.  See the
#  GNU General Public License for more details.
#
#  You should have received a copy of the GNU General Public License
#  along with sage-flatsurf. If not, see <https://www.gnu.org/licenses/>.
# ****************************************************************************

from sage.all import (
    cached_method,
    Parent,
    QQ,
    matrix,
    vector,
)

from sage.structure.element import Element
from sage.structure.sequence import Sequence

from flatsurf.geometry.subfield import (
    number_field_elements_from_algebraics,
)

from flatsurf.geometry.categories import EuclideanPolygons
from flatsurf.geometry.categories.euclidean_polygons_with_angles import (
    EuclideanPolygonsWithAngles as EuclideanPolygonsWithAnglesCategory,
)


class EuclideanPolygonPoint(Element):
    r"""
    A point in a polygon.

    EXAMPLES::

        sage: from flatsurf import polygons
        sage: s = polygons.square()

        sage: s.an_element()
        (0, 0)

    TESTS::

        sage: p = s.an_element()

        sage: from flatsurf.geometry.polygon import EuclideanPolygonPoint
        sage: isinstance(p, EuclideanPolygonPoint)
        True

        sage: TestSuite(p).run()

    """

    def __init__(self, parent, xy):
        self._xy = xy

        super().__init__(parent)

    def position(self):
        r"""
        Describe the position of this point in the polygon.

        OUTPUT:

        A :class:`PolygonPosition` object.

        EXAMPLES::

            sage: from flatsurf import polygons
            sage: s = polygons.square()

            sage: p = s.an_element()
            sage: p
            (0, 0)

            sage: p.position()
            point positioned on vertex 0 of polygon

        .. SEEALSO::

            :meth:`~.categories.euclidean_polygons.EuclideanPolygons.ParentMethods.get_point_position`

        """
        return self.parent().get_point_position(self._xy)

    def _repr_(self):
        r"""
        Return a printable representation of this point.

        EXAMPLES::

            sage: from flatsurf import polygons
            sage: s = polygons.square()

            sage: p = s.an_element()
            sage: p
            (0, 0)

        """
        return repr(self._xy)

    def __eq__(self, other):
        r"""
        Return whether this point is indistinguishable from ``other``.

        EXAMPLES::

            sage: from flatsurf import polygons
            sage: s = polygons.square()

            sage: s.an_element() == s.an_element()
            True

            sage: t = polygons.square()

            sage: s.an_element() == t.an_element()
            True

        """
        if not isinstance(other, EuclideanPolygonPoint):
            return False

        return self.parent() == other.parent() and self._xy == other._xy

    def __hash__(self):
        r"""
        Return a hash value of this point that is compatible with
        :meth:`_richcmp_`.

        EXAMPLES::

            sage: from flatsurf import polygons
            sage: s = polygons.square()

            sage: hash(s.an_element()) == hash(s.an_element())
            True

        """
        return hash(self._xy)


class PolygonPosition:
    r"""
    Describes the position of a point within or outside of a polygon.
    """
    # Position Types:
    OUTSIDE = 0
    INTERIOR = 1
    EDGE_INTERIOR = 2
    VERTEX = 3

    def __init__(self, position_type, edge=None, vertex=None):
        self._position_type = position_type
        if self.is_vertex():
            if vertex is None:
                raise ValueError(
                    "Constructed vertex position with no specified vertex."
                )
            self._vertex = vertex
        if self.is_in_edge_interior():
            if edge is None:
                raise ValueError("Constructed edge position with no specified edge.")
            self._edge = edge

    def __repr__(self):
        if self.is_outside():
            return "point positioned outside polygon"
        if self.is_in_interior():
            return "point positioned in interior of polygon"
        if self.is_in_edge_interior():
            return (
                "point positioned on interior of edge "
                + str(self._edge)
                + " of polygon"
            )
        return "point positioned on vertex " + str(self._vertex) + " of polygon"

    def is_outside(self):
        return self._position_type == PolygonPosition.OUTSIDE

    def is_inside(self):
        r"""
        Return true if the position is not outside the closure of the polygon
        """
        return bool(self._position_type)

    def is_in_interior(self):
        return self._position_type == PolygonPosition.INTERIOR

    def is_in_boundary(self):
        r"""
        Return true if the position is in the boundary of the polygon
        (either the interior of an edge or a vertex).
        """
        return (
            self._position_type == PolygonPosition.EDGE_INTERIOR
            or self._position_type == PolygonPosition.VERTEX
        )

    def is_in_edge_interior(self):
        return self._position_type == PolygonPosition.EDGE_INTERIOR

    def is_vertex(self):
        return self._position_type == PolygonPosition.VERTEX

    def get_position_type(self):
        return self._position_type

    def get_edge(self):
        if not self.is_in_edge_interior():
            raise ValueError("Asked for edge when not in edge interior.")
        return self._edge

    def get_vertex(self):
        if not self.is_vertex():
            raise ValueError("Asked for vertex when not a vertex.")
        return self._vertex


class EuclideanPolygon(Parent):
    r"""
    A (possibly non-convex) simple polygon in the plane `\mathbb{R}^2`.

    EXAMPLES::

        sage: from flatsurf import polygons, Polygon
        sage: s = polygons.square()
        sage: s
        Polygon(vertices=[(0, 0), (1, 0), (1, 1), (0, 1)])

        sage: Polygon(vertices=[(0, 0), (1, 0), (1, 1), (0, 1)])
        Polygon(vertices=[(0, 0), (1, 0), (1, 1), (0, 1)])

    TESTS::

        sage: from flatsurf.geometry.polygon import EuclideanPolygon
        sage: isinstance(s, EuclideanPolygon)
        True

        sage: TestSuite(s).run()

    """
    Element = EuclideanPolygonPoint

    def __init__(self, base_ring, vertices, category=None):
        V = base_ring**2
        self._v = tuple(map(V, vertices))
        for vv in self._v:
            vv.set_immutable()
        if category is None:
            category = EuclideanPolygons(base_ring)

        category &= EuclideanPolygons(base_ring)

        super().__init__(base_ring, category=category)

        if "Convex" not in category.axioms() and self.is_convex():
            self._refine_category_(category.Convex())

        # The category is not refined automatically to the WithAngles()
        # subcategory since computation of angles can be very costly.
        # The category gets further refined when angles() is invoked.

    def _an_element_(self):
        r"""
        Return a point of this polygon.

        EXAMPLES::

            sage: from flatsurf import polygons
            sage: s = polygons.square()
            sage: s.an_element()
            (0, 0)

        """
        return self(self.vertices()[0])

    def parent(self):
        r"""
        Return the category this polygon belongs to.

        EXAMPLES::

            sage: from flatsurf import polygons
            sage: s = polygons.square()
            sage: s.parent()
            doctest:warning
            ...
            UserWarning: parent() of a polygon has been deprecated and will be removed in a future version of sage-flatsurf; use category() instead
            Category of convex simple euclidean rectangles over Rational Field

        Note that the parent may change during the lifetime of a polygon as
        more of its features are discovered::

            sage: from flatsurf import Polygon
            sage: p = Polygon(vertices=[(0, 0), (1, 0), (1, 1)])
            sage: p.parent()
            Category of convex simple euclidean polygons over Rational Field
            sage: p.angles()
            (1/8, 1/4, 1/8)
            sage: p.parent()
            Category of convex simple euclidean triangles with angles (1/8, 1/4, 1/8) over Rational Field

        """
        import warnings

        warnings.warn(
            "parent() of a polygon has been deprecated and will be removed in a future version of sage-flatsurf; use category() instead"
        )

        return self.category()

    @cached_method
    def __hash__(self):
        return hash(self._v)

    def __eq__(self, other):
        r"""
        TESTS::

            sage: from flatsurf import polygons, Polygon
            sage: p1 = polygons.square()
            sage: p2 = Polygon(edges=[(1,0),(0,1),(-1,0),(0,-1)], base_ring=QQbar)
            sage: p1 == p2
            True

            sage: p3 = Polygon(edges=[(2,0),(-1,1),(-1,-1)])
            sage: p1 == p3
            False

        TESTS::

            sage: from flatsurf import Polygon, polygons
            sage: p1 = polygons.square()
            sage: p2 = Polygon(edges=[(1,0),(0,1),(-1,0),(0,-1)], base_ring=QQbar)
            sage: p1 != p2
            False

            sage: p3 = Polygon(edges=[(2,0),(-1,1),(-1,-1)])
            sage: p1 != p3
            True
        """
        if not isinstance(other, EuclideanPolygon):
            return False

        return self._v == other._v

    def cmp(self, other):
        r"""
        Implement a total order on polygons
        """
        if not isinstance(other, EuclideanPolygon):
            raise TypeError("__cmp__ only implemented for ConvexPolygons")
        if not self.base_ring() == other.base_ring():
            raise ValueError(
                "__cmp__ only implemented for ConvexPolygons defined over the same base_ring"
            )
        sign = len(self.vertices()) - len(other.vertices())
        if sign > 0:
            return 1
        if sign < 0:
            return -1
        sign = self.area() - other.area()
        if sign > self.base_ring().zero():
            return 1
        if sign < self.base_ring().zero():
            return -1
        for v in range(1, len(self.vertices())):
            p = self.vertex(v)
            q = other.vertex(v)
            sign = p[0] - q[0]
            if sign > self.base_ring().zero():
                return 1
            if sign < self.base_ring().zero():
                return -1
            sign = p[1] - q[1]
            if sign > self.base_ring().zero():
                return 1
            if sign < self.base_ring().zero():
                return -1
        return 0

    def translate(self, u):
        r"""
        Return a copy of this polygon that has been translated by ``u``.

        TESTS::

            sage: from flatsurf import Polygon
            sage: Polygon(vertices=[(0,0), (2,0), (1,1)]).translate((3,-2))
            Polygon(vertices=[(3, -2), (5, -2), (4, -1)])

        """
        u = (self.base_ring() ** 2)(u)
        return Polygon(
            base_ring=self.base_ring(),
            vertices=[u + v for v in self._v],
            check=False,
            category=self.category(),
        )

    def change_ring(self, ring):
        r"""
        Return a copy of this polygon whose vertices have coordinates over the
        base ring ``ring``.

        EXAMPLES::

            sage: from flatsurf import polygons
            sage: S = polygons.square()
            sage: K.<sqrt2> = NumberField(x^2 - 2, embedding=AA(2)**(1/2))
            sage: S.change_ring(K)
            Polygon(vertices=[(0, 0), (1, 0), (1, 1), (0, 1)])
            sage: S.change_ring(K).base_ring()
            Number Field in sqrt2 with defining polynomial x^2 - 2 with sqrt2 = 1.4142...

        """
        if ring is self.base_ring():
            return self

        return Polygon(
            base_ring=ring, vertices=self._v, category=self.category().change_ring(ring)
        )

    def is_strictly_convex(self):
        r"""
        Return whether this polygon is strictly convex.

        EXAMPLES::

            sage: from flatsurf import Polygon
            sage: Polygon(vertices=[(0,0), (1,0), (1,1)]).is_strictly_convex()
            doctest:warning
            ...
            UserWarning: is_strictly_convex() has been deprecated and will be removed in a future version of sage-flatsurf; use is_convex(strict=True) instead
            True
            sage: Polygon(vertices=[(0,0), (1,0), (2,0), (1,1)]).is_strictly_convex()
            False

        TESTS::

            sage: Polygon(vertices=[(0, 0), (1, 1/2), (2, 0), (1, 1)]).is_strictly_convex()
            False

        """
        import warnings

        warnings.warn(
            "is_strictly_convex() has been deprecated and will be removed in a future version of sage-flatsurf; use is_convex(strict=True) instead"
        )

        return self.is_convex(strict=True)

    def num_edges(self):
        r"""
        Return the number of edges of this polygon.

        EXAMPLES::

            sage: from flatsurf import polygons
            sage: S = polygons.square()
            sage: S.num_edges()
            doctest:warning
            ...
            UserWarning: num_edges() has been deprecated and will be removed in a future version of sage-flatsurf; use len(vertices()) instead
            4

        """
        import warnings

        warnings.warn(
            "num_edges() has been deprecated and will be removed in a future version of sage-flatsurf; use len(vertices()) instead"
        )

        return len(self.vertices())

    def _repr_(self):
        r"""
        Return a printable representation of this polygon.

        EXAMPLES::

            sage: from flatsurf import polygons
            sage: S = polygons.square()
            sage: S
            Polygon(vertices=[(0, 0), (1, 0), (1, 1), (0, 1)])

        """
        return f"Polygon(vertices={repr(list(self.vertices()))})"

    def vertices(self, translation=None, marked_vertices=True):
        r"""
        Return the vertices of this polygon in counterclockwise order as
        vectors in the real plane.

        INPUT:

        - ``marked_vertices`` -- a boolean (default: ``True``); whether to
          include vertices with a π angle in the output.

        EXAMPLES::

            sage: from flatsurf import polygons
            sage: s = polygons.square()
            sage: s.vertices()
            ((0, 0), (1, 0), (1, 1), (0, 1))

        """
        if translation is not None:
            import warnings

            warnings.warn(
                "the translation keyword of vertices() has been deprecated and will be removed in a future version of sage-flatsurf; use translate().vertices() instead"
            )

            return self.translate(translation).vertices(marked_vertices=marked_vertices)

        if not marked_vertices:
            return tuple(
                vertex
                for (vertex, slope) in zip(self._v, self.slopes(relative=True))
                if slope[1] != 0
            )

        return self._v

    def __iter__(self):
        import warnings

        warnings.warn(
            "iterating over the vertices of a polygon implicitly has been deprecated, this functionality will be removed in a future version of sage-flatsurf; iterate over vertices() instead"
        )
        return iter(self.vertices())


class PolygonsConstructor:
    def square(self, side=1, **kwds):
        r"""
        EXAMPLES::

            sage: from flatsurf.geometry.polygon import polygons

            sage: polygons.square()
            Polygon(vertices=[(0, 0), (1, 0), (1, 1), (0, 1)])
            sage: polygons.square(base_ring=QQbar).category()
            Category of convex simple euclidean rectangles over Algebraic Field

        """
        return self.rectangle(side, side, **kwds)

    def rectangle(self, width, height, **kwds):
        r"""
        EXAMPLES::

            sage: from flatsurf.geometry.polygon import polygons

            sage: polygons.rectangle(1,2)
            Polygon(vertices=[(0, 0), (1, 0), (1, 2), (0, 2)])

            sage: K.<sqrt2> = QuadraticField(2)
            sage: polygons.rectangle(1,sqrt2)
            Polygon(vertices=[(0, 0), (1, 0), (1, sqrt2), (0, sqrt2)])
            sage: _.category()
            Category of convex simple euclidean rectangles over Number Field in sqrt2 with defining polynomial x^2 - 2 with sqrt2 = 1.414213562373095?

        """
        if width <= 0:
            raise ValueError("width must be positive")

        if height <= 0:
            raise ValueError("height must be positive")

        if not kwds:
            # No need to verify that the edges and the angles are consistent.
            kwds = {"check": False}

        return Polygon(
            edges=[(width, 0), (0, height), (-width, 0), (0, -height)],
            angles=(1, 1, 1, 1),
            **kwds,
        )

    def triangle(self, a, b, c):
        """
        Return the triangle with angles a*pi/N,b*pi/N,c*pi/N where N=a+b+c.

        INPUT:

        - ``a``, ``b``, ``c`` -- integers

        EXAMPLES::

            sage: from flatsurf.geometry.polygon import polygons
            sage: T = polygons.triangle(3,4,5)
            sage: T
            Polygon(vertices=[(0, 0), (1, 0), (-1/2*c0 + 3/2, -1/2*c0 + 3/2)])
            sage: T.base_ring()
            Number Field in c0 with defining polynomial x^2 - 3 with c0 = 1.732050807568878?

            sage: polygons.triangle(1,2,3).angles()
            (1/12, 1/6, 1/4)

        Some fairly complicated examples::

            sage: polygons.triangle(1, 15, 21)  # long time (2s)
            Polygon(vertices=[(0, 0),
                              (1, 0),
                              (1/2*c^34 - 17*c^32 + 264*c^30 - 2480*c^28 + 15732*c^26 - 142481/2*c^24 + 237372*c^22 - 1182269/2*c^20 +
                               1106380*c^18 - 1552100*c^16 + 3229985/2*c^14 - 2445665/2*c^12 + 654017*c^10 - 472615/2*c^8 + 107809/2*c^6 - 13923/2*c^4 + 416*c^2 - 6,
                               -1/2*c^27 + 27/2*c^25 - 323/2*c^23 + 1127*c^21 - 10165/2*c^19 + 31009/2*c^17 - 65093/2*c^15 + 46911*c^13 - 91091/2*c^11 + 57355/2*c^9 - 10994*c^7 + 4621/2*c^5 - 439/2*c^3 + 6*c)])

            sage: polygons.triangle(2, 13, 26)  # long time (3s)
            Polygon(vertices=[(0, 0),
                              (1, 0),
                              (1/2*c^30 - 15*c^28 + 405/2*c^26 - 1625*c^24 + 8625*c^22 - 31878*c^20 + 168245/2*c^18 - 159885*c^16 + 218025*c^14 - 209950*c^12 + 138567*c^10 - 59670*c^8 + 15470*c^6 - 2100*c^4 + 225/2*c^2 - 1/2,
                               -1/2*c^39 + 19*c^37 - 333*c^35 + 3571*c^33 - 26212*c^31 + 139593*c^29 - 557844*c^27 + 1706678*c^25 - 8085237/2*c^23 + 7449332*c^21 -
                               10671265*c^19 + 11812681*c^17 - 9983946*c^15 + 6317339*c^13 - 5805345/2*c^11 + 1848183/2*c^9 - 378929/2*c^7 + 44543/2*c^5 - 2487/2*c^3 + 43/2*c)])
        """
        return Polygon(angles=[a, b, c], check=False)

    @staticmethod
    def regular_ngon(n, field=None):
        r"""
        Return a regular n-gon with unit length edges, first edge horizontal, and other vertices lying above this edge.

        Assuming field is None (by default) the polygon is defined over a NumberField (the minimal number field determined by n).
        Otherwise you can set field equal to AA to define the polygon over the Algebraic Reals. Other values for the field
        parameter will result in a ValueError.

        EXAMPLES::

            sage: from flatsurf.geometry.polygon import polygons

            sage: p = polygons.regular_ngon(17)
            sage: p
            Polygon(vertices=[(0, 0), (1, 0), ..., (-1/2*a^14 + 15/2*a^12 - 45*a^10 + 275/2*a^8 - 225*a^6 + 189*a^4 - 70*a^2 + 15/2, 1/2*a)])

            sage: polygons.regular_ngon(3,field=AA)
            Polygon(vertices=[(0, 0), (1, 0), (1/2, 0.866025403784439?)])
        """
        # The code below crashes for n=4!
        if n == 4:
            return polygons.square(QQ(1), base_ring=field)

        from sage.rings.qqbar import QQbar

        c = QQbar.zeta(n).real()
        s = QQbar.zeta(n).imag()

        if field is None:
            field, (c, s) = number_field_elements_from_algebraics((c, s))
        cn = field.one()
        sn = field.zero()
        edges = [(cn, sn)]
        for _ in range(n - 1):
            cn, sn = c * cn - s * sn, c * sn + s * cn
            edges.append((cn, sn))

        ngon = Polygon(base_ring=field, edges=edges)
        ngon._refine_category_(ngon.category().WithAngles([1] * n))
        return ngon

    @staticmethod
    def right_triangle(angle, leg0=None, leg1=None, hypotenuse=None):
        r"""
        Return a right triangle in a number field with an angle of pi*angle.

        You can specify the length of the first leg (``leg0``), the second leg (``leg1``),
        or the ``hypotenuse``.

        EXAMPLES::

            sage: from flatsurf import polygons

            sage: P = polygons.right_triangle(1/3, 1)
            sage: P
            Polygon(vertices=[(0, 0), (1, 0), (1, a)])
            sage: P.base_ring()
            Number Field in a with defining polynomial y^2 - 3 with a = 1.732050807568878?

            sage: polygons.right_triangle(1/4,1)
            Polygon(vertices=[(0, 0), (1, 0), (1, 1)])
            sage: polygons.right_triangle(1/4,1).base_ring()
            Rational Field
        """
        from sage.rings.qqbar import QQbar

        angle = QQ(angle)
        if angle <= 0 or angle > QQ((1, 2)):
            raise ValueError("angle must be in ]0,1/2]")

        z = QQbar.zeta(2 * angle.denom()) ** angle.numerator()
        c = z.real()
        s = z.imag()

        nargs = (leg0 is not None) + (leg1 is not None) + (hypotenuse is not None)

        if nargs == 0:
            leg0 = 1
        elif nargs > 1:
            raise ValueError("only one length can be specified")

        if leg0 is not None:
            c, s = leg0 * c / c, leg0 * s / c
        elif leg1 is not None:
            c, s = leg1 * c / s, leg1 * s / s
        elif hypotenuse is not None:
            c, s = hypotenuse * c, hypotenuse * s

        field, (c, s) = number_field_elements_from_algebraics((c, s))

        return Polygon(
            base_ring=field, edges=[(c, field.zero()), (field.zero(), s), (-c, -s)]
        )

    def __call__(self, *args, **kwargs):
        r"""
        EXAMPLES::

            sage: from flatsurf import polygons

            sage: polygons((1,0),(0,1),(-1,0),(0,-1))
            doctest:warning
            ...
            UserWarning: calling Polygon() with positional arguments has been deprecated and will not be supported in a future version of sage-flatsurf; use edges= or vertices= explicitly instead
            Polygon(vertices=[(0, 0), (1, 0), (1, 1), (0, 1)])
            sage: polygons((1,0),(0,1),(-1,0),(0,-1), ring=QQbar)
            doctest:warning
            ...
            UserWarning: ring has been deprecated as a keyword argument to Polygon() and will be removed in a future version of sage-flatsurf; use base_ring instead
            Polygon(vertices=[(0, 0), (1, 0), (1, 1), (0, 1)])
            sage: _.category()
            Category of convex simple euclidean polygons over Algebraic Field

            sage: polygons(vertices=[(0,0), (1,0), (0,1)])
            Polygon(vertices=[(0, 0), (1, 0), (0, 1)])

            sage: polygons(edges=[(2,0),(-1,1),(-1,-1)], base_point=(3,3))
            doctest:warning
            ...
            UserWarning: base_point has been deprecated as a keyword argument to Polygon() and will be removed in a future version of sage-flatsurf; use .translate() on the resulting polygon instead
            Polygon(vertices=[(3, 3), (5, 3), (4, 4)])
            sage: polygons(vertices=[(0,0),(2,0),(1,1)], base_point=(3,3))
            Polygon(vertices=[(3, 3), (5, 3), (4, 4)])

            sage: polygons(angles=[1,1,1,2], length=1)
            doctest:warning
            ...
            UserWarning: length has been deprecated as a keyword argument to Polygon() and will be removed in a future version of sage-flatsurf; use lengths instead
            Polygon(vertices=[(0, 0), (1, 0), (-1/2*c^2 + 5/2, 1/2*c), (-1/2*c^2 + 2, 1/2*c^3 - 3/2*c)])
            sage: polygons(angles=[1,1,1,2], length=2)
            Polygon(vertices=[(0, 0), (2, 0), (-c^2 + 5, c), (-c^2 + 4, c^3 - 3*c)])
            sage: polygons(angles=[1,1,1,2], length=AA(2)**(1/2))  # tol 1e-9
            Polygon(vertices=[(0, 0), (1.414213562373095?, 0), (0.9771975379242739?, 1.344997023927915?), (0.270090756737727?, 0.831253875554907?)])

            sage: polygons(angles=[1]*5).angles()
            (3/10, 3/10, 3/10, 3/10, 3/10)
            sage: polygons(angles=[1]*8).angles()
            (3/8, 3/8, 3/8, 3/8, 3/8, 3/8, 3/8, 3/8)

            sage: P = polygons(angles=[1,1,3,3], lengths=[3,1])
            sage: P.angles()
            (1/8, 1/8, 3/8, 3/8)
            sage: e0 = P.edge(0); assert e0[0]**2 + e0[1]**2 == 3**2
            sage: e1 = P.edge(1); assert e1[0]**2 + e1[1]**2 == 1

            sage: polygons(angles=[1, 1, 1, 2])
            Polygon(vertices=[(0, 0), (1/10*c^3 + c^2 - 1/5*c - 3, 0), (1/20*c^3 + 1/2*c^2 - 1/20*c - 3/2, 1/20*c^2 + 1/2*c), (1/2*c^2 - 3/2, 1/2*c)])

            sage: polygons(angles=[1,1,1,8])
            Polygon(vertices=[(0, 0), (c^6 - 6*c^4 + 8*c^2 + 3, 0), (1/2*c^4 - 3*c^2 + 9/2, 1/2*c^9 - 9/2*c^7 + 13*c^5 - 11*c^3 - 3*c), (1/2*c^6 - 7/2*c^4 + 7*c^2 - 3, 1/2*c^9 - 5*c^7 + 35/2*c^5 - 49/2*c^3 + 21/2*c)])
            sage: polygons(angles=[1,1,1,8], lengths=[1, 1])
            Polygon(vertices=[(0, 0), (1, 0), (-1/2*c^4 + 2*c^2, 1/2*c^7 - 7/2*c^5 + 7*c^3 - 7/2*c), (1/2*c^6 - 7/2*c^4 + 13/2*c^2 - 3/2, 1/2*c^9 - 9/2*c^7 + 27/2*c^5 - 29/2*c^3 + 5/2*c)])

        TESTS::

            sage: from itertools import product
            sage: for a,b,c in product(range(1,5), repeat=3):  # long time (1.5s)
            ....:     if gcd([a,b,c]) != 1:
            ....:         continue
            ....:     T = polygons(angles=[a,b,c])
            ....:     D = 2*(a+b+c)
            ....:     assert T.angles() == (a/D, b/D, c/D)

        """
        import warnings

        warnings.warn(
            "calling polygons() has been deprecated and will be removed in a future version of sage-flatsurf; use Polygon() instead"
        )
        return Polygon(*args, **kwargs)


polygons = PolygonsConstructor()


def ConvexPolygons(base_ring):
    r"""
    EXAMPLES::

        sage: from flatsurf import ConvexPolygons
        sage: P = ConvexPolygons(QQ)
        doctest:warning
        ...
        UserWarning: ConvexPolygons() has been deprecated and will be removed from a future version of sage-flatsurf; use Polygon() to create polygons.
        If you really need the category of convex polygons over a ring use EuclideanPolygons(ring).Simple().Convex() instead.
        sage: P(vertices=[(0, 0), (1, 0), (0, 1)])
        doctest:warning
        ...
        UserWarning: ConvexPolygons(…)(…) has been deprecated and will be removed in a future version of sage-flatsurf; use Polygon() instead
        Polygon(vertices=[(0, 0), (1, 0), (0, 1)])

    """
    import warnings

    warnings.warn(
        "ConvexPolygons() has been deprecated and will be removed from a future version of sage-flatsurf; use Polygon() to create polygons. "
        "If you really need the category of convex polygons over a ring use EuclideanPolygons(ring).Simple().Convex() instead."
    )
    return EuclideanPolygons(base_ring).Simple().Convex()


def Polygon(
    *args,
    vertices=None,
    edges=None,
    angles=None,
    lengths=None,
    base_ring=None,
    category=None,
    check=True,
    **kwds,
):
    r"""
    Return a polygon from the given ``vertices``, ``edges``, or ``angles``.

    INPUT:

    - ``vertices`` -- a sequence of vertices or ``None`` (default: ``None``); the
      vertices of the polygon as points in the real plane

    - ``edges`` -- a sequence of vectors or ``None`` (default: ``None``); the
      vectors connecting the vertices of the polygon

    - ``angles`` -- a sequence of numbers that prescribe the inner angles of
      the polygon or ``None`` (default: ``None``); the angles are rescaled so
      that their sum matches the sum of the angles in an ngon.

    - ``lengths`` -- a sequence of numbers that prescribe the lengths of the
      edges of the polygon or ``None`` (default: ``None``)

    - ``base_ring`` -- a ring or ``None`` (default: ``None``); the ring over
      which the polygon will be defined

    - ``category`` -- a category or ``None`` (default: ``None``); the category
      the polygon will be in (further refined from the features of the polygon
      that are found during the construction.)

    - ``check`` -- a boolean (default: ``True``); whether to check the
      consistency of the parameters or blindly trust them. Setting this to
      ``False`` allows creation of degenerate polygons in some cases. While
      they might be somewhat functional, no guarantees are made about such
      polygons.

    EXAMPLES:

    A right triangle::

        sage: from flatsurf import Polygon
        sage: Polygon(vertices=[(0, 0), (1, 0), (0, 1)])
        Polygon(vertices=[(0, 0), (1, 0), (0, 1)])

    A right triangle that is not based at the origin::

        sage: Polygon(vertices=[(1, 0), (2, 0), (1, 1)])
        Polygon(vertices=[(1, 0), (2, 0), (1, 1)])

    A right triangle at the origin, specified by giving the edge vectors::

        sage: Polygon(edges=[(1, 0), (-1, 1), (0, -1)])
        Polygon(vertices=[(0, 0), (1, 0), (0, 1)])

    When redundant information is given, it is checked for consistency::

        sage: Polygon(vertices=[(0, 0), (1, 0), (0, 1)], edges=[(1, 0), (-1, 1), (0, -1)])
        Polygon(vertices=[(0, 0), (1, 0), (0, 1)])
        sage: Polygon(vertices=[(1, 0), (2, 0), (1, 1)], edges=[(1, 0), (-1, 1), (0, -1)])
        Polygon(vertices=[(1, 0), (2, 0), (1, 1)])
        sage: Polygon(vertices=[(0, 0), (2, 0), (1, 1)], edges=[(1, 0), (-1, 1), (0, -1)])
        Traceback (most recent call last):
        ...
        ValueError: vertices and edges are not compatible

    Polygons given by edges must be closed (in particular we do not add an edge
    automatically to close things up since this is often not what the user
    wanted)::

        sage: Polygon(edges=[(1, 0), (0, 1), (1, 1)])
        Traceback (most recent call last):
        ...
        ValueError: polygon not closed

    A polygon with prescribed angles::

        sage: Polygon(angles=[2, 1, 1])
        Polygon(vertices=[(0, 0), (1, 0), (0, 1)])

    Again, if vertices and edges are also specified, they must be compatible
    with the angles::

        sage: Polygon(angles=[2, 1, 1], vertices=[(0, 0), (1, 0), (0, 1)], edges=[(1, 0), (-1, 1), (0, -1)])
        Polygon(vertices=[(0, 0), (1, 0), (0, 1)])

        sage: Polygon(angles=[1, 2, 3], vertices=[(0, 0), (1, 0), (0, 1)], edges=[(1, 0), (-1, 1), (0, -1)])
        Traceback (most recent call last):
        ...
        ValueError: polygon does not have the prescribed angles

    When angles are specified, side lengths can also be prescribed::

        sage: Polygon(angles=[1, 1, 1], lengths=[1, 1, 1])
        Polygon(vertices=[(0, 0), (1, 0), (1/2, 1/2*c)])

    The function will deduce lengths if one or two are missing::

        sage: Polygon(angles=[1, 1, 1, 1], lengths=[1, 1, 1])
        Polygon(vertices=[(0, 0), (1, 0), (1, 1), (0, 1)])

        sage: Polygon(angles=[1, 1, 1, 1], lengths=[1, 1])
        Polygon(vertices=[(0, 0), (1, 0), (1, 1), (0, 1)])

        sage: Polygon(angles=[1, 1, 1, 1], lengths=[1])
        Traceback (most recent call last):
        ...
        NotImplementedError: cannot construct a quadrilateral from 4 angles and 2 vertices

<<<<<<< HEAD
    @cached_method
    def circumscribing_circle(self):
        r"""
        Returns the circle which circumscribes this polygon.
        Raises a ValueError if the polygon is not circumscribed by a circle.
=======
    Equally, we deduce vertices or edges::
>>>>>>> abf210e0

        sage: Polygon(angles=[1, 1, 1, 1], vertices=[(0, 0), (1, 0), (1, 1)])
        Polygon(vertices=[(0, 0), (1, 0), (1, 1), (0, 1)])

        sage: Polygon(angles=[1, 1, 1, 1], edges=[(1, 0), (0, 1)])
        Polygon(vertices=[(0, 0), (1, 0), (1, 1), (0, 1)])

    When the angles are incompatible with the data, an error is reported (that
    might be somewhat cryptic at times)::

        sage: Polygon(angles=[1, 1, 1, 1], edges=[(1, 0), (0, 1), (1, 2)])
        Traceback (most recent call last):
        ...
        NotImplementedError: cannot recover a rational angle from these numerical results

    When lengths are given in addition to vertices or edges, they are checked for consistency::

        sage: Polygon(vertices=[(0, 0), (1, 0), (1, 1), (0, 1)], lengths=[1, 1, 1, 1])
        Polygon(vertices=[(0, 0), (1, 0), (1, 1), (0, 1)])

        sage: Polygon(vertices=[(0, 0), (1, 0), (0, 1)], lengths=[1, 1, 1])
        Traceback (most recent call last):
        ...
        ValueError: polygon does not have the prescribed lengths

    Currently, we cannot create a polygon from just lengths::

        sage: Polygon(lengths=[1, 1, 1])
        Traceback (most recent call last):
        ...
        NotImplementedError: one of vertices, edges, or angles must be set

    Polygons do not have to be convex::

        sage: p = Polygon(vertices=[(0, 0), (1, 1), (2, 0), (2, 4), (0, 4)])
        sage: p.describe_polygon()
        ('a', 'non-convex pentagon', 'non-convex pentagons')

    Polygons must be positively oriented::

        sage: Polygon(vertices=[(0, 0), (0, 1), (1, 0)])
        Traceback (most recent call last):
        ...
        ValueError: polygon has negative area; probably the vertices are not in counter-clockwise order

    Polygons must have at least three sides::

<<<<<<< HEAD
        steps = [e / parts for e in self.edges()]
        return self.parent()(edges=[e for e in steps for p in range(parts)]).translate(self.vertex(0))
=======
        sage: Polygon(vertices=[(0, 0), (1, 0)])
        Traceback (most recent call last):
        ...
        ValueError: polygon must have at least three sides
>>>>>>> abf210e0

        sage: Polygon(vertices=[(0, 0), (1, 0), (2, 0)])
        Traceback (most recent call last):
        ...
        ValueError: polygon has zero area

    Currently, polygons must not self-intersect::

        sage: p = Polygon(vertices=[(0, 0), (2, 0), (0, 1), (1, -1), (2, 1)])
        Traceback (most recent call last):
        ...
        NotImplementedError: polygon self-intersects

    Currently, all angles must be less than 2π::

        sage: p = Polygon(angles=[14, 1, 1, 1, 1])
        Traceback (most recent call last):
        ...
        NotImplementedError: each angle must be in (0, 2π)

    """
    if "base_point" in kwds:
        base_point = kwds.pop("base_point")
        import warnings

        warnings.warn(
            "base_point has been deprecated as a keyword argument to Polygon() and will be removed in a future version of sage-flatsurf; use .translate() on the resulting polygon instead"
        )
        return Polygon(
            *args,
            vertices=vertices,
            edges=edges,
            angles=angles,
            lengths=lengths,
            base_ring=base_ring,
            category=category,
            **kwds,
        ).translate(base_point)

    if "ring" in kwds:
        import warnings

        warnings.warn(
            "ring has been deprecated as a keyword argument to Polygon() and will be removed in a future version of sage-flatsurf; use base_ring instead"
        )
        base_ring = kwds.pop("ring")

    if "field" in kwds:
        import warnings

        warnings.warn(
            "field has been deprecated as a keyword argument to Polygon() and will be removed in a future version of sage-flatsurf; use base_ring instead"
        )
        base_ring = kwds.pop("field")

    convex = None
    if "convex" in kwds:
        convex = kwds.pop("convex")
        import warnings

        if convex:
            warnings.warn(
                "convex has been deprecated as a keyword argument to Polygon() and will be removed in a future version of sage-flatsurf; it has no effect other than checking the input for convexity so you may just drop it"
            )
        else:
            warnings.warn(
                "convex has been deprecated as a keyword argument to Polygon() and will be removed in a future version of sage-flatsurf; it has no effect anymore, polygons are always allowed to be non-convex"
            )

    if args:
        import warnings

        warnings.warn(
            "calling Polygon() with positional arguments has been deprecated and will not be supported in a future version of sage-flatsurf; use edges= or vertices= explicitly instead"
        )

        edges = args

    if angles:
        if "length" in kwds:
            import warnings

            warnings.warn(
                "length has been deprecated as a keyword argument to Polygon() and will be removed in a future version of sage-flatsurf; use lengths instead"
            )

            lengths = [kwds.pop("length")] * (len(angles) - 2)

    if kwds:
        raise ValueError("keyword argument not supported by Polygon()")

    # Determine the number of sides of this polygon.
    if angles:
        n = len(angles)
    elif edges:
        n = len(edges)
    elif vertices:
        n = len(vertices)
    else:
        raise NotImplementedError("one of vertices, edges, or angles must be set")

    if n < 3:
        raise ValueError("polygon must have at least three sides")

    # Determine the base ring of the polygon
    if base_ring is None:
        base_ring = _Polygon_base_ring(vertices, edges, angles, lengths)

    if category is None:
        from flatsurf.geometry.categories import EuclideanPolygons

        # Currently, all polygons are assumed to be without self-intersection, i.e., simple.
        category = EuclideanPolygons(base_ring).Simple()
        if angles:
            category = category.WithAngles(angles)

        if n == 3:
            category = category.Convex()

    # We now rewrite the given data into vertices. Whenever there is
    # redundancy, we check that things are compatible. Note that much of the
    # complication of the below comes from the "angles" keyword. When angles
    # are given, some of the vertex coordinates can be deduced automatically.

    choice, vertices, edges, angles, lengths = _Polygon_normalize_arguments(
        category, n, vertices, edges, angles, lengths
    )

    assert vertices

    vertices = [vector(base_ring, vertex) for vertex in vertices]

    # Deduce missing vertices for prescribed angles
    if angles and len(vertices) != n:
        vertices = _Polygon_complete_vertices(n, vertices, angles, choice=choice)
        angles = None

    assert (
        len(vertices) == n
    ), f"expected to build {n}-gon from {n} vertices but found {vertices}"

    p = EuclideanPolygon(base_ring=base_ring, vertices=vertices, category=category)

    if check:
        _Polygon_check(p, vertices, edges, angles, lengths, convex)

    return p


def _Polygon_base_ring(vertices, edges, angles, lengths):
    r"""
    Return the base ring a polygon can be defined over.

    This is a helper function for :func:`Polygon`.

    EXAMPLES::

        sage: from flatsurf.geometry.polygon import _Polygon_base_ring
        sage: _Polygon_base_ring(vertices=[(0, 0), (1, 0), (0, 1)], edges=None, angles=None, lengths=None)
        Rational Field
        sage: _Polygon_base_ring(vertices=None, edges=[(1, 0), (-1, 1), (0, -1)], angles=None, lengths=None)
        Rational Field
        sage: _Polygon_base_ring(vertices=None, edges=None, angles=[1, 1, 1], lengths=None)
        Number Field in c with defining polynomial x^2 - 3 with c = 1.732050807568878?
        sage: _Polygon_base_ring(vertices=None, edges=None, angles=[1, 1, 1], lengths=[AA(2).sqrt(), 1])
        Algebraic Real Field

<<<<<<< HEAD
    Polygons can also be defined over a module containing transcendent parameters::

        sage: from pyexactreal import ExactReals # optional: exactreal  # random output due to deprecation warnings
        sage: R = ExactReals(P.base_ring()) # optional: exactreal
        sage: P(R(1)) # optional: exactreal
        Polygon: (0, 0), (1, 0), ((1/2*c0 ~ 0.70710678), (-1/2*c0+1 ~ 0.29289322))
        sage: P(R(R.random_element([0.2, 0.3]))) # random output, optional: exactreal
        Polygon: (0, 0),
                 (ℝ(0.287373=2588422249976937p-53 + ℝ(0.120809…)p-54), 0),
                 (((12*c0+17 ~ 33.970563)*ℝ(0.287373=2588422249976937p-53 + ℝ(0.120809…)p-54))/((17*c0+24 ~ 48.041631)),
                 ((5*c0+7 ~ 14.071068)*ℝ(0.287373=2588422249976937p-53 + ℝ(0.120809…)p-54))/((17*c0+24 ~ 48.041631)))
        sage: _.base_ring() # optional: exactreal
        Real Numbers as (Real Embedded Number Field in c0 with defining polynomial x^2 - 2 with c0 = 1.414213562373095?)-Module

    ::

        sage: L = P.lengths_polytope()    # polytope of admissible lengths for edges
        sage: L
        A 1-dimensional polyhedron in (Number Field in c0 with defining polynomial x^2 - 2 with c0 = 1.414213562373095?)^3 defined as the convex hull of 1 vertex and 1 ray
        sage: lengths = L.rays()[0].vector()
        sage: lengths
        (1, -1/2*c0 + 1, -1/2*c0 + 1)
        sage: p = P(*lengths)    # build one polygon with the given lengths
        sage: p
        Polygon: (0, 0), (1, 0), (1/2*c0, -1/2*c0 + 1)
        sage: p.angles()
        [1/16, 1/8, 5/16]
        sage: P.angles(integral=False)
        [1/16, 1/8, 5/16]

        sage: P = EquiangularPolygons(1, 2, 1, 2, 2, 1)
        sage: L = P.lengths_polytope()
        sage: L
        A 4-dimensional polyhedron in (Number Field in c with defining polynomial x^6 - 6*x^4 + 9*x^2 - 3 with c = 1.969615506024417?)^6 defined as the convex hull of 1 vertex and 6 rays
        sage: rays = [r.vector() for r in L.rays()]
        sage: rays
        [(1, 0, 0, 0, -1/6*c^5 + 5/6*c^3 - 2/3*c, -1/6*c^5 + 5/6*c^3 - 2/3*c),
         (0, 1, 0, 0, c^2 - 3, c^2 - 2),
         (1/3*c^4 - 2*c^2 + 3, 0, -1/6*c^5 + 5/6*c^3 - 2/3*c, 0, 0, -1/6*c^5 + 5/6*c^3 - 2/3*c),
         (-c^4 + 4*c^2, 0, 0, -1/6*c^5 + 5/6*c^3 - 2/3*c, 0, -1/6*c^5 + 5/6*c^3 - 2/3*c),
         (0, 1/3*c^4 - 2*c^2 + 3, c^2 - 3, 0, 0, 1/3*c^4 - c^2),
         (0, -c^4 + 4*c^2, 0, c^2 - 3, 0, -c^4 + 5*c^2 - 3)]
        sage: lengths = 3*rays[0] + rays[2] + 2*rays[3] + rays[4]
        sage: p = P(*lengths)
        sage: p
        Polygon: (0, 0),
                 (-5/3*c^4 + 6*c^2 + 6, 0),
                 (3*c^5 - 5/3*c^4 - 16*c^3 + 6*c^2 + 18*c + 6, c^4 - 6*c^2 + 9),
                 (2*c^5 - 2*c^4 - 10*c^3 + 15/2*c^2 + 9*c + 5, -1/2*c^5 + c^4 + 5/2*c^3 - 3*c^2 - 2*c),
                 (2*c^5 - 10*c^3 - 3/2*c^2 + 9*c + 9, -3/2*c^5 + c^4 + 15/2*c^3 - 3*c^2 - 6*c),
                 (2*c^5 - 10*c^3 - 3*c^2 + 9*c + 12, -3*c^5 + c^4 + 15*c^3 - 3*c^2 - 12*c)

        sage: p.angles()
        [2/9, 4/9, 2/9, 4/9, 4/9, 2/9]

        sage: EquiangularPolygons(1, 2, 1, 2, 1, 2, 1, 2, 2, 2, 2, 1, 1, 2, 1)
        EquiangularPolygons(1, 2, 1, 2, 1, 2, 1, 2, 2, 2, 2, 1, 1, 2, 1)

    A regular pentagon::

        sage: E = EquiangularPolygons(1, 1, 1, 1, 1)
        sage: E(1, 1, 1, 1, 1, normalized=True)
        Polygon: (0, 0), (1, 0), (1/2*c^2 - 1/2, 1/2*c), (1/2, 1/2*c^3 - c), (-1/2*c^2 + 3/2, 1/2*c)
=======
>>>>>>> abf210e0
    """
    from sage.categories.pushout import pushout

    base_ring = QQ

    if angles:
        from flatsurf import EuclideanPolygonsWithAngles

        base_ring = pushout(base_ring, EuclideanPolygonsWithAngles(angles).base_ring())

    if vertices:
        base_ring = pushout(
            base_ring,
            Sequence([v[0] for v in vertices] + [v[1] for v in vertices]).universe(),
        )

    if edges:
        base_ring = pushout(
            base_ring,
            Sequence([e[0] for e in edges] + [e[1] for e in edges]).universe(),
        )

    if lengths:
        base_ring = pushout(base_ring, Sequence(lengths).universe())

        if angles and not edges:
            with_angles = (
                EuclideanPolygonsWithAngles(angles)
                ._without_axiom("Simple")
                ._without_axiom("Convex")
            )
            for slope, length in zip(with_angles.slopes(), lengths):
                scale = base_ring(length**2 / (slope[0] ** 2 + slope[1] ** 2))
                try:
                    is_square = scale.is_square()
                except NotImplementedError:
                    import warnings

                    warnings.warn(
                        "Due to https://github.com/flatsurf/exact-real/issues/173, we cannot compute the minimal base ring over which this polygon is defined. The polygon could possibly have been defined over a smaller ring."
                    )
                    is_square = False

                if not is_square:
                    # Note that this ring might not be minimal.
                    base_ring = pushout(base_ring, with_angles._cosines_ring())

    return base_ring


def _Polygon_normalize_arguments(category, n, vertices, edges, angles, lengths):
    r"""
    Return the normalized arguments defining a polygon. Additionally, a flag is
    returned that indicates whether we made a choice in normalizing these
    arguments.

    This is a helper function for :func:`Polygon`.

    EXAMPLES::

        sage: from flatsurf.geometry.polygon import _Polygon_normalize_arguments
        sage: from flatsurf.geometry.categories import EuclideanPolygons
        sage: category = EuclideanPolygons(AA)
        sage: _Polygon_normalize_arguments(category=category, n=3, vertices=[(0, 0), (1, 0), (0, 1)], edges=None, angles=None, lengths=None)
        (False, [(0, 0), (1, 0), (0, 1)], None, None, None)
        sage: _Polygon_normalize_arguments(category=category, n=3, vertices=None, edges=[(1, 0), (-1, 1), (0, -1)], angles=None, lengths=None)
        (False, [(0, 0), (1, 0), (0, 1)], None, None, None)

        sage: category = category.WithAngles([1, 1, 1])
        sage: _Polygon_normalize_arguments(category=category, n=3, vertices=None, edges=None, angles=[1, 1, 1], lengths=None)
        (True, [(0, 0), (1, 0), (1/2, 0.866025403784439?)], None, None, None)
        sage: _Polygon_normalize_arguments(category=category, n=3, vertices=None, edges=None, angles=[1, 1, 1], lengths=[AA(2).sqrt(), 1])
        (False,
         [(0, 0), (1.414213562373095?, 0), (0.9142135623730951?, 0.866025403784439?)],
         None,
         [1, 1, 1],
         None)

    """
    base_ring = category.base_ring()

    # Track whether we made a choice that possibly is the reason that we fail
    # to find a polygon with the given data.
    choice = False

    # Rewrite angles and lengths as angles and edges.
    if angles and lengths and not edges:
        edges = []
        for slope, length in zip(category.slopes(), lengths):
            scale = base_ring((length**2 / (slope[0] ** 2 + slope[1] ** 2)).sqrt())
            edges.append(scale * slope)

        if len(edges) == n:
            angles = 0

        lengths = None

    # Deduce edges if only angles are given
    if angles and not edges and not vertices:
        assert not lengths

        choice = True

        # We pick the edges such that they form a closed polygon with the
        # prescribed angles. However, there might be self-intersection which
        # currently leads to an error.
        edges = [
            length * slope
            for (length, slope) in zip(
                sum(r.vector() for r in category.lengths_polytope().rays()),
                category.slopes(),
            )
        ]

        angles = None

    # Rewrite edges as vertices.
    if edges and not vertices:
        vertices = [vector(base_ring, (0, 0))]
        for edge in edges:
            vertices.append(vertices[-1] + vector(base_ring, edge))

        if len(vertices) == n + 1:
            if vertices[-1]:
                raise ValueError("polygon not closed")
            vertices.pop()

        edges = None

    return choice, vertices, edges, angles, lengths


def _Polygon_complete_vertices(n, vertices, angles, choice):
    r"""
    Return vertices that define a polygon by completing the ``vertices`` to an
    ``n``-gon with ``angles``.

    This is a helper function for :func:`Polygon`.

    EXAMPLES::

        sage: from flatsurf.geometry.polygon import _Polygon_complete_vertices
        sage: _Polygon_complete_vertices(3, [vector((0, 0)), vector((1, 0))], [1, 1, 1], choice=False)
        [(0, 0), (1, 0), (1/2, 1/2*c)]

    """
    if len(vertices) == n - 1:
        # We do not use category.slopes() since the matrix formed by such
        # slopes might not be invertible (because exact-reals do not have a
        # fraction field implemented.)
        slopes = EuclideanPolygonsWithAngles(angles).slopes()

        # We do not use solve_left() because the vertices might not live in
        # a ring that has a fraction field implemented (such as an
        # exact-real ring.)
        s, t = (vertices[0] - vertices[n - 2]) * matrix(
            [slopes[-1], slopes[n - 2]]
        ).inverse()
        assert vertices[0] - s * slopes[-1] == vertices[n - 2] + t * slopes[n - 2]

        if s <= 0 or t <= 0:
            raise (NotImplementedError if choice else ValueError)(
                "cannot determine polygon with these angles from the given data"
            )

        vertices.append(vertices[0] - s * slopes[-1])

    if len(vertices) != n:
        from flatsurf.geometry.categories import Polygons

        raise NotImplementedError(
            f"cannot construct {' '.join(Polygons._describe_polygon(n)[:2])} from {n} angles and {len(vertices)} vertices"
        )

    return vertices


def _Polygon_check(p, vertices, edges, angles, lengths, convex):
    r"""
    Verify that ``p`` is a valid polygon and that it satisfies the constraints
    given.

    This is a helper function for :func:`Polygon`.

    EXAMPLES::

        sage: from flatsurf.geometry.polygon import _Polygon_check, Polygon
        sage: p = Polygon(angles=[1, 1, 1])
        sage: _Polygon_check(p, vertices=None, edges=None, angles=[1, 1, 1], lengths=None, convex=None)

    """
    # Check that the polygon satisfies the assumptions of EuclideanPolygon
    area = p.area()

    if area < 0:
        raise ValueError(
            "polygon has negative area; probably the vertices are not in counter-clockwise order"
        )

    if area == 0:
        raise ValueError("polygon has zero area")

    if any(edge == 0 for edge in p.edges()):
        raise ValueError("polygon has zero edge")

    for i in range(len(p.vertices())):
        from flatsurf.geometry.euclidean import is_anti_parallel

        if is_anti_parallel(p.edge(i), p.edge(i + 1)):
            raise ValueError("polygon has anti-parallel edges")

    from flatsurf.geometry.categories import EuclideanPolygons

    if not EuclideanPolygons.ParentMethods.is_simple(p):
        raise NotImplementedError("polygon self-intersects")

    # Check that any redundant data is compatible
    if edges:
        # Check compatibility of vertices and edges
        edges = [vector(p.base_ring(), edge) for edge in edges]
        if len(edges) != len(vertices):
            raise ValueError("vertices and edges must have the same length")

        for i in range(len(p.vertices())):
            if vertices[i - 1] + edges[i - 1] != vertices[i]:
                raise ValueError("vertices and edges are not compatible")

    if angles:
        # Check that the polygon has the prescribed angles
        from flatsurf.geometry.categories.euclidean_polygons_with_angles import (
            EuclideanPolygonsWithAngles,
        )
        from flatsurf.geometry.categories.euclidean_polygons import (
            EuclideanPolygons,
        )

        # Use EuclideanPolygon's angle() so we do not use the precomputed angles set by the category.
        if EuclideanPolygonsWithAnglesCategory._normalize_angles(angles) != tuple(
            EuclideanPolygons.ParentMethods.angle(p, i)
            for i in range(len(p.vertices()))
        ):
            raise ValueError("polygon does not have the prescribed angles")

    if lengths:
        for edge, length in zip(p.edges(), lengths):
            if edge.norm() != length:
                raise ValueError("polygon does not have the prescribed lengths")

    if convex and not p.is_convex():
        raise ValueError("polygon is not convex")


def EuclideanPolygonsWithAngles(*angles):
    r"""
    Return the category of Euclidean polygons with prescribed ``angles``
    over a (minimal) number field.

    This method is a convenience to interact with that category. To create
    polygons with prescribed angles over such a field, one should just use
    ``Polygon()`` directly, see below.

    INPUT:

    - ``angles`` -- a sequence of integers or rationals describing the angles
      of the polygon (the number get normalized so that they sum to (n-2)π
      automatically.

    TESTS::

        sage: from flatsurf import EuclideanPolygonsWithAngles

    The polygons with inner angles `\pi/4`, `\pi/2`, `5\pi/4`::

        sage: P = EuclideanPolygonsWithAngles(1, 2, 5)
        sage: P
        Category of simple euclidean triangles with angles (1/16, 1/8, 5/16) over Number Field in c0 with defining polynomial x^2 - 2 with c0 = 1.414213562373095?

    Internally, polygons are given by their vertices' coordinates over some
    number field, in this case a quadratic field::

        sage: P.base_ring()
        Number Field in c0 with defining polynomial x^2 - 2 with c0 = 1.414213562373095?

    Polygons with these angles can be created by providing a single length,
    however this feature is deprecated::

        sage: P(1)
        doctest:warning
        ...
        UserWarning: calling EuclideanPolygonsWithAngles() has been deprecated and will be removed in a future version of sage-flatsurf; use Polygon(angles=[...], lengths=[...]) instead.
        To make the resulting polygon non-normalized, i.e., the lengths are not actual edge lengths but the multiple of slope vectors, use Polygon(edges=[length * slope for (length, slope) in zip(lengths, EuclideanPolygonsWithAngles(angles).slopes())]).
        Polygon(vertices=[(0, 0), (1, 0), (1/2*c0, -1/2*c0 + 1)])

    Instead, one should use :func:`Polygon`::

        sage: from flatsurf import Polygon
        sage: Polygon(angles=[1, 2, 5], lengths=[1])
        Polygon(vertices=[(0, 0), (1, 0), (1/2*c0, -1/2*c0 + 1)])

    It is actually faster not to specify lengths since normalization can be
    costly (only relevant for polygons living in big number fields)::

        sage: Polygon(angles=[1, 2, 5])
        Polygon(vertices=[(0, 0), (1, 0), (1/2*c0, -1/2*c0 + 1)])

    Polygons can also be defined over other number field implementations::

        sage: from pyeantic import RealEmbeddedNumberField # optional: eantic  # random output due to matplotlib warnings with some combinations of setuptools and matplotlib
        sage: K = RealEmbeddedNumberField(P.base_ring()) # optional: eantic
        sage: P(K(1)) # optional: eantic
        doctest:warning
        ...
        UserWarning: calling EuclideanPolygonsWithAngles() has been deprecated and will be removed in a future version of sage-flatsurf; use Polygon(angles=[...], lengths=[...]) instead.
        To make the resulting polygon non-normalized, i.e., the lengths are not actual edge lengths but the multiple of slope vectors, use Polygon(edges=[length * slope for (length, slope) in zip(lengths, EuclideanPolygonsWithAngles(angles).slopes())]).
        Polygon(vertices=[(0, 0), (1, 0), (1/2*c0, -1/2*c0 + 1)])
        sage: _.base_ring() # optional: eantic
        Number Field in c0 with defining polynomial x^2 - 2 with c0 = 1.414213562373095?

    However, specific instances of such polygons might be defined over another ring::

        sage: P(1).base_ring()
        Number Field in c0 with defining polynomial x^2 - 2 with c0 = 1.414213562373095?

        sage: P(AA(1))
        Polygon(vertices=[(0, 0), (1, 0), (0.7071067811865475?, 0.2928932188134525?)])
        sage: _.base_ring()
        Algebraic Real Field

    Polygons can also be defined over a module containing transcendent parameters::

        sage: from pyexactreal import ExactReals # optional: exactreal  # random output due to deprecation warnings with some versions of pkg_resources
        sage: R = ExactReals(P.base_ring()) # optional: exactreal
        sage: P(R(1)) # optional: exactreal
        Polygon(vertices=[(0, 0), (1, 0), ((1/2*c0 ~ 0.70710678), (-1/2*c0+1 ~ 0.29289322))])
        sage: P(R(R.random_element([0.2, 0.3]))) # random output, optional: exactreal
        Polygon(vertices=[(0, 0),])
                 (ℝ(0.287373=2588422249976937p-53 + ℝ(0.120809…)p-54), 0),
                 (((12*c0+17 ~ 33.970563)*ℝ(0.287373=2588422249976937p-53 + ℝ(0.120809…)p-54))/((17*c0+24 ~ 48.041631)),
                 ((5*c0+7 ~ 14.071068)*ℝ(0.287373=2588422249976937p-53 + ℝ(0.120809…)p-54))/((17*c0+24 ~ 48.041631)))
        sage: _.base_ring() # optional: exactreal
        Real Numbers as (Real Embedded Number Field in c0 with defining polynomial x^2 - 2 with c0 = 1.414213562373095?)-Module

    ::

        sage: L = P.lengths_polytope()    # polytope of admissible lengths for edges
        sage: L
        A 1-dimensional polyhedron in (Number Field in c0 with defining polynomial x^2 - 2 with c0 = 1.414213562373095?)^3 defined as the convex hull of 1 vertex and 1 ray
        sage: lengths = L.rays()[0].vector()
        sage: lengths
        (1, -1/2*c0 + 1, -1/2*c0 + 1)
        sage: p = P(*lengths)    # build one polygon with the given lengths
        sage: p
        Polygon(vertices=[(0, 0), (1, 0), (1/2*c0, -1/2*c0 + 1)])
        sage: p.angles()
        (1/16, 1/8, 5/16)
        sage: P.angles(integral=False)
        (1/16, 1/8, 5/16)
        sage: P.angles(integral=True)
        (1, 2, 5)

        sage: P = EuclideanPolygonsWithAngles(1, 2, 1, 2, 2, 1)
        sage: L = P.lengths_polytope()
        sage: L
        A 4-dimensional polyhedron in (Number Field in c with defining polynomial x^6 - 6*x^4 + 9*x^2 - 3 with c = 1.969615506024417?)^6 defined as the convex hull of 1 vertex and 6 rays
        sage: rays = [r.vector() for r in L.rays()]
        sage: rays
        [(1, 0, 0, 0, -1/6*c^5 + 5/6*c^3 - 2/3*c, -1/6*c^5 + 5/6*c^3 - 2/3*c),
         (0, 1, 0, 0, c^2 - 3, c^2 - 2),
         (1/3*c^4 - 2*c^2 + 3, 0, -1/6*c^5 + 5/6*c^3 - 2/3*c, 0, 0, -1/6*c^5 + 5/6*c^3 - 2/3*c),
         (-c^4 + 4*c^2, 0, 0, -1/6*c^5 + 5/6*c^3 - 2/3*c, 0, -1/6*c^5 + 5/6*c^3 - 2/3*c),
         (0, 1/3*c^4 - 2*c^2 + 3, c^2 - 3, 0, 0, 1/3*c^4 - c^2),
         (0, -c^4 + 4*c^2, 0, c^2 - 3, 0, -c^4 + 5*c^2 - 3)]
        sage: lengths = 3*rays[0] + rays[2] + 2*rays[3] + rays[4]
        sage: p = P(*lengths)
        sage: p
        Polygon(vertices=[(0, 0),
                          (-5/3*c^4 + 6*c^2 + 6, 0),
                          (3*c^5 - 5/3*c^4 - 16*c^3 + 6*c^2 + 18*c + 6, c^4 - 6*c^2 + 9),
                          (2*c^5 - 2*c^4 - 10*c^3 + 15/2*c^2 + 9*c + 5, -1/2*c^5 + c^4 + 5/2*c^3 - 3*c^2 - 2*c),
                          (2*c^5 - 10*c^3 - 3/2*c^2 + 9*c + 9, -3/2*c^5 + c^4 + 15/2*c^3 - 3*c^2 - 6*c),
                          (2*c^5 - 10*c^3 - 3*c^2 + 9*c + 12, -3*c^5 + c^4 + 15*c^3 - 3*c^2 - 12*c)])

        sage: p.angles()
        (2/9, 4/9, 2/9, 4/9, 4/9, 2/9)

        sage: EuclideanPolygonsWithAngles(1, 2, 1, 2, 1, 2, 1, 2, 2, 2, 2, 1, 1, 2, 1)
        Category of simple euclidean pentadecagons with angles (13/46, 13/23, 13/46, 13/23, 13/46, 13/23, 13/46, 13/23, 13/23, 13/23, 13/23, 13/46, 13/46, 13/23, 13/46) over Number Field in c with defining polynomial ...

    A regular pentagon::

        sage: E = EuclideanPolygonsWithAngles(1, 1, 1, 1, 1)
        sage: E(1, 1, 1, 1, 1, normalized=True)
        doctest:warning
        ...
        UserWarning: calling EuclideanPolygonsWithAngles() has been deprecated and will be removed in a future version of sage-flatsurf; use Polygon(angles=[...], lengths=[...]) instead.
        Polygon(vertices=[(0, 0), (1, 0), (1/2*c^2 - 1/2, 1/2*c), (1/2, 1/2*c^3 - c), (-1/2*c^2 + 3/2, 1/2*c)])

    """
    if len(angles) == 1 and isinstance(angles[0], (tuple, list)):
        angles = angles[0]

    angles = EuclideanPolygonsWithAnglesCategory._normalize_angles(angles)

    from flatsurf.geometry.categories.euclidean_polygons_with_angles import (
        _base_ring,
    )

    base_ring = _base_ring(angles)

    return EuclideanPolygons(base_ring).WithAngles(angles).Simple()


def EquiangularPolygons(*angles, **kwds):
    r"""
    EXAMPLES::

        sage: from flatsurf import EquiangularPolygons
        sage: EquiangularPolygons(1, 1, 1)
        doctest:warning
        ...
        UserWarning: EquiangularPolygons() has been deprecated and will be removed in a future version of sage-flatsurf; use EuclideanPolygonsWithAngles() instead
        Category of simple euclidean equilateral triangles over Number Field in c with defining polynomial x^2 - 3 with c = 1.732050807568878?

    """
    import warnings

    warnings.warn(
        "EquiangularPolygons() has been deprecated and will be removed in a future version of sage-flatsurf; use EuclideanPolygonsWithAngles() instead"
    )

    if "number_field" in kwds:
        from warnings import warn

        warn(
            "The number_field parameter has been removed in this release of sage-flatsurf. "
            "To create an equiangular polygon over a number field, do not pass this parameter; to create an equiangular polygon over the algebraic numbers, do not pass this parameter but call the returned object with algebraic lengths."
        )
        kwds.pop("number_field")

    if kwds:
        raise ValueError("invalid keyword {!r}".format(next(iter(kwds))))

    return EuclideanPolygonsWithAngles(*angles)<|MERGE_RESOLUTION|>--- conflicted
+++ resolved
@@ -966,15 +966,7 @@
         ...
         NotImplementedError: cannot construct a quadrilateral from 4 angles and 2 vertices
 
-<<<<<<< HEAD
-    @cached_method
-    def circumscribing_circle(self):
-        r"""
-        Returns the circle which circumscribes this polygon.
-        Raises a ValueError if the polygon is not circumscribed by a circle.
-=======
     Equally, we deduce vertices or edges::
->>>>>>> abf210e0
 
         sage: Polygon(angles=[1, 1, 1, 1], vertices=[(0, 0), (1, 0), (1, 1)])
         Polygon(vertices=[(0, 0), (1, 0), (1, 1), (0, 1)])
@@ -1022,15 +1014,10 @@
 
     Polygons must have at least three sides::
 
-<<<<<<< HEAD
-        steps = [e / parts for e in self.edges()]
-        return self.parent()(edges=[e for e in steps for p in range(parts)]).translate(self.vertex(0))
-=======
         sage: Polygon(vertices=[(0, 0), (1, 0)])
         Traceback (most recent call last):
         ...
         ValueError: polygon must have at least three sides
->>>>>>> abf210e0
 
         sage: Polygon(vertices=[(0, 0), (1, 0), (2, 0)])
         Traceback (most recent call last):
@@ -1198,72 +1185,6 @@
         sage: _Polygon_base_ring(vertices=None, edges=None, angles=[1, 1, 1], lengths=[AA(2).sqrt(), 1])
         Algebraic Real Field
 
-<<<<<<< HEAD
-    Polygons can also be defined over a module containing transcendent parameters::
-
-        sage: from pyexactreal import ExactReals # optional: exactreal  # random output due to deprecation warnings
-        sage: R = ExactReals(P.base_ring()) # optional: exactreal
-        sage: P(R(1)) # optional: exactreal
-        Polygon: (0, 0), (1, 0), ((1/2*c0 ~ 0.70710678), (-1/2*c0+1 ~ 0.29289322))
-        sage: P(R(R.random_element([0.2, 0.3]))) # random output, optional: exactreal
-        Polygon: (0, 0),
-                 (ℝ(0.287373=2588422249976937p-53 + ℝ(0.120809…)p-54), 0),
-                 (((12*c0+17 ~ 33.970563)*ℝ(0.287373=2588422249976937p-53 + ℝ(0.120809…)p-54))/((17*c0+24 ~ 48.041631)),
-                 ((5*c0+7 ~ 14.071068)*ℝ(0.287373=2588422249976937p-53 + ℝ(0.120809…)p-54))/((17*c0+24 ~ 48.041631)))
-        sage: _.base_ring() # optional: exactreal
-        Real Numbers as (Real Embedded Number Field in c0 with defining polynomial x^2 - 2 with c0 = 1.414213562373095?)-Module
-
-    ::
-
-        sage: L = P.lengths_polytope()    # polytope of admissible lengths for edges
-        sage: L
-        A 1-dimensional polyhedron in (Number Field in c0 with defining polynomial x^2 - 2 with c0 = 1.414213562373095?)^3 defined as the convex hull of 1 vertex and 1 ray
-        sage: lengths = L.rays()[0].vector()
-        sage: lengths
-        (1, -1/2*c0 + 1, -1/2*c0 + 1)
-        sage: p = P(*lengths)    # build one polygon with the given lengths
-        sage: p
-        Polygon: (0, 0), (1, 0), (1/2*c0, -1/2*c0 + 1)
-        sage: p.angles()
-        [1/16, 1/8, 5/16]
-        sage: P.angles(integral=False)
-        [1/16, 1/8, 5/16]
-
-        sage: P = EquiangularPolygons(1, 2, 1, 2, 2, 1)
-        sage: L = P.lengths_polytope()
-        sage: L
-        A 4-dimensional polyhedron in (Number Field in c with defining polynomial x^6 - 6*x^4 + 9*x^2 - 3 with c = 1.969615506024417?)^6 defined as the convex hull of 1 vertex and 6 rays
-        sage: rays = [r.vector() for r in L.rays()]
-        sage: rays
-        [(1, 0, 0, 0, -1/6*c^5 + 5/6*c^3 - 2/3*c, -1/6*c^5 + 5/6*c^3 - 2/3*c),
-         (0, 1, 0, 0, c^2 - 3, c^2 - 2),
-         (1/3*c^4 - 2*c^2 + 3, 0, -1/6*c^5 + 5/6*c^3 - 2/3*c, 0, 0, -1/6*c^5 + 5/6*c^3 - 2/3*c),
-         (-c^4 + 4*c^2, 0, 0, -1/6*c^5 + 5/6*c^3 - 2/3*c, 0, -1/6*c^5 + 5/6*c^3 - 2/3*c),
-         (0, 1/3*c^4 - 2*c^2 + 3, c^2 - 3, 0, 0, 1/3*c^4 - c^2),
-         (0, -c^4 + 4*c^2, 0, c^2 - 3, 0, -c^4 + 5*c^2 - 3)]
-        sage: lengths = 3*rays[0] + rays[2] + 2*rays[3] + rays[4]
-        sage: p = P(*lengths)
-        sage: p
-        Polygon: (0, 0),
-                 (-5/3*c^4 + 6*c^2 + 6, 0),
-                 (3*c^5 - 5/3*c^4 - 16*c^3 + 6*c^2 + 18*c + 6, c^4 - 6*c^2 + 9),
-                 (2*c^5 - 2*c^4 - 10*c^3 + 15/2*c^2 + 9*c + 5, -1/2*c^5 + c^4 + 5/2*c^3 - 3*c^2 - 2*c),
-                 (2*c^5 - 10*c^3 - 3/2*c^2 + 9*c + 9, -3/2*c^5 + c^4 + 15/2*c^3 - 3*c^2 - 6*c),
-                 (2*c^5 - 10*c^3 - 3*c^2 + 9*c + 12, -3*c^5 + c^4 + 15*c^3 - 3*c^2 - 12*c)
-
-        sage: p.angles()
-        [2/9, 4/9, 2/9, 4/9, 4/9, 2/9]
-
-        sage: EquiangularPolygons(1, 2, 1, 2, 1, 2, 1, 2, 2, 2, 2, 1, 1, 2, 1)
-        EquiangularPolygons(1, 2, 1, 2, 1, 2, 1, 2, 2, 2, 2, 1, 1, 2, 1)
-
-    A regular pentagon::
-
-        sage: E = EquiangularPolygons(1, 1, 1, 1, 1)
-        sage: E(1, 1, 1, 1, 1, normalized=True)
-        Polygon: (0, 0), (1, 0), (1/2*c^2 - 1/2, 1/2*c), (1/2, 1/2*c^3 - c), (-1/2*c^2 + 3/2, 1/2*c)
-=======
->>>>>>> abf210e0
     """
     from sage.categories.pushout import pushout
 
