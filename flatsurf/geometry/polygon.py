r"""
Polygons embedded in the plane `\mathbb{R}^2`.

The emphasis is mostly on convex polygons but there is some limited support for
non-convex polygons.

EXAMPLES::

    sage: from flatsurf.geometry.polygon import Polygon

    sage: K.<sqrt2> = NumberField(x^2 - 2, embedding=AA(2).sqrt())
    sage: p = Polygon(edges=[(1,0), (-sqrt2,1+sqrt2), (sqrt2-1,-1-sqrt2)])
    sage: p
    Polygon(vertices=[(0, 0), (1, 0), (-sqrt2 + 1, sqrt2 + 1)])

    sage: M = MatrixSpace(K,2)
    sage: m = M([[1,1+sqrt2],[0,1]])
    sage: m * p
    Polygon(vertices=[(0, 0), (1, 0), (sqrt2 + 4, sqrt2 + 1)])
"""
# ****************************************************************************
#  This file is part of sage-flatsurf.
#
#        Copyright (C) 2016-2020 Vincent Delecroix
#                      2020-2023 Julian Rüth
#
#  sage-flatsurf is free software: you can redistribute it and/or modify
#  it under the terms of the GNU General Public License as published by
#  the Free Software Foundation, either version 2 of the License, or
#  (at your option) any later version.
#
#  sage-flatsurf is distributed in the hope that it will be useful,
#  but WITHOUT ANY WARRANTY; without even the implied warranty of
#  MERCHANTABILITY or FITNESS FOR A PARTICULAR PURPOSE.  See the
#  GNU General Public License for more details.
#
#  You should have received a copy of the GNU General Public License
#  along with sage-flatsurf. If not, see <https://www.gnu.org/licenses/>.
# ****************************************************************************

from sage.all import (
    cached_method,
    Parent,
    QQ,
    matrix,
    vector,
)

from sage.structure.element import Element
from sage.structure.sequence import Sequence

from flatsurf.geometry.subfield import (
    number_field_elements_from_algebraics,
)

from flatsurf.geometry.categories import EuclideanPolygons
from flatsurf.geometry.categories.euclidean_polygons_with_angles import (
    EuclideanPolygonsWithAngles as EuclideanPolygonsWithAnglesCategory,
)


class EuclideanPolygonPoint(Element):
    r"""
    A point in a polygon.

    EXAMPLES::

        sage: from flatsurf import polygons
        sage: s = polygons.square()

        sage: s.an_element()
        (0, 0)

    TESTS::

        sage: p = s.an_element()

        sage: from flatsurf.geometry.polygon import EuclideanPolygonPoint
        sage: isinstance(p, EuclideanPolygonPoint)
        True

        sage: TestSuite(p).run()

    """

    def __init__(self, parent, xy):
        self._xy = xy

        super().__init__(parent)

    def position(self):
        r"""
        Describe the position of this point in the polygon.

        OUTPUT:

        A :class:`PolygonPosition` object.

        EXAMPLES::

            sage: from flatsurf import polygons
            sage: s = polygons.square()

            sage: p = s.an_element()
            sage: p
            (0, 0)

            sage: p.position()
            point positioned on vertex 0 of polygon

        .. SEEALSO::

            :meth:`~.categories.euclidean_polygons.EuclideanPolygons.ParentMethods.get_point_position`

        """
        return self.parent().get_point_position(self._xy)

    def _repr_(self):
        r"""
        Return a printable representation of this point.

        EXAMPLES::

            sage: from flatsurf import polygons
            sage: s = polygons.square()

            sage: p = s.an_element()
            sage: p
            (0, 0)

        """
        return repr(self._xy)

    def __eq__(self, other):
        r"""
        Return whether this point is indistinguishable from ``other``.

        EXAMPLES::

            sage: from flatsurf import polygons
            sage: s = polygons.square()

            sage: s.an_element() == s.an_element()
            True

            sage: t = polygons.square()

            sage: s.an_element() == t.an_element()
            True

        """
        if not isinstance(other, EuclideanPolygonPoint):
            return False

        return self.parent() == other.parent() and self._xy == other._xy

    def __hash__(self):
        r"""
        Return a hash value of this point that is compatible with
        :meth:`_richcmp_`.

        EXAMPLES::

            sage: from flatsurf import polygons
            sage: s = polygons.square()

            sage: hash(s.an_element()) == hash(s.an_element())
            True

        """
        return hash(self._xy)


class PolygonPosition:
    r"""
    Describes the position of a point within or outside of a polygon.
    """
    # Position Types:
    OUTSIDE = 0
    INTERIOR = 1
    EDGE_INTERIOR = 2
    VERTEX = 3

    def __init__(self, position_type, edge=None, vertex=None):
        self._position_type = position_type
        if self.is_vertex():
            if vertex is None:
                raise ValueError(
                    "Constructed vertex position with no specified vertex."
                )
            self._vertex = vertex
        if self.is_in_edge_interior():
            if edge is None:
                raise ValueError("Constructed edge position with no specified edge.")
            self._edge = edge

    def __repr__(self):
        if self.is_outside():
            return "point positioned outside polygon"
        if self.is_in_interior():
            return "point positioned in interior of polygon"
        if self.is_in_edge_interior():
            return (
                "point positioned on interior of edge "
                + str(self._edge)
                + " of polygon"
            )
        return "point positioned on vertex " + str(self._vertex) + " of polygon"

    def is_outside(self):
        return self._position_type == PolygonPosition.OUTSIDE

    def is_inside(self):
        r"""
        Return true if the position is not outside the closure of the polygon
        """
        return bool(self._position_type)

    def is_in_interior(self):
        return self._position_type == PolygonPosition.INTERIOR

    def is_in_boundary(self):
        r"""
        Return true if the position is in the boundary of the polygon
        (either the interior of an edge or a vertex).
        """
        return (
            self._position_type == PolygonPosition.EDGE_INTERIOR
            or self._position_type == PolygonPosition.VERTEX
        )

    def is_in_edge_interior(self):
        return self._position_type == PolygonPosition.EDGE_INTERIOR

    def is_vertex(self):
        return self._position_type == PolygonPosition.VERTEX

    def get_position_type(self):
        return self._position_type

    def get_edge(self):
        if not self.is_in_edge_interior():
            raise ValueError("Asked for edge when not in edge interior.")
        return self._edge

    def get_vertex(self):
        if not self.is_vertex():
            raise ValueError("Asked for vertex when not a vertex.")
        return self._vertex


class EuclideanPolygon(Parent):
    r"""
    A (possibly non-convex) simple polygon in the plane `\mathbb{R}^2`.

    EXAMPLES::

        sage: from flatsurf import polygons, Polygon
        sage: s = polygons.square()
        sage: s
        Polygon(vertices=[(0, 0), (1, 0), (1, 1), (0, 1)])

        sage: Polygon(vertices=[(0, 0), (1, 0), (1, 1), (0, 1)])
        Polygon(vertices=[(0, 0), (1, 0), (1, 1), (0, 1)])

    TESTS::

        sage: from flatsurf.geometry.polygon import EuclideanPolygon
        sage: isinstance(s, EuclideanPolygon)
        True

        sage: TestSuite(s).run()

    """
    Element = EuclideanPolygonPoint

    def __init__(self, base_ring, vertices, category=None):
        V = base_ring**2
        self._v = tuple(map(V, vertices))
        for vv in self._v:
            vv.set_immutable()
        if category is None:
            category = EuclideanPolygons(base_ring)

        category &= EuclideanPolygons(base_ring)

        super().__init__(base_ring, category=category)

        if "Convex" not in category.axioms() and self.is_convex():
            self._refine_category_(category.Convex())

        # The category is not refined automatically to the WithAngles()
        # subcategory since computation of angles can be very costly.
        # The category gets further refined when angles() is invoked.

    def _an_element_(self):
        r"""
        Return a point of this polygon.

        EXAMPLES::

            sage: from flatsurf import polygons
            sage: s = polygons.square()
            sage: s.an_element()
            (0, 0)

        """
        return self(self.vertices()[0])

    def parent(self):
        r"""
        Return the category this polygon belongs to.

        EXAMPLES::

            sage: from flatsurf import polygons
            sage: s = polygons.square()
            sage: s.parent()
            doctest:warning
            ...
            UserWarning: parent() of a polygon has been deprecated and will be removed in a future version of sage-flatsurf; use category() instead
            Category of convex simple euclidean rectangles over Rational Field

        Note that the parent may change during the lifetime of a polygon as
        more of its features are discovered::

            sage: from flatsurf import Polygon
            sage: p = Polygon(vertices=[(0, 0), (1, 0), (1, 1)])
            sage: p.parent()
            Category of convex simple euclidean polygons over Rational Field
            sage: p.angles()
            (1/8, 1/4, 1/8)
            sage: p.parent()
            Category of convex simple euclidean triangles with angles (1/8, 1/4, 1/8) over Rational Field

        """
        import warnings

        warnings.warn(
            "parent() of a polygon has been deprecated and will be removed in a future version of sage-flatsurf; use category() instead"
        )

        return self.category()

    @cached_method
    def __hash__(self):
        return hash(self._v)

    def __eq__(self, other):
        r"""
        TESTS::

            sage: from flatsurf import polygons, Polygon
            sage: p1 = polygons.square()
            sage: p2 = Polygon(edges=[(1,0),(0,1),(-1,0),(0,-1)], base_ring=QQbar)
            sage: p1 == p2
            True

            sage: p3 = Polygon(edges=[(2,0),(-1,1),(-1,-1)])
            sage: p1 == p3
            False

        TESTS::

            sage: from flatsurf import Polygon, polygons
            sage: p1 = polygons.square()
            sage: p2 = Polygon(edges=[(1,0),(0,1),(-1,0),(0,-1)], base_ring=QQbar)
            sage: p1 != p2
            False

            sage: p3 = Polygon(edges=[(2,0),(-1,1),(-1,-1)])
            sage: p1 != p3
            True
        """
        if not isinstance(other, EuclideanPolygon):
            return False

        return self._v == other._v

    def cmp(self, other):
        r"""
        Implement a total order on polygons
        """
        if not isinstance(other, EuclideanPolygon):
            raise TypeError("__cmp__ only implemented for ConvexPolygons")
        if not self.base_ring() == other.base_ring():
            raise ValueError(
                "__cmp__ only implemented for ConvexPolygons defined over the same base_ring"
            )
        sign = len(self.vertices()) - len(other.vertices())
        if sign > 0:
            return 1
        if sign < 0:
            return -1
        sign = self.area() - other.area()
        if sign > self.base_ring().zero():
            return 1
        if sign < self.base_ring().zero():
            return -1
        for v in range(1, len(self.vertices())):
            p = self.vertex(v)
            q = other.vertex(v)
            sign = p[0] - q[0]
            if sign > self.base_ring().zero():
                return 1
            if sign < self.base_ring().zero():
                return -1
            sign = p[1] - q[1]
            if sign > self.base_ring().zero():
                return 1
            if sign < self.base_ring().zero():
                return -1
        return 0

    def translate(self, u):
        r"""
        Return a copy of this polygon that has been translated by ``u``.

        TESTS::

            sage: from flatsurf import Polygon
            sage: Polygon(vertices=[(0,0), (2,0), (1,1)]).translate((3,-2))
            Polygon(vertices=[(3, -2), (5, -2), (4, -1)])

        """
        u = (self.base_ring() ** 2)(u)
        return Polygon(
            base_ring=self.base_ring(),
            vertices=[u + v for v in self._v],
            check=False,
            category=self.category(),
        )

    def change_ring(self, ring):
        r"""
        Return a copy of this polygon whose vertices have coordinates over the
        base ring ``ring``.

        EXAMPLES::

            sage: from flatsurf import polygons
            sage: S = polygons.square()
            sage: K.<sqrt2> = NumberField(x^2 - 2, embedding=AA(2)**(1/2))
            sage: S.change_ring(K)
            Polygon(vertices=[(0, 0), (1, 0), (1, 1), (0, 1)])
            sage: S.change_ring(K).base_ring()
            Number Field in sqrt2 with defining polynomial x^2 - 2 with sqrt2 = 1.4142...

        """
        if ring is self.base_ring():
            return self

        return Polygon(
            base_ring=ring, vertices=self._v, category=self.category().change_ring(ring)
        )

    def is_strictly_convex(self):
        r"""
        Return whether this polygon is strictly convex.

        EXAMPLES::

            sage: from flatsurf import Polygon
            sage: Polygon(vertices=[(0,0), (1,0), (1,1)]).is_strictly_convex()
            doctest:warning
            ...
            UserWarning: is_strictly_convex() has been deprecated and will be removed in a future version of sage-flatsurf; use is_convex(strict=True) instead
            True
            sage: Polygon(vertices=[(0,0), (1,0), (2,0), (1,1)]).is_strictly_convex()
            False

        TESTS::

            sage: Polygon(vertices=[(0, 0), (1, 1/2), (2, 0), (1, 1)]).is_strictly_convex()
            False

        """
        import warnings

        warnings.warn(
            "is_strictly_convex() has been deprecated and will be removed in a future version of sage-flatsurf; use is_convex(strict=True) instead"
        )

        return self.is_convex(strict=True)

    def num_edges(self):
        r"""
        Return the number of edges of this polygon.

        EXAMPLES::

            sage: from flatsurf import polygons
            sage: S = polygons.square()
            sage: S.num_edges()
            doctest:warning
            ...
            UserWarning: num_edges() has been deprecated and will be removed in a future version of sage-flatsurf; use len(vertices()) instead
            4

        """
        import warnings

        warnings.warn(
            "num_edges() has been deprecated and will be removed in a future version of sage-flatsurf; use len(vertices()) instead"
        )

        return len(self.vertices())

    def _repr_(self):
        r"""
        Return a printable representation of this polygon.

        EXAMPLES::

            sage: from flatsurf import polygons
            sage: S = polygons.square()
            sage: S
            Polygon(vertices=[(0, 0), (1, 0), (1, 1), (0, 1)])

        """
        return f"Polygon(vertices={repr(list(self.vertices()))})"

    def vertices(self, translation=None, marked_vertices=True):
        r"""
        Return the vertices of this polygon in counterclockwise order as
        vectors in the real plane.

        INPUT:

        - ``marked_vertices`` -- a boolean (default: ``True``); whether to
          include vertices with a π angle in the output.

        EXAMPLES::

            sage: from flatsurf import polygons
            sage: s = polygons.square()
            sage: s.vertices()
            ((0, 0), (1, 0), (1, 1), (0, 1))

        """
        if translation is not None:
            import warnings

            warnings.warn(
                "the translation keyword of vertices() has been deprecated and will be removed in a future version of sage-flatsurf; use translate().vertices() instead"
            )

            return self.translate(translation).vertices(marked_vertices=marked_vertices)

        if not marked_vertices:
            return tuple(
                vertex
                for (vertex, slope) in zip(self._v, self.slopes(relative=True))
                if slope[1] != 0
            )

        return self._v

    def __iter__(self):
        import warnings

        warnings.warn(
            "iterating over the vertices of a polygon implicitly has been deprecated, this functionality will be removed in a future version of sage-flatsurf; iterate over vertices() instead"
        )
        return iter(self.vertices())


class PolygonsConstructor:
    def square(self, side=1, **kwds):
        r"""
        EXAMPLES::

            sage: from flatsurf.geometry.polygon import polygons

            sage: polygons.square()
            Polygon(vertices=[(0, 0), (1, 0), (1, 1), (0, 1)])
            sage: polygons.square(base_ring=QQbar).category()
            Category of convex simple euclidean rectangles over Algebraic Field

        """
        return self.rectangle(side, side, **kwds)

    def rectangle(self, width, height, **kwds):
        r"""
        EXAMPLES::

            sage: from flatsurf.geometry.polygon import polygons

            sage: polygons.rectangle(1,2)
            Polygon(vertices=[(0, 0), (1, 0), (1, 2), (0, 2)])

            sage: K.<sqrt2> = QuadraticField(2)
            sage: polygons.rectangle(1,sqrt2)
            Polygon(vertices=[(0, 0), (1, 0), (1, sqrt2), (0, sqrt2)])
            sage: _.category()
            Category of convex simple euclidean rectangles over Number Field in sqrt2 with defining polynomial x^2 - 2 with sqrt2 = 1.414213562373095?

        """
        if width <= 0:
            raise ValueError("width must be positive")

        if height <= 0:
            raise ValueError("height must be positive")

        if not kwds:
            # No need to verify that the edges and the angles are consistent.
            kwds = {"check": False}

        return Polygon(
            edges=[(width, 0), (0, height), (-width, 0), (0, -height)],
            angles=(1, 1, 1, 1),
            **kwds,
        )

    def triangle(self, a, b, c):
        """
        Return the triangle with angles a*pi/N,b*pi/N,c*pi/N where N=a+b+c.

        INPUT:

        - ``a``, ``b``, ``c`` -- integers

        EXAMPLES::

            sage: from flatsurf.geometry.polygon import polygons
            sage: T = polygons.triangle(3,4,5)
            sage: T
            Polygon(vertices=[(0, 0), (1, 0), (-1/2*c0 + 3/2, -1/2*c0 + 3/2)])
            sage: T.base_ring()
            Number Field in c0 with defining polynomial x^2 - 3 with c0 = 1.732050807568878?

            sage: polygons.triangle(1,2,3).angles()
            (1/12, 1/6, 1/4)

        Some fairly complicated examples::

            sage: polygons.triangle(1, 15, 21)  # long time (2s)
            Polygon(vertices=[(0, 0),
                              (1, 0),
                              (1/2*c^34 - 17*c^32 + 264*c^30 - 2480*c^28 + 15732*c^26 - 142481/2*c^24 + 237372*c^22 - 1182269/2*c^20 +
                               1106380*c^18 - 1552100*c^16 + 3229985/2*c^14 - 2445665/2*c^12 + 654017*c^10 - 472615/2*c^8 + 107809/2*c^6 - 13923/2*c^4 + 416*c^2 - 6,
                               -1/2*c^27 + 27/2*c^25 - 323/2*c^23 + 1127*c^21 - 10165/2*c^19 + 31009/2*c^17 - 65093/2*c^15 + 46911*c^13 - 91091/2*c^11 + 57355/2*c^9 - 10994*c^7 + 4621/2*c^5 - 439/2*c^3 + 6*c)])

            sage: polygons.triangle(2, 13, 26)  # long time (3s)
            Polygon(vertices=[(0, 0),
                              (1, 0),
                              (1/2*c^30 - 15*c^28 + 405/2*c^26 - 1625*c^24 + 8625*c^22 - 31878*c^20 + 168245/2*c^18 - 159885*c^16 + 218025*c^14 - 209950*c^12 + 138567*c^10 - 59670*c^8 + 15470*c^6 - 2100*c^4 + 225/2*c^2 - 1/2,
                               -1/2*c^39 + 19*c^37 - 333*c^35 + 3571*c^33 - 26212*c^31 + 139593*c^29 - 557844*c^27 + 1706678*c^25 - 8085237/2*c^23 + 7449332*c^21 -
                               10671265*c^19 + 11812681*c^17 - 9983946*c^15 + 6317339*c^13 - 5805345/2*c^11 + 1848183/2*c^9 - 378929/2*c^7 + 44543/2*c^5 - 2487/2*c^3 + 43/2*c)])
        """
        return Polygon(angles=[a, b, c], check=False)

    @staticmethod
    def regular_ngon(n, field=None):
        r"""
        Return a regular n-gon with unit length edges, first edge horizontal, and other vertices lying above this edge.

        Assuming field is None (by default) the polygon is defined over a NumberField (the minimal number field determined by n).
        Otherwise you can set field equal to AA to define the polygon over the Algebraic Reals. Other values for the field
        parameter will result in a ValueError.

        EXAMPLES::

            sage: from flatsurf.geometry.polygon import polygons

            sage: p = polygons.regular_ngon(17)
            sage: p
            Polygon(vertices=[(0, 0), (1, 0), ..., (-1/2*a^14 + 15/2*a^12 - 45*a^10 + 275/2*a^8 - 225*a^6 + 189*a^4 - 70*a^2 + 15/2, 1/2*a)])

            sage: polygons.regular_ngon(3,field=AA)
            Polygon(vertices=[(0, 0), (1, 0), (1/2, 0.866025403784439?)])
        """
        # The code below crashes for n=4!
        if n == 4:
            return polygons.square(QQ(1), base_ring=field)

        from sage.rings.qqbar import QQbar

        c = QQbar.zeta(n).real()
        s = QQbar.zeta(n).imag()

        if field is None:
            field, (c, s) = number_field_elements_from_algebraics((c, s))
        cn = field.one()
        sn = field.zero()
        edges = [(cn, sn)]
        for _ in range(n - 1):
            cn, sn = c * cn - s * sn, c * sn + s * cn
            edges.append((cn, sn))

        ngon = Polygon(base_ring=field, edges=edges)
        ngon._refine_category_(ngon.category().WithAngles([1] * n))
        return ngon

    @staticmethod
    def right_triangle(angle, leg0=None, leg1=None, hypotenuse=None):
        r"""
        Return a right triangle in a number field with an angle of pi*angle.

        You can specify the length of the first leg (``leg0``), the second leg (``leg1``),
        or the ``hypotenuse``.

        EXAMPLES::

            sage: from flatsurf import polygons

            sage: P = polygons.right_triangle(1/3, 1)
            sage: P
            Polygon(vertices=[(0, 0), (1, 0), (1, a)])
            sage: P.base_ring()
            Number Field in a with defining polynomial y^2 - 3 with a = 1.732050807568878?

            sage: polygons.right_triangle(1/4,1)
            Polygon(vertices=[(0, 0), (1, 0), (1, 1)])
            sage: polygons.right_triangle(1/4,1).base_ring()
            Rational Field
        """
        from sage.rings.qqbar import QQbar

        angle = QQ(angle)
        if angle <= 0 or angle > QQ((1, 2)):
            raise ValueError("angle must be in ]0,1/2]")

        z = QQbar.zeta(2 * angle.denom()) ** angle.numerator()
        c = z.real()
        s = z.imag()

        nargs = (leg0 is not None) + (leg1 is not None) + (hypotenuse is not None)

        if nargs == 0:
            leg0 = 1
        elif nargs > 1:
            raise ValueError("only one length can be specified")

        if leg0 is not None:
            c, s = leg0 * c / c, leg0 * s / c
        elif leg1 is not None:
            c, s = leg1 * c / s, leg1 * s / s
        elif hypotenuse is not None:
            c, s = hypotenuse * c, hypotenuse * s

        field, (c, s) = number_field_elements_from_algebraics((c, s))

        return Polygon(
            base_ring=field, edges=[(c, field.zero()), (field.zero(), s), (-c, -s)]
        )

    def __call__(self, *args, **kwargs):
        r"""
        EXAMPLES::

            sage: from flatsurf import polygons

            sage: polygons((1,0),(0,1),(-1,0),(0,-1))
            doctest:warning
            ...
            UserWarning: calling Polygon() with positional arguments has been deprecated and will not be supported in a future version of sage-flatsurf; use edges= or vertices= explicitly instead
            Polygon(vertices=[(0, 0), (1, 0), (1, 1), (0, 1)])
            sage: polygons((1,0),(0,1),(-1,0),(0,-1), ring=QQbar)
            doctest:warning
            ...
            UserWarning: ring has been deprecated as a keyword argument to Polygon() and will be removed in a future version of sage-flatsurf; use base_ring instead
            Polygon(vertices=[(0, 0), (1, 0), (1, 1), (0, 1)])
            sage: _.category()
            Category of convex simple euclidean polygons over Algebraic Field

            sage: polygons(vertices=[(0,0), (1,0), (0,1)])
            Polygon(vertices=[(0, 0), (1, 0), (0, 1)])

            sage: polygons(edges=[(2,0),(-1,1),(-1,-1)], base_point=(3,3))
            doctest:warning
            ...
            UserWarning: base_point has been deprecated as a keyword argument to Polygon() and will be removed in a future version of sage-flatsurf; use .translate() on the resulting polygon instead
            Polygon(vertices=[(3, 3), (5, 3), (4, 4)])
            sage: polygons(vertices=[(0,0),(2,0),(1,1)], base_point=(3,3))
            Polygon(vertices=[(3, 3), (5, 3), (4, 4)])

            sage: polygons(angles=[1,1,1,2], length=1)
            doctest:warning
            ...
            UserWarning: length has been deprecated as a keyword argument to Polygon() and will be removed in a future version of sage-flatsurf; use lengths instead
            Polygon(vertices=[(0, 0), (1, 0), (-1/2*c^2 + 5/2, 1/2*c), (-1/2*c^2 + 2, 1/2*c^3 - 3/2*c)])
            sage: polygons(angles=[1,1,1,2], length=2)
            Polygon(vertices=[(0, 0), (2, 0), (-c^2 + 5, c), (-c^2 + 4, c^3 - 3*c)])
            sage: polygons(angles=[1,1,1,2], length=AA(2)**(1/2))  # tol 1e-9
            Polygon(vertices=[(0, 0), (1.414213562373095?, 0), (0.9771975379242739?, 1.344997023927915?), (0.270090756737727?, 0.831253875554907?)])

            sage: polygons(angles=[1]*5).angles()
            (3/10, 3/10, 3/10, 3/10, 3/10)
            sage: polygons(angles=[1]*8).angles()
            (3/8, 3/8, 3/8, 3/8, 3/8, 3/8, 3/8, 3/8)

            sage: P = polygons(angles=[1,1,3,3], lengths=[3,1])
            sage: P.angles()
            (1/8, 1/8, 3/8, 3/8)
            sage: e0 = P.edge(0); assert e0[0]**2 + e0[1]**2 == 3**2
            sage: e1 = P.edge(1); assert e1[0]**2 + e1[1]**2 == 1

            sage: polygons(angles=[1, 1, 1, 2])
            Polygon(vertices=[(0, 0), (1/10*c^3 + c^2 - 1/5*c - 3, 0), (1/20*c^3 + 1/2*c^2 - 1/20*c - 3/2, 1/20*c^2 + 1/2*c), (1/2*c^2 - 3/2, 1/2*c)])

            sage: polygons(angles=[1,1,1,8])
            Polygon(vertices=[(0, 0), (c^6 - 6*c^4 + 8*c^2 + 3, 0), (1/2*c^4 - 3*c^2 + 9/2, 1/2*c^9 - 9/2*c^7 + 13*c^5 - 11*c^3 - 3*c), (1/2*c^6 - 7/2*c^4 + 7*c^2 - 3, 1/2*c^9 - 5*c^7 + 35/2*c^5 - 49/2*c^3 + 21/2*c)])
            sage: polygons(angles=[1,1,1,8], lengths=[1, 1])
            Polygon(vertices=[(0, 0), (1, 0), (-1/2*c^4 + 2*c^2, 1/2*c^7 - 7/2*c^5 + 7*c^3 - 7/2*c), (1/2*c^6 - 7/2*c^4 + 13/2*c^2 - 3/2, 1/2*c^9 - 9/2*c^7 + 27/2*c^5 - 29/2*c^3 + 5/2*c)])

        TESTS::

            sage: from itertools import product
            sage: for a,b,c in product(range(1,5), repeat=3):  # long time (1.5s)
            ....:     if gcd([a,b,c]) != 1:
            ....:         continue
            ....:     T = polygons(angles=[a,b,c])
            ....:     D = 2*(a+b+c)
            ....:     assert T.angles() == (a/D, b/D, c/D)

        """
        import warnings

        warnings.warn(
            "calling polygons() has been deprecated and will be removed in a future version of sage-flatsurf; use Polygon() instead"
        )
        return Polygon(*args, **kwargs)


polygons = PolygonsConstructor()


def ConvexPolygons(base_ring):
    r"""
    EXAMPLES::

        sage: from flatsurf import ConvexPolygons
        sage: P = ConvexPolygons(QQ)
        doctest:warning
        ...
        UserWarning: ConvexPolygons() has been deprecated and will be removed from a future version of sage-flatsurf; use Polygon() to create polygons.
        If you really need the category of convex polygons over a ring use EuclideanPolygons(ring).Simple().Convex() instead.
        sage: P(vertices=[(0, 0), (1, 0), (0, 1)])
        doctest:warning
        ...
        UserWarning: ConvexPolygons(…)(…) has been deprecated and will be removed in a future version of sage-flatsurf; use Polygon() instead
        Polygon(vertices=[(0, 0), (1, 0), (0, 1)])

    """
    import warnings

    warnings.warn(
        "ConvexPolygons() has been deprecated and will be removed from a future version of sage-flatsurf; use Polygon() to create polygons. "
        "If you really need the category of convex polygons over a ring use EuclideanPolygons(ring).Simple().Convex() instead."
    )
    return EuclideanPolygons(base_ring).Simple().Convex()


def Polygon(
    *args,
    vertices=None,
    edges=None,
    angles=None,
    lengths=None,
    base_ring=None,
    category=None,
    check=True,
    **kwds,
):
    r"""
    Return a polygon from the given ``vertices``, ``edges``, or ``angles``.

    INPUT:

    - ``vertices`` -- a sequence of vertices or ``None`` (default: ``None``); the
      vertices of the polygon as points in the real plane

    - ``edges`` -- a sequence of vectors or ``None`` (default: ``None``); the
      vectors connecting the vertices of the polygon

    - ``angles`` -- a sequence of numbers that prescribe the inner angles of
      the polygon or ``None`` (default: ``None``); the angles are rescaled so
      that their sum matches the sum of the angles in an ngon.

    - ``lengths`` -- a sequence of numbers that prescribe the lengths of the
      edges of the polygon or ``None`` (default: ``None``)

    - ``base_ring`` -- a ring or ``None`` (default: ``None``); the ring over
      which the polygon will be defined

    - ``category`` -- a category or ``None`` (default: ``None``); the category
      the polygon will be in (further refined from the features of the polygon
      that are found during the construction.)

    - ``check`` -- a boolean (default: ``True``); whether to check the
      consistency of the parameters or blindly trust them. Setting this to
      ``False`` allows creation of degenerate polygons in some cases. While
      they might be somewhat functional, no guarantees are made about such
      polygons.

    EXAMPLES:

    A right triangle::

        sage: from flatsurf import Polygon
        sage: Polygon(vertices=[(0, 0), (1, 0), (0, 1)])
        Polygon(vertices=[(0, 0), (1, 0), (0, 1)])

    A right triangle that is not based at the origin::

        sage: Polygon(vertices=[(1, 0), (2, 0), (1, 1)])
        Polygon(vertices=[(1, 0), (2, 0), (1, 1)])

    A right triangle at the origin, specified by giving the edge vectors::

        sage: Polygon(edges=[(1, 0), (-1, 1), (0, -1)])
        Polygon(vertices=[(0, 0), (1, 0), (0, 1)])

    When redundant information is given, it is checked for consistency::

        sage: Polygon(vertices=[(0, 0), (1, 0), (0, 1)], edges=[(1, 0), (-1, 1), (0, -1)])
        Polygon(vertices=[(0, 0), (1, 0), (0, 1)])
        sage: Polygon(vertices=[(1, 0), (2, 0), (1, 1)], edges=[(1, 0), (-1, 1), (0, -1)])
        Polygon(vertices=[(1, 0), (2, 0), (1, 1)])
        sage: Polygon(vertices=[(0, 0), (2, 0), (1, 1)], edges=[(1, 0), (-1, 1), (0, -1)])
        Traceback (most recent call last):
        ...
        ValueError: vertices and edges are not compatible

    Polygons given by edges must be closed (in particular we do not add an edge
    automatically to close things up since this is often not what the user
    wanted)::

        sage: Polygon(edges=[(1, 0), (0, 1), (1, 1)])
        Traceback (most recent call last):
        ...
        ValueError: polygon not closed

    A polygon with prescribed angles::

        sage: Polygon(angles=[2, 1, 1])
        Polygon(vertices=[(0, 0), (1, 0), (0, 1)])

    Again, if vertices and edges are also specified, they must be compatible
    with the angles::

        sage: Polygon(angles=[2, 1, 1], vertices=[(0, 0), (1, 0), (0, 1)], edges=[(1, 0), (-1, 1), (0, -1)])
        Polygon(vertices=[(0, 0), (1, 0), (0, 1)])

        sage: Polygon(angles=[1, 2, 3], vertices=[(0, 0), (1, 0), (0, 1)], edges=[(1, 0), (-1, 1), (0, -1)])
        Traceback (most recent call last):
        ...
        ValueError: polygon does not have the prescribed angles

    When angles are specified, side lengths can also be prescribed::

        sage: Polygon(angles=[1, 1, 1], lengths=[1, 1, 1])
        Polygon(vertices=[(0, 0), (1, 0), (1/2, 1/2*c)])

    The function will deduce lengths if one or two are missing::

        sage: Polygon(angles=[1, 1, 1, 1], lengths=[1, 1, 1])
        Polygon(vertices=[(0, 0), (1, 0), (1, 1), (0, 1)])

        sage: Polygon(angles=[1, 1, 1, 1], lengths=[1, 1])
        Polygon(vertices=[(0, 0), (1, 0), (1, 1), (0, 1)])

        sage: Polygon(angles=[1, 1, 1, 1], lengths=[1])
        Traceback (most recent call last):
        ...
        NotImplementedError: cannot construct a quadrilateral from 4 angles and 2 vertices

    Equally, we deduce vertices or edges::

        sage: Polygon(angles=[1, 1, 1, 1], vertices=[(0, 0), (1, 0), (1, 1)])
        Polygon(vertices=[(0, 0), (1, 0), (1, 1), (0, 1)])

        sage: Polygon(angles=[1, 1, 1, 1], edges=[(1, 0), (0, 1)])
        Polygon(vertices=[(0, 0), (1, 0), (1, 1), (0, 1)])

    When the angles are incompatible with the data, an error is reported (that
    might be somewhat cryptic at times)::

        sage: Polygon(angles=[1, 1, 1, 1], edges=[(1, 0), (0, 1), (1, 2)])
        Traceback (most recent call last):
        ...
        NotImplementedError: cannot recover a rational angle from these numerical results

    When lengths are given in addition to vertices or edges, they are checked for consistency::

        sage: Polygon(vertices=[(0, 0), (1, 0), (1, 1), (0, 1)], lengths=[1, 1, 1, 1])
        Polygon(vertices=[(0, 0), (1, 0), (1, 1), (0, 1)])

        sage: Polygon(vertices=[(0, 0), (1, 0), (0, 1)], lengths=[1, 1, 1])
        Traceback (most recent call last):
        ...
        ValueError: polygon does not have the prescribed lengths

    Currently, we cannot create a polygon from just lengths::

        sage: Polygon(lengths=[1, 1, 1])
        Traceback (most recent call last):
        ...
        NotImplementedError: one of vertices, edges, or angles must be set

    Polygons do not have to be convex::

        sage: p = Polygon(vertices=[(0, 0), (1, 1), (2, 0), (2, 4), (0, 4)])
        sage: p.describe_polygon()
        ('a', 'non-convex pentagon', 'non-convex pentagons')

    Polygons must be positively oriented::

        sage: Polygon(vertices=[(0, 0), (0, 1), (1, 0)])
        Traceback (most recent call last):
        ...
        ValueError: polygon has negative area; probably the vertices are not in counter-clockwise order

    Polygons must have at least three sides::

        sage: Polygon(vertices=[(0, 0), (1, 0)])
        Traceback (most recent call last):
        ...
        ValueError: polygon must have at least three sides

        sage: Polygon(vertices=[(0, 0), (1, 0), (2, 0)])
        Traceback (most recent call last):
        ...
        ValueError: polygon has zero area

    Currently, polygons must not self-intersect::

        sage: p = Polygon(vertices=[(0, 0), (2, 0), (0, 1), (1, -1), (2, 1)])
        Traceback (most recent call last):
        ...
        NotImplementedError: polygon self-intersects

    Currently, all angles must be less than 2π::

        sage: p = Polygon(angles=[14, 1, 1, 1, 1])
        Traceback (most recent call last):
        ...
        NotImplementedError: each angle must be in (0, 2π)

    """
    if "base_point" in kwds:
        base_point = kwds.pop("base_point")
        import warnings

        warnings.warn(
            "base_point has been deprecated as a keyword argument to Polygon() and will be removed in a future version of sage-flatsurf; use .translate() on the resulting polygon instead"
        )
        return Polygon(
            *args,
            vertices=vertices,
            edges=edges,
            angles=angles,
            lengths=lengths,
            base_ring=base_ring,
            category=category,
            **kwds,
        ).translate(base_point)

    if "ring" in kwds:
        import warnings

        warnings.warn(
            "ring has been deprecated as a keyword argument to Polygon() and will be removed in a future version of sage-flatsurf; use base_ring instead"
        )
        base_ring = kwds.pop("ring")

    if "field" in kwds:
        import warnings

        warnings.warn(
            "field has been deprecated as a keyword argument to Polygon() and will be removed in a future version of sage-flatsurf; use base_ring instead"
        )
        base_ring = kwds.pop("field")

    convex = None
    if "convex" in kwds:
        convex = kwds.pop("convex")
        import warnings

        if convex:
            warnings.warn(
                "convex has been deprecated as a keyword argument to Polygon() and will be removed in a future version of sage-flatsurf; it has no effect other than checking the input for convexity so you may just drop it"
            )
        else:
            warnings.warn(
                "convex has been deprecated as a keyword argument to Polygon() and will be removed in a future version of sage-flatsurf; it has no effect anymore, polygons are always allowed to be non-convex"
            )

    if args:
        import warnings

        warnings.warn(
            "calling Polygon() with positional arguments has been deprecated and will not be supported in a future version of sage-flatsurf; use edges= or vertices= explicitly instead"
        )

        edges = args

    if angles:
        if "length" in kwds:
            import warnings

            warnings.warn(
                "length has been deprecated as a keyword argument to Polygon() and will be removed in a future version of sage-flatsurf; use lengths instead"
            )

            lengths = [kwds.pop("length")] * (len(angles) - 2)

    if kwds:
        raise ValueError("keyword argument not supported by Polygon()")

    # Determine the number of sides of this polygon.
    if angles:
        n = len(angles)
    elif edges:
        n = len(edges)
    elif vertices:
        n = len(vertices)
    else:
        raise NotImplementedError("one of vertices, edges, or angles must be set")

    if n < 3:
        raise ValueError("polygon must have at least three sides")

    # Determine the base ring of the polygon
    if base_ring is None:
        base_ring = _Polygon_base_ring(vertices, edges, angles, lengths)

    if category is None:
        from flatsurf.geometry.categories import EuclideanPolygons

        # Currently, all polygons are assumed to be without self-intersection, i.e., simple.
        category = EuclideanPolygons(base_ring).Simple()
        if angles:
            category = category.WithAngles(angles)

        if n == 3:
            category = category.Convex()

    # We now rewrite the given data into vertices. Whenever there is
    # redundancy, we check that things are compatible. Note that much of the
    # complication of the below comes from the "angles" keyword. When angles
    # are given, some of the vertex coordinates can be deduced automatically.

    choice, vertices, edges, angles, lengths = _Polygon_normalize_arguments(
        category, n, vertices, edges, angles, lengths
    )

    assert vertices

    vertices = [vector(base_ring, vertex) for vertex in vertices]

    # Deduce missing vertices for prescribed angles
    if angles and len(vertices) != n:
        vertices = _Polygon_complete_vertices(n, vertices, angles, choice=choice)
        angles = None

    assert (
        len(vertices) == n
    ), f"expected to build {n}-gon from {n} vertices but found {vertices}"

    p = EuclideanPolygon(base_ring=base_ring, vertices=vertices, category=category)

    if check:
        _Polygon_check(p, vertices, edges, angles, lengths, convex)

    return p


def _Polygon_base_ring(vertices, edges, angles, lengths):
    r"""
    Return the base ring a polygon can be defined over.

    This is a helper function for :func:`Polygon`.

    EXAMPLES::

        sage: from flatsurf.geometry.polygon import _Polygon_base_ring
        sage: _Polygon_base_ring(vertices=[(0, 0), (1, 0), (0, 1)], edges=None, angles=None, lengths=None)
        Rational Field
        sage: _Polygon_base_ring(vertices=None, edges=[(1, 0), (-1, 1), (0, -1)], angles=None, lengths=None)
        Rational Field
        sage: _Polygon_base_ring(vertices=None, edges=None, angles=[1, 1, 1], lengths=None)
        Number Field in c with defining polynomial x^2 - 3 with c = 1.732050807568878?
        sage: _Polygon_base_ring(vertices=None, edges=None, angles=[1, 1, 1], lengths=[AA(2).sqrt(), 1])
        Algebraic Real Field

    """
    from sage.categories.pushout import pushout

    base_ring = QQ

    if angles:
        from flatsurf import EuclideanPolygonsWithAngles

        base_ring = pushout(base_ring, EuclideanPolygonsWithAngles(angles).base_ring())

    if vertices:
        base_ring = pushout(
            base_ring,
            Sequence([v[0] for v in vertices] + [v[1] for v in vertices]).universe(),
        )

    if edges:
        base_ring = pushout(
            base_ring,
            Sequence([e[0] for e in edges] + [e[1] for e in edges]).universe(),
        )

    if lengths:
        base_ring = pushout(base_ring, Sequence(lengths).universe())

        if angles and not edges:
            with_angles = (
                EuclideanPolygonsWithAngles(angles)
                ._without_axiom("Simple")
                ._without_axiom("Convex")
            )
            for slope, length in zip(with_angles.slopes(), lengths):
                scale = base_ring(length**2 / (slope[0] ** 2 + slope[1] ** 2))
                try:
                    is_square = scale.is_square()
                except NotImplementedError:
                    import warnings

                    warnings.warn(
                        "Due to https://github.com/flatsurf/exact-real/issues/173, we cannot compute the minimal base ring over which this polygon is defined. The polygon could possibly have been defined over a smaller ring."
                    )
                    is_square = False

                if not is_square:
                    # Note that this ring might not be minimal.
                    base_ring = pushout(base_ring, with_angles._cosines_ring())

    return base_ring


def _Polygon_normalize_arguments(category, n, vertices, edges, angles, lengths):
    r"""
    Return the normalized arguments defining a polygon. Additionally, a flag is
    returned that indicates whether we made a choice in normalizing these
    arguments.

    This is a helper function for :func:`Polygon`.

    EXAMPLES::

        sage: from flatsurf.geometry.polygon import _Polygon_normalize_arguments
        sage: from flatsurf.geometry.categories import EuclideanPolygons
        sage: category = EuclideanPolygons(AA)
        sage: _Polygon_normalize_arguments(category=category, n=3, vertices=[(0, 0), (1, 0), (0, 1)], edges=None, angles=None, lengths=None)
        (False, [(0, 0), (1, 0), (0, 1)], None, None, None)
        sage: _Polygon_normalize_arguments(category=category, n=3, vertices=None, edges=[(1, 0), (-1, 1), (0, -1)], angles=None, lengths=None)
        (False, [(0, 0), (1, 0), (0, 1)], None, None, None)

        sage: category = category.WithAngles([1, 1, 1])
        sage: _Polygon_normalize_arguments(category=category, n=3, vertices=None, edges=None, angles=[1, 1, 1], lengths=None)
        (True, [(0, 0), (1, 0), (1/2, 0.866025403784439?)], None, None, None)
        sage: _Polygon_normalize_arguments(category=category, n=3, vertices=None, edges=None, angles=[1, 1, 1], lengths=[AA(2).sqrt(), 1])
        (False,
         [(0, 0), (1.414213562373095?, 0), (0.9142135623730951?, 0.866025403784439?)],
         None,
         [1, 1, 1],
         None)

    """
    base_ring = category.base_ring()

    # Track whether we made a choice that possibly is the reason that we fail
    # to find a polygon with the given data.
    choice = False

    # Rewrite angles and lengths as angles and edges.
    if angles and lengths and not edges:
        edges = []
        for slope, length in zip(category.slopes(), lengths):
            scale = base_ring((length**2 / (slope[0] ** 2 + slope[1] ** 2)).sqrt())
            edges.append(scale * slope)

        if len(edges) == n:
            angles = 0

        lengths = None

    # Deduce edges if only angles are given
    if angles and not edges and not vertices:
        assert not lengths

        choice = True

        # We pick the edges such that they form a closed polygon with the
        # prescribed angles. However, there might be self-intersection which
        # currently leads to an error.
        edges = [
            length * slope
            for (length, slope) in zip(
                sum(r.vector() for r in category.lengths_polytope().rays()),
                category.slopes(),
            )
        ]

        angles = None

    # Rewrite edges as vertices.
    if edges and not vertices:
        vertices = [vector(base_ring, (0, 0))]
        for edge in edges:
            vertices.append(vertices[-1] + vector(base_ring, edge))

        if len(vertices) == n + 1:
            if vertices[-1]:
                raise ValueError("polygon not closed")
            vertices.pop()

        edges = None

    return choice, vertices, edges, angles, lengths


def _Polygon_complete_vertices(n, vertices, angles, choice):
    r"""
    Return vertices that define a polygon by completing the ``vertices`` to an
    ``n``-gon with ``angles``.

    This is a helper function for :func:`Polygon`.

    EXAMPLES::

        sage: from flatsurf.geometry.polygon import _Polygon_complete_vertices
        sage: _Polygon_complete_vertices(3, [vector((0, 0)), vector((1, 0))], [1, 1, 1], choice=False)
        [(0, 0), (1, 0), (1/2, 1/2*c)]

    """
    if len(vertices) == n - 1:
        # We do not use category.slopes() since the matrix formed by such
        # slopes might not be invertible (because exact-reals do not have a
        # fraction field implemented.)
        slopes = EuclideanPolygonsWithAngles(angles).slopes()

        # We do not use solve_left() because the vertices might not live in
        # a ring that has a fraction field implemented (such as an
        # exact-real ring.)
        s, t = (vertices[0] - vertices[n - 2]) * matrix(
            [slopes[-1], slopes[n - 2]]
        ).inverse()
        assert vertices[0] - s * slopes[-1] == vertices[n - 2] + t * slopes[n - 2]

        if s <= 0 or t <= 0:
            raise (NotImplementedError if choice else ValueError)(
                "cannot determine polygon with these angles from the given data"
            )

        vertices.append(vertices[0] - s * slopes[-1])

    if len(vertices) != n:
        from flatsurf.geometry.categories import Polygons

        raise NotImplementedError(
            f"cannot construct {' '.join(Polygons._describe_polygon(n)[:2])} from {n} angles and {len(vertices)} vertices"
        )

    return vertices


def _Polygon_check(p, vertices, edges, angles, lengths, convex):
    r"""
    Verify that ``p`` is a valid polygon and that it satisfies the constraints
    given.

    This is a helper function for :func:`Polygon`.

    EXAMPLES::

        sage: from flatsurf.geometry.polygon import _Polygon_check, Polygon
        sage: p = Polygon(angles=[1, 1, 1])
        sage: _Polygon_check(p, vertices=None, edges=None, angles=[1, 1, 1], lengths=None, convex=None)

    """
    # Check that the polygon satisfies the assumptions of EuclideanPolygon
    area = p.area()

    if area < 0:
        raise ValueError(
            "polygon has negative area; probably the vertices are not in counter-clockwise order"
        )

    if area == 0:
        raise ValueError("polygon has zero area")

    if any(edge == 0 for edge in p.edges()):
        raise ValueError("polygon has zero edge")

    for i in range(len(p.vertices())):
        from flatsurf.geometry.euclidean import is_anti_parallel

        if is_anti_parallel(p.edge(i), p.edge(i + 1)):
            raise ValueError("polygon has anti-parallel edges")

    from flatsurf.geometry.categories import EuclideanPolygons

    if not EuclideanPolygons.ParentMethods.is_simple(p):
        raise NotImplementedError("polygon self-intersects")

    # Check that any redundant data is compatible
    if edges:
        # Check compatibility of vertices and edges
        edges = [vector(p.base_ring(), edge) for edge in edges]
        if len(edges) != len(vertices):
            raise ValueError("vertices and edges must have the same length")

        for i in range(len(p.vertices())):
            if vertices[i - 1] + edges[i - 1] != vertices[i]:
                raise ValueError("vertices and edges are not compatible")

    if angles:
        # Check that the polygon has the prescribed angles
        from flatsurf.geometry.categories.euclidean_polygons_with_angles import (
            EuclideanPolygonsWithAngles,
        )
        from flatsurf.geometry.categories.euclidean_polygons import (
            EuclideanPolygons,
        )

        # Use EuclideanPolygon's angle() so we do not use the precomputed angles set by the category.
        if EuclideanPolygonsWithAnglesCategory._normalize_angles(angles) != tuple(
            EuclideanPolygons.ParentMethods.angle(p, i)
            for i in range(len(p.vertices()))
        ):
            raise ValueError("polygon does not have the prescribed angles")

    if lengths:
        for edge, length in zip(p.edges(), lengths):
            if edge.norm() != length:
                raise ValueError("polygon does not have the prescribed lengths")

    if convex and not p.is_convex():
        raise ValueError("polygon is not convex")


def EuclideanPolygonsWithAngles(*angles):
    r"""
    Return the category of Euclidean polygons with prescribed ``angles``
    over a (minimal) number field.

    This method is a convenience to interact with that category. To create
    polygons with prescribed angles over such a field, one should just use
    ``Polygon()`` directly, see below.

    INPUT:

    - ``angles`` -- a sequence of integers or rationals describing the angles
      of the polygon (the number get normalized so that they sum to (n-2)π
      automatically.

    TESTS::

        sage: from flatsurf import EuclideanPolygonsWithAngles

    The polygons with inner angles `\pi/4`, `\pi/2`, `5\pi/4`::

        sage: P = EuclideanPolygonsWithAngles(1, 2, 5)
        sage: P
        Category of simple euclidean triangles with angles (1/16, 1/8, 5/16) over Number Field in c0 with defining polynomial x^2 - 2 with c0 = 1.414213562373095?

    Internally, polygons are given by their vertices' coordinates over some
    number field, in this case a quadratic field::

        sage: P.base_ring()
        Number Field in c0 with defining polynomial x^2 - 2 with c0 = 1.414213562373095?

    Polygons with these angles can be created by providing a single length,
    however this feature is deprecated::

        sage: P(1)
        doctest:warning
        ...
        UserWarning: calling EuclideanPolygonsWithAngles() has been deprecated and will be removed in a future version of sage-flatsurf; use Polygon(angles=[...], lengths=[...]) instead.
        To make the resulting polygon non-normalized, i.e., the lengths are not actual edge lengths but the multiple of slope vectors, use Polygon(edges=[length * slope for (length, slope) in zip(lengths, EuclideanPolygonsWithAngles(angles).slopes())]).
        Polygon(vertices=[(0, 0), (1, 0), (1/2*c0, -1/2*c0 + 1)])

    Instead, one should use :func:`Polygon`::

        sage: from flatsurf import Polygon
        sage: Polygon(angles=[1, 2, 5], lengths=[1])
        Polygon(vertices=[(0, 0), (1, 0), (1/2*c0, -1/2*c0 + 1)])

    It is actually faster not to specify lengths since normalization can be
    costly (only relevant for polygons living in big number fields)::

        sage: Polygon(angles=[1, 2, 5])
        Polygon(vertices=[(0, 0), (1, 0), (1/2*c0, -1/2*c0 + 1)])

    Polygons can also be defined over other number field implementations::

        sage: from pyeantic import RealEmbeddedNumberField # optional: eantic  # random output due to matplotlib warnings with some combinations of setuptools and matplotlib
        sage: K = RealEmbeddedNumberField(P.base_ring()) # optional: eantic
        sage: P(K(1)) # optional: eantic
<<<<<<< HEAD
=======
        doctest:warning
        ...
        UserWarning: calling EuclideanPolygonsWithAngles() has been deprecated and will be removed in a future version of sage-flatsurf; use Polygon(angles=[...], lengths=[...]) instead. To make the resulting polygon non-normalized, i.e., the lengths are not actual edge lengths but the multiple of slope vectors, use Polygon(edges=[length * slope for (length, slope) in zip(lengths, EuclideanPolygonsWithAngles(angles).slopes())]).
>>>>>>> a363ce6b
        Polygon(vertices=[(0, 0), (1, 0), (1/2*c0, -1/2*c0 + 1)])
        sage: _.base_ring() # optional: eantic
        Number Field in c0 with defining polynomial x^2 - 2 with c0 = 1.414213562373095?

    However, specific instances of such polygons might be defined over another ring::

        sage: P(1).base_ring()
        Number Field in c0 with defining polynomial x^2 - 2 with c0 = 1.414213562373095?

        sage: P(AA(1))
        Polygon(vertices=[(0, 0), (1, 0), (0.7071067811865475?, 0.2928932188134525?)])
        sage: _.base_ring()
        Algebraic Real Field

    Polygons can also be defined over a module containing transcendent parameters::

        sage: from pyexactreal import ExactReals # optional: exactreal  # random output due to deprecation warnings with some versions of pkg_resources
        sage: R = ExactReals(P.base_ring()) # optional: exactreal
        sage: P(R(1)) # optional: exactreal
        Polygon(vertices=[(0, 0), (1, 0), ((1/2*c0 ~ 0.70710678), (-1/2*c0+1 ~ 0.29289322))])
        sage: P(R(R.random_element([0.2, 0.3]))) # random output, optional: exactreal
        Polygon(vertices=[(0, 0),])
                 (ℝ(0.287373=2588422249976937p-53 + ℝ(0.120809…)p-54), 0),
                 (((12*c0+17 ~ 33.970563)*ℝ(0.287373=2588422249976937p-53 + ℝ(0.120809…)p-54))/((17*c0+24 ~ 48.041631)),
                 ((5*c0+7 ~ 14.071068)*ℝ(0.287373=2588422249976937p-53 + ℝ(0.120809…)p-54))/((17*c0+24 ~ 48.041631)))
        sage: _.base_ring() # optional: exactreal
        Real Numbers as (Real Embedded Number Field in c0 with defining polynomial x^2 - 2 with c0 = 1.414213562373095?)-Module

    ::

        sage: L = P.lengths_polytope()    # polytope of admissible lengths for edges
        sage: L
        A 1-dimensional polyhedron in (Number Field in c0 with defining polynomial x^2 - 2 with c0 = 1.414213562373095?)^3 defined as the convex hull of 1 vertex and 1 ray
        sage: lengths = L.rays()[0].vector()
        sage: lengths
        (1, -1/2*c0 + 1, -1/2*c0 + 1)
        sage: p = P(*lengths)    # build one polygon with the given lengths
        sage: p
        Polygon(vertices=[(0, 0), (1, 0), (1/2*c0, -1/2*c0 + 1)])
        sage: p.angles()
        (1/16, 1/8, 5/16)
        sage: P.angles(integral=False)
        (1/16, 1/8, 5/16)
        sage: P.angles(integral=True)
        (1, 2, 5)

        sage: P = EuclideanPolygonsWithAngles(1, 2, 1, 2, 2, 1)
        sage: L = P.lengths_polytope()
        sage: L
        A 4-dimensional polyhedron in (Number Field in c with defining polynomial x^6 - 6*x^4 + 9*x^2 - 3 with c = 1.969615506024417?)^6 defined as the convex hull of 1 vertex and 6 rays
        sage: rays = [r.vector() for r in L.rays()]
        sage: rays
        [(1, 0, 0, 0, -1/6*c^5 + 5/6*c^3 - 2/3*c, -1/6*c^5 + 5/6*c^3 - 2/3*c),
         (0, 1, 0, 0, c^2 - 3, c^2 - 2),
         (1/3*c^4 - 2*c^2 + 3, 0, -1/6*c^5 + 5/6*c^3 - 2/3*c, 0, 0, -1/6*c^5 + 5/6*c^3 - 2/3*c),
         (-c^4 + 4*c^2, 0, 0, -1/6*c^5 + 5/6*c^3 - 2/3*c, 0, -1/6*c^5 + 5/6*c^3 - 2/3*c),
         (0, 1/3*c^4 - 2*c^2 + 3, c^2 - 3, 0, 0, 1/3*c^4 - c^2),
         (0, -c^4 + 4*c^2, 0, c^2 - 3, 0, -c^4 + 5*c^2 - 3)]
        sage: lengths = 3*rays[0] + rays[2] + 2*rays[3] + rays[4]
        sage: p = P(*lengths)
        sage: p
        Polygon(vertices=[(0, 0),
                          (-5/3*c^4 + 6*c^2 + 6, 0),
                          (3*c^5 - 5/3*c^4 - 16*c^3 + 6*c^2 + 18*c + 6, c^4 - 6*c^2 + 9),
                          (2*c^5 - 2*c^4 - 10*c^3 + 15/2*c^2 + 9*c + 5, -1/2*c^5 + c^4 + 5/2*c^3 - 3*c^2 - 2*c),
                          (2*c^5 - 10*c^3 - 3/2*c^2 + 9*c + 9, -3/2*c^5 + c^4 + 15/2*c^3 - 3*c^2 - 6*c),
                          (2*c^5 - 10*c^3 - 3*c^2 + 9*c + 12, -3*c^5 + c^4 + 15*c^3 - 3*c^2 - 12*c)])

        sage: p.angles()
        (2/9, 4/9, 2/9, 4/9, 4/9, 2/9)

        sage: EuclideanPolygonsWithAngles(1, 2, 1, 2, 1, 2, 1, 2, 2, 2, 2, 1, 1, 2, 1)
        Category of simple euclidean pentadecagons with angles (13/46, 13/23, 13/46, 13/23, 13/46, 13/23, 13/46, 13/23, 13/23, 13/23, 13/23, 13/46, 13/46, 13/23, 13/46) over Number Field in c with defining polynomial ...

    A regular pentagon::

        sage: E = EuclideanPolygonsWithAngles(1, 1, 1, 1, 1)
        sage: E(1, 1, 1, 1, 1, normalized=True)
        doctest:warning
        ...
        UserWarning: calling EuclideanPolygonsWithAngles() has been deprecated and will be removed in a future version of sage-flatsurf; use Polygon(angles=[...], lengths=[...]) instead.
        Polygon(vertices=[(0, 0), (1, 0), (1/2*c^2 - 1/2, 1/2*c), (1/2, 1/2*c^3 - c), (-1/2*c^2 + 3/2, 1/2*c)])

    """
    if len(angles) == 1 and isinstance(angles[0], (tuple, list)):
        angles = angles[0]

    angles = EuclideanPolygonsWithAnglesCategory._normalize_angles(angles)

    from flatsurf.geometry.categories.euclidean_polygons_with_angles import (
        _base_ring,
    )

    base_ring = _base_ring(angles)

    return EuclideanPolygons(base_ring).WithAngles(angles).Simple()


def EquiangularPolygons(*angles, **kwds):
    r"""
    EXAMPLES::

        sage: from flatsurf import EquiangularPolygons
        sage: EquiangularPolygons(1, 1, 1)
        doctest:warning
        ...
        UserWarning: EquiangularPolygons() has been deprecated and will be removed in a future version of sage-flatsurf; use EuclideanPolygonsWithAngles() instead
        Category of simple euclidean equilateral triangles over Number Field in c with defining polynomial x^2 - 3 with c = 1.732050807568878?

    """
    import warnings

    warnings.warn(
        "EquiangularPolygons() has been deprecated and will be removed in a future version of sage-flatsurf; use EuclideanPolygonsWithAngles() instead"
    )

    if "number_field" in kwds:
        from warnings import warn

        warn(
            "The number_field parameter has been removed in this release of sage-flatsurf. "
            "To create an equiangular polygon over a number field, do not pass this parameter; to create an equiangular polygon over the algebraic numbers, do not pass this parameter but call the returned object with algebraic lengths."
        )
        kwds.pop("number_field")

    if kwds:
        raise ValueError("invalid keyword {!r}".format(next(iter(kwds))))

    return EuclideanPolygonsWithAngles(*angles)<|MERGE_RESOLUTION|>--- conflicted
+++ resolved
@@ -1495,12 +1495,9 @@
         sage: from pyeantic import RealEmbeddedNumberField # optional: eantic  # random output due to matplotlib warnings with some combinations of setuptools and matplotlib
         sage: K = RealEmbeddedNumberField(P.base_ring()) # optional: eantic
         sage: P(K(1)) # optional: eantic
-<<<<<<< HEAD
-=======
         doctest:warning
         ...
         UserWarning: calling EuclideanPolygonsWithAngles() has been deprecated and will be removed in a future version of sage-flatsurf; use Polygon(angles=[...], lengths=[...]) instead. To make the resulting polygon non-normalized, i.e., the lengths are not actual edge lengths but the multiple of slope vectors, use Polygon(edges=[length * slope for (length, slope) in zip(lengths, EuclideanPolygonsWithAngles(angles).slopes())]).
->>>>>>> a363ce6b
         Polygon(vertices=[(0, 0), (1, 0), (1/2*c0, -1/2*c0 + 1)])
         sage: _.base_ring() # optional: eantic
         Number Field in c0 with defining polynomial x^2 - 2 with c0 = 1.414213562373095?
