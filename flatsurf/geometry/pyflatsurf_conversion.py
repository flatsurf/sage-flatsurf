r"""
Conversion of sage-flatsurf objects to libflatsurf/pyflatsurf and vice versa.

Ideally, there should be no need to call the functionality in this module
directly. Interaction with libflatsurf/pyflatsurf should be handled
transparently by the sage-flatsurf objects. Even for authors of sage-flatsurf
there should essentially never be a need to use this module directly since
objects should provide a ``_pyflatsurf()`` method that returns a
:class:`Conversion` to libflatsurf/pyflatsurf.

EXAMPLES::

    sage: from flatsurf import translation_surfaces
<<<<<<< HEAD
    sage: from flatsurf.geometry.pyflatsurf_conversion import FlatTriangulationConversion
    sage: S = translation_surfaces.veech_double_n_gon(5).triangulate().codomain()
    sage: conversion = FlatTriangulationConversion.to_pyflatsurf(S)  # random output due to deprecation warnings
=======
    sage: from flatsurf.geometry.pyflatsurf_conversion import FlatTriangulationConversion  # random output due to deprecation warnings in cppyy
    sage: S = translation_surfaces.veech_double_n_gon(5).triangulate()
    sage: conversion = FlatTriangulationConversion.to_pyflatsurf(S)  # optional: pyflatsurf
    sage: conversion  # optional: pyflatsurf
    Conversion from Triangulation of Translation Surface in H_2(2) built from 2 regular pentagons to FlatTriangulationCombinatorial(...) with vectors ...
>>>>>>> a540cdd7

"""
# ********************************************************************
#  This file is part of sage-flatsurf.
#
#        Copyright (C)      2019 Vincent Delecroix
#                      2019-2024 Julian Rüth
#
#  sage-flatsurf is free software: you can redistribute it and/or modify
#  it under the terms of the GNU General Public License as published by
#  the Free Software Foundation, either version 2 of the License, or
#  (at your option) any later version.
#
#  sage-flatsurf is distributed in the hope that it will be useful,
#  but WITHOUT ANY WARRANTY; without even the implied warranty of
#  MERCHANTABILITY or FITNESS FOR A PARTICULAR PURPOSE.  See the
#  GNU General Public License for more details.
#
#  You should have received a copy of the GNU General Public License
#  along with sage-flatsurf. If not, see <https://www.gnu.org/licenses/>.
# ********************************************************************

from sage.misc.cachefunc import cached_method
<<<<<<< HEAD

from flatsurf.features import pyflatsurf_feature


# TODO: Remove this once e-antic 2.0.1 can be used. (We are waiting for a SageMath does works with FLINT 3.)
import warnings

with warnings.catch_warnings():
    warnings.simplefilter("ignore")
    import pyeantic

    def unwrap_intrusive_ptr(K):
        import cppyy

        if isinstance(K, pyeantic.eantic.renf_class):
            K = cppyy.gbl.boost.intrusive_ptr["const eantic::renf_class"](K)
        if isinstance(K, cppyy.gbl.boost.intrusive_ptr["const eantic::renf_class"]):
            ptr = K.get()
            ptr.__intrusive__ = K
            K = ptr
        return K

    import pyeantic.cppyy_eantic

    pyeantic.cppyy_eantic.unwrap_intrusive_ptr = unwrap_intrusive_ptr

    pyeantic.eantic.renf = lambda *args: unwrap_intrusive_ptr(
        pyeantic.eantic.renf_class.make(*args)
    )


class Conversion:
    r"""
    Generic base class for a conversion from sage-flatsurf to pyflatsurf.

    INPUT:

    - ``domain`` -- the domain of this conversion, can be ``None``, when the
      domain cannot be represented that easily with a sage-flatsurf object.

    - ``codomain`` -- the codomain of this conversion, can be ``None``, when
      the codomain cannot be represented that easily with
      libflatsurf/pyflatsurf object.
=======

from flatsurf.features import pyflatsurf_feature, pyeantic_feature


if pyeantic_feature.is_present():
    pyeantic_feature.fix_unwrap_intrusive_ptr()


class Conversion:
    r"""
    Generic base class for a conversion from sage-flatsurf to pyflatsurf.

    INPUT:

    - ``domain`` -- the domain of this conversion, can be ``None``, when the
      domain cannot be represented that easily with a sage-flatsurf object.

    - ``codomain`` -- the codomain of this conversion, can be ``None``, when
      the codomain cannot be represented that easily with
      libflatsurf/pyflatsurf object.

    EXAMPLES::

        sage: from flatsurf import translation_surfaces
        sage: from flatsurf.geometry.pyflatsurf_conversion import FlatTriangulationConversion
        sage: S = translation_surfaces.veech_double_n_gon(5).triangulate()
        sage: conversion = FlatTriangulationConversion.to_pyflatsurf(S)  # optional: pyflatsurf

    TESTS::

        sage: from flatsurf.geometry.pyflatsurf_conversion import Conversion
        sage: isinstance(conversion, Conversion)  # optional: pyflatsurf
        True

    """

    def __init__(self, domain, codomain):
        self._domain = domain
        self._codomain = codomain

    @classmethod
    def to_pyflatsurf(cls, domain, codomain=None):
        r"""
        Return a :class:`Conversion` from ``domain`` to the ``codomain``.

        EXAMPLES::

            sage: from flatsurf import translation_surfaces
            sage: from flatsurf.geometry.pyflatsurf_conversion import FlatTriangulationConversion
            sage: S = translation_surfaces.veech_double_n_gon(5).triangulate()
            sage: conversion = FlatTriangulationConversion.to_pyflatsurf(S)  # optional: pyflatsurf

        """
        raise NotImplementedError(
            "this converter does not implement conversion to pyflatsurf yet"
        )

    @classmethod
    def from_pyflatsurf(cls, codomain, domain=None):
        r"""
        Return a :class:`Conversion` from ``domain`` to ``codomain``.

        EXAMPLES::

            sage: from flatsurf import translation_surfaces
            sage: from flatsurf.geometry.pyflatsurf_conversion import FlatTriangulationConversion
            sage: S = translation_surfaces.veech_double_n_gon(5).triangulate()
            sage: conversion = FlatTriangulationConversion.to_pyflatsurf(S)  # optional: pyflatsurf
            sage: FlatTriangulationConversion.from_pyflatsurf(conversion.codomain())  # optional: pyflatsurf
            Conversion from ...

        """
        raise NotImplementedError(
            "this converter does not implement conversion from pyflatsurf yet"
        )

    @classmethod
    def to_pyflatsurf_from_elements(cls, elements, codomain=None):
        r"""
        Return a :class:`Conversion` that converts the sage-flatsurf
        ``elements`` to  ``codomain``.

        EXAMPLES::

            sage: from flatsurf import translation_surfaces
            sage: from flatsurf.geometry.pyflatsurf_conversion import RingConversion
            sage: conversion = RingConversion.to_pyflatsurf_from_elements([1, 2, 3])  # optional: gmpxxyy  # random output due to cppyy deprecation warnings
            sage: conversion  # optional: gmpxxyy
            Conversion from Integer Ring to __gmp_expr<__mpz_struct[1],__mpz_struct[1]>

        """
        from sage.all import Sequence

        return cls.to_pyflatsurf(
            domain=Sequence(elements).universe(), codomain=codomain
        )

    def domain(self):
        r"""
        Return the domain of this conversion, a sage-flatsurf object.

        EXAMPLES::

            sage: from flatsurf import translation_surfaces
            sage: from flatsurf.geometry.pyflatsurf_conversion import FlatTriangulationConversion
            sage: S = translation_surfaces.veech_double_n_gon(5).triangulate()
            sage: conversion = FlatTriangulationConversion.to_pyflatsurf(S)  # optional: pyflatsurf
            sage: conversion.domain()  # optional: pyflatsurf
            Triangulation of Translation Surface in H_2(2) built from 2 regular pentagons

        """
        if self._domain is not None:
            return self._domain

        raise NotImplementedError(
            f"{type(self).__name__} does not implement domain() yet"
        )

    def codomain(self):
        r"""
        Return the codomain of this conversion, a pyflatsurf object.

        EXAMPLES::

            sage: from flatsurf import translation_surfaces
            sage: from flatsurf.geometry.pyflatsurf_conversion import FlatTriangulationConversion
            sage: S = translation_surfaces.veech_double_n_gon(5).triangulate()
            sage: conversion = FlatTriangulationConversion.to_pyflatsurf(S)  # optional: pyflatsurf
            sage: conversion.codomain()  # optional: pyflatsurf
            FlatTriangulationCombinatorial(vertices = ...) with vectors {...}

        """
        if self._codomain is not None:
            return self._codomain

        raise NotImplementedError(
            f"{type(self).__name__} does not implement codomain() yet"
        )

    def __call__(self, x):
        r"""
        Return the conversion at an element of :meth:`domain` and return the
        corresponding pyflatsurf object.

        EXAMPLES::

            sage: from flatsurf import translation_surfaces
            sage: from flatsurf.geometry.pyflatsurf_conversion import FlatTriangulationConversion
            sage: from flatsurf.geometry.surface_objects import SurfacePoint
            sage: S = translation_surfaces.veech_double_n_gon(5).triangulate()
            sage: conversion = FlatTriangulationConversion.to_pyflatsurf(S)  # optional: pyflatsurf

            sage: p = SurfacePoint(S, (0, 2), (0, 1/2))
            sage: conversion(p)  # optional: pyflatsurf
            ((-1/4*a^2 + 1/2*a + 1/2 ~ 0.54654802), (1/4*a^2 - 3/4 ~ 0.15450850), (1/4 ~ 0.25000000)) in (-6, 8, 9)

        """
        raise NotImplementedError(
            f"{type(self).__name__} does not implement a mapping of elements yet"
        )

    def section(self, y):
        r"""
        Return the conversion of an element of :meth:`codomain` and return the
        corresponding sage-flatsurf object.

        This is the inverse of :meth:`__call__`.

        EXAMPLES::

            sage: from flatsurf import translation_surfaces
            sage: from flatsurf.geometry.pyflatsurf_conversion import FlatTriangulationConversion
            sage: from flatsurf.geometry.surface_objects import SurfacePoint
            sage: S = translation_surfaces.veech_double_n_gon(5).triangulate()
            sage: conversion = FlatTriangulationConversion.to_pyflatsurf(S)  # optional: pyflatsurf

            sage: p = SurfacePoint(S, (0, 2), (0, 1/2))
            sage: q = conversion(p)  # optional: pyflatsurf
            sage: conversion.section(q)  # optional: pyflatsurf
            Point (0, 1/2) of polygon (0, 2)

        """
        raise NotImplementedError(
            f"{type(self).__name__} does not implement a section yet"
        )

    def __repr__(self):
        r"""
        Return a printable representation of this conversion.

        EXAMPLES::

            sage: from flatsurf import translation_surfaces
            sage: from flatsurf.geometry.pyflatsurf_conversion import FlatTriangulationConversion
            sage: from flatsurf.geometry.surface_objects import SurfacePoint
            sage: S = translation_surfaces.veech_double_n_gon(5).triangulate()
            sage: FlatTriangulationConversion.to_pyflatsurf(S)  # optional: pyflatsurf
            Conversion from Triangulation of Translation Surface in H_2(2) built from 2 regular pentagons to FlatTriangulationCombinatorial(...) with vectors ...

        """
        codomain = self.codomain()

        if hasattr(codomain, "__cpp_name__"):
            codomain = codomain.__cpp_name__

        return f"Conversion from {self.domain()} to {codomain}"


class RingConversion(Conversion):
    r"""
    A conversion between a SageMath ring and a C/C++ ring.

    EXAMPLES::

        sage: from flatsurf import translation_surfaces
        sage: from flatsurf.geometry.pyflatsurf_conversion import RingConversion
        sage: conversion = RingConversion.to_pyflatsurf_from_elements([1, 2, 3])  # optional: gmpxxyy

    TESTS::

        sage: from flatsurf.geometry.pyflatsurf_conversion import RingConversion
        sage: isinstance(conversion, RingConversion)  # optional: gmpxxyy
        True

    """

    @staticmethod
    def _ring_conversions():
        r"""
        Return the available ring conversion types.

        EXAMPLES::

            sage: from flatsurf.geometry.pyflatsurf_conversion import RingConversion
            sage: conversions = RingConversion._ring_conversions()
            sage: list(conversions)  # random output, depends on the installed packages
            [<class 'flatsurf.geometry.pyflatsurf_conversion.RingConversion_eantic'>]

        """
        from flatsurf.features import (
            pyeantic_feature,
            pyexactreal_feature,
            gmpxxyy_feature,
        )

        if gmpxxyy_feature.is_present():
            yield RingConversion_gmp
            yield RingConversion_int

        if pyeantic_feature.is_present():
            yield RingConversion_eantic
            yield RingConversion_algebraic

        if pyexactreal_feature.is_present():
            yield RingConversion_exactreal

    @classmethod
    def _create_conversion(cls, domain=None, codomain=None):
        r"""
        Return a conversion from ``domain`` to ``codomain``.

        Return ``None`` if this conversion cannot handle this
        ``domain``/``codomain`` combination.

        At least one of ``domain`` and ``codomain`` must not be ``None``.

        INPUT:

        - ``domain`` -- a SageMath ring (default: ``None``)

        - ``codomain`` -- a ring that pyflatsurf understands (default: ``None``)

        EXAMPLES::

            sage: from flatsurf.geometry.pyflatsurf_conversion import RingConversion_eantic
            sage: RingConversion_eantic._create_conversion(QuadraticField(2))  # optional: pyeantic
            Conversion from Number Field in a with defining polynomial x^2 - 2 with a = 1.414213562373095? to NumberField(a^2 - 2, [...])

        """
        raise NotImplementedError(
            f"{cls.__name__} does not implement _create_conversion() yet"
        )

    @classmethod
    def _deduce_codomain_from_codomain_elements(cls, elements):
        r"""
        Given elements from pyflatsurf, deduce which pyflatsurf ring they live
        in.

        Return ``None`` if no (single) conversion can handle these elements.

        INPUT:

        - ``elements`` -- any sequence of objects that pyflatsurf understands

        EXAMPLES::

            sage: from flatsurf.geometry.pyflatsurf_conversion import RingConversion, RingConversion_eantic
            sage: conversion = RingConversion.to_pyflatsurf(QuadraticField(2))  # optional: pyeantic
            sage: element = conversion.codomain().gen()  # optional: pyeantic

            sage: RingConversion_eantic._deduce_codomain_from_codomain_elements([element])  # optional: pyeantic
            NumberField(a^2 - 2, [...])

        """
        raise NotImplementedError(
            f"{cls.__name__} does not implement _deduce_codomain_from_codomain_elements() yet"
        )

    @classmethod
    def _deduce_codomain_from_domain_elements(cls, elements):
        r"""
        Given elements from sage-flatsurf, deduce which pyflatsurf ring they
        live in.

        Return ``None`` if no (single) conversion can handle these elements.

        INPUT:

        - ``elements`` -- any sequence of objects that sage-flatsurf understands

        EXAMPLES::

            sage: from flatsurf.geometry.pyflatsurf_conversion import RingConversion, RingConversion_eantic
            sage: K.<a> = QuadraticField(2)
            sage: RingConversion_eantic._deduce_codomain_from_domain_elements([a])  # optional: pyeantic
            NumberField(a^2 - 2, [...])

        """
        from sage.all import Sequence

        conversion = cls._create_conversion(domain=Sequence(elements).universe())
        if conversion is None:
            return None
        return conversion.codomain()

    @classmethod
    def to_pyflatsurf(cls, domain, codomain=None):
        r"""
        Return a :class:`RingConversion` that converts the SageMath ring ``domain``
        to something that libflatsurf/pyflatsurf can understand.

        INPUT:

        - ``domain`` -- a ring

        - ``codomain`` -- a C/C++ type or ``None`` (default: ``None``); if
          ``None``, the corresponding type is constructed.

        EXAMPLES::

            sage: from flatsurf import translation_surfaces
            sage: from flatsurf.geometry.pyflatsurf_conversion import RingConversion
            sage: RingConversion.to_pyflatsurf(QQ)  # optional: gmpxxyy
            Conversion from Rational Field to __gmp_expr<__mpq_struct[1],__mpq_struct[1]>

        """
        for conversion_type in RingConversion._ring_conversions():
            conversion = conversion_type._create_conversion(
                domain=domain, codomain=codomain
            )
            if conversion is not None:
                return conversion

        raise NotImplementedError(
            f"cannot determine pyflatsurf ring corresponding to {domain} yet"
        )

    @classmethod
    def from_pyflatsurf_from_flat_triangulation(cls, flat_triangulation, domain=None):
        r"""
        Return a :class:`RingConversion` that can map ``domain`` to the ring
        over which ``flat_triangulation`` is defined.

        INPUT:

        - ``flat_triangulation`` -- a libflatsurf ``FlatTriangulation``

        - ``domain`` -- a SageMath ring, or ``None`` (default: ``None``); if
          ``None``, the ring is determined automatically.

        EXAMPLES::

            sage: from flatsurf import translation_surfaces
            sage: from flatsurf.geometry.pyflatsurf_conversion import FlatTriangulationConversion, RingConversion
            sage: S = translation_surfaces.veech_double_n_gon(5).triangulate()
            sage: flat_triangulation = FlatTriangulationConversion.to_pyflatsurf(S).codomain()  # optional: pyflatsurf
            sage: conversion = RingConversion.from_pyflatsurf_from_flat_triangulation(flat_triangulation)  # optional: pyflatsurf

        Note that this conversion does not roundtrip back to the same SageMath
        ring. An e-antic ring only has a single variable name but a SageMath
        number field has a variable name and a (potentially different) variable
        name in the defining polynomial::

            sage: conversion.domain() is S.base_ring()  # optional: pyflatsurf
            False
            sage: conversion.domain()  # optional: pyflatsurf
            Number Field in a with defining polynomial x^4 - 5*x^2 + 5 with a = 1.902113032590308?
            sage: S.base_ring()
            Number Field in a with defining polynomial y^4 - 5*y^2 + 5 with a = 1.902113032590308?

        We can explicitly specify the domain to create the same conversion again::

            sage: conversion = RingConversion.from_pyflatsurf_from_flat_triangulation(flat_triangulation, domain=S.base_ring())  # optional: pyflatsurf
            sage: conversion.domain() is S.base_ring()  # optional: pyflatsurf
            True

        """
        return cls.from_pyflatsurf_from_elements(
            [
                flat_triangulation.fromHalfEdge(he).x()
                for he in flat_triangulation.halfEdges()
            ]
            + [
                flat_triangulation.fromHalfEdge(he).y()
                for he in flat_triangulation.halfEdges()
            ],
            domain=domain,
        )

    @classmethod
    def from_pyflatsurf_from_elements(cls, elements, domain=None):
        r"""
        Return a :class:`RingConversion` that can map ``domain`` to the ring of
        ``elements``.

        INPUT:

        - ``elements`` -- a sequence of ring elements that libflatsurf/pyflatsurf understands

        - ``domain`` -- a SageMath ring, or ``None`` (default: ``None``); if
          ``None``, the ring is determined automatically.

        EXAMPLES::

            sage: from flatsurf.geometry.pyflatsurf_conversion import RingConversion

            sage: import gmpxxyy  # optional: gmpxxyy
            sage: conversion = RingConversion.from_pyflatsurf_from_elements([gmpxxyy.mpz()])  # optional: gmpxxyy

        """
        for conversion_type in RingConversion._ring_conversions():
            codomain = conversion_type._deduce_codomain_from_codomain_elements(elements)
            if codomain is None:
                continue
            conversion = conversion_type._create_conversion(
                domain=domain, codomain=codomain
            )
            if conversion is not None:
                return conversion

        raise NotImplementedError(
            f"cannot determine a SageMath ring for {elements} yet"
        )

    @classmethod
    def to_pyflatsurf_from_elements(cls, elements, codomain=None):
        r"""
        Return a :class:`RingConversion` than can map from the ``elements`` to
        the ``codomain``.

        INPUT:

        - ``elements`` -- a sequence of SageMath ring elements

        - ``codomain`` -- a libflatsurf parent ring or ``None`` (default:
          ``None``); if ``None``, the ring is determined automatically.

        EXAMPLES::

            sage: from flatsurf.geometry.pyflatsurf_conversion import RingConversion

            sage: import cppyy  # optional: gmpxxyy
            sage: conversion = RingConversion.to_pyflatsurf_from_elements([1])  # optional: gmpxxyy

        """
        from sage.all import Sequence

        for conversion_type in RingConversion._ring_conversions():
            deduced_codomain = codomain
            if deduced_codomain is None:
                deduced_codomain = (
                    conversion_type._deduce_codomain_from_domain_elements(elements)
                )
            if deduced_codomain is None:
                continue
            conversion = conversion_type._create_conversion(
                domain=Sequence(elements).universe(), codomain=deduced_codomain
            )
            if conversion is not None:
                return conversion

        raise NotImplementedError(
            f"cannot determine a pyflatsurf ring for {elements} yet"
        )

    @classmethod
    def from_pyflatsurf(cls, codomain, domain=None):
        r"""
        Return a :class:`RingConversion` that maps ``domain`` to ``codomain``.

        INPUT:

        - ``codomain`` -- a libflatsurf/pyflatsurf type or ring

        - ``domain`` -- a SageMath ring, or ``None`` (default: ``None``); if
          ``None``, the ring is determined automatically.

        EXAMPLES::

            sage: from flatsurf.geometry.pyflatsurf_conversion import RingConversion
            sage: conversion = RingConversion.to_pyflatsurf(QQ)  # optional: gmpxxyy

            sage: RingConversion.from_pyflatsurf(conversion.codomain())  # optional: gmpxxyy
            Conversion from Rational Field to __gmp_expr<__mpq_struct[1],__mpq_struct[1]>

        """
        for conversion_type in RingConversion._ring_conversions():
            conversion = conversion_type._create_conversion(
                domain=domain, codomain=codomain
            )
            if conversion is not None:
                return conversion

        raise NotImplementedError(
            f"cannot determine pyflatsurf ring corresponding to {codomain} yet"
        )

    def _vectors(self):
        r"""
        Return the pyflatsurf ``Vectors`` parent over the codomain of this
        conversion.

        EXAMPLES::

            sage: from flatsurf.geometry.pyflatsurf_conversion import RingConversion
            sage: conversion = RingConversion.to_pyflatsurf(QQ)  # optional: pyflatsurf
            sage: conversion._vectors()  # optional: pyflatsurf
            Flatsurf Vectors over Rational Field

        """
        from pyflatsurf.vector import Vectors

        return Vectors(self.codomain())


class RingConversion_eantic(RingConversion):
    r"""
    A conversion from a SageMath number field to an e-antic real embedded number field.

    EXAMPLES::

        sage: from flatsurf.geometry.pyflatsurf_conversion import RingConversion
        sage: conversion = RingConversion.to_pyflatsurf(domain=QuadraticField(2))  # optional: pyeantic

        sage: from flatsurf.geometry.pyflatsurf_conversion import RingConversion_eantic
        sage: isinstance(conversion, RingConversion_eantic)  # optional: pyeantic
        True

    """

    @classmethod
    def _create_conversion(cls, domain=None, codomain=None):
        r"""
        Implements :meth:`RingConversion._create_conversion`.

        EXAMPLES::

            sage: from flatsurf.geometry.pyflatsurf_conversion import RingConversion_eantic
            sage: RingConversion_eantic._create_conversion(domain=QuadraticField(3))  # optional: pyeantic
            Conversion from Number Field in a with defining polynomial x^2 - 3 with a = 1.732050807568878? to NumberField(a^2 - 3, [...])

        """
        if domain is None and codomain is None:
            raise ValueError("at least one of domain and codomain must be set")

        if domain is None:
            from pyeantic import RealEmbeddedNumberField

            renf = RealEmbeddedNumberField(codomain)
            domain = renf.number_field

        from sage.all import NumberFields, QQ, RR

        if domain not in NumberFields():
            return None
        if domain is QQ:
            # GMP should handle the rationals
            return None

        if not domain.embeddings(RR):
            raise NotImplementedError(
                "cannot determine pyflatsurf ring for not real-embedded number fields yet"
            )
        if not domain.is_absolute():
            raise NotImplementedError(
                "cannot determine pyflatsurf ring for a relative number field since there are no relative fields in e-antic yet"
            )

        if codomain is None:
            from pyeantic import RealEmbeddedNumberField

            renf = RealEmbeddedNumberField(domain)

            import pyeantic.cppyy_eantic

            codomain = pyeantic.cppyy_eantic.unwrap_intrusive_ptr(renf.renf)

        return RingConversion_eantic(domain, codomain)

    def __call__(self, x):
        r"""
        Return the image of ``x`` under this conversion.

        EXAMPLES::

            sage: from flatsurf.geometry.pyflatsurf_conversion import RingConversion
            sage: domain = QuadraticField(2)
            sage: conversion = RingConversion.to_pyflatsurf(domain)  # optional: pyeantic
            sage: conversion(domain.gen())  # optional: pyeantic
            (a ~ 1.4142136)

        """
        import sage.structure.element

        # pylint: disable=c-extension-no-member
        parent = sage.structure.element.parent(x)
        # pylint: enable=c-extension-no-member

        if parent is not self.domain():
            raise ValueError(
                f"argument must be in the domain of this conversion but {x} is in {parent} and not in {self.domain()}"
            )

        return self._pyrenf()(list(x)).renf_elem

    @cached_method
    def _pyrenf(self):
        r"""
        Return the pyeantic ``RealEmbeddedNumberField`` that wraps the codomain
        of this conversion.

        EXAMPLES::

            sage: from flatsurf import translation_surfaces
            sage: from flatsurf.geometry.pyflatsurf_conversion import RingConversion
            sage: domain = QuadraticField(2)
            sage: conversion = RingConversion.to_pyflatsurf(domain)  # optional: pyeantic
            sage: conversion._pyrenf()  # optional: pyeantic
            Real Embedded Number Field in a with defining polynomial x^2 - 2 with a = 1.414213562373095?

        """
        from pyeantic import RealEmbeddedNumberField

        return RealEmbeddedNumberField(self.codomain())

    def section(self, y):
        r"""
        Return the preimage of ``y`` under this conversion.

        EXAMPLES::

            sage: from flatsurf import translation_surfaces
            sage: from flatsurf.geometry.pyflatsurf_conversion import RingConversion
            sage: domain = QuadraticField(2)
            sage: conversion = RingConversion.to_pyflatsurf(domain)  # optional: pyeantic
            sage: gen = conversion(domain.gen())  # optional: pyeantic
            sage: conversion.section(gen)  # optional: pyeantic
            a

        """
        return self.domain()(self._pyrenf()(y))

    @classmethod
    def _deduce_codomain_from_codomain_elements(cls, elements):
        r"""
        Given elements from e-antic, deduce the e-antic ring they live in.

        This implements :meth:`RingConversion._deduce_codomain_from_codomain_elements`.

        Return ``None`` if this is not an e-antic element or if no single
        e-antic ring can handle them.

        INPUT:

        - ``elements`` -- a sequence of e-antic elements or something else

        EXAMPLES::

            sage: from flatsurf.geometry.pyflatsurf_conversion import RingConversion, RingConversion_eantic
            sage: conversion = RingConversion.to_pyflatsurf(QuadraticField(2))  # optional: pyeantic
            sage: element = conversion.codomain().gen()  # optional: pyeantic

            sage: RingConversion_eantic._deduce_codomain_from_codomain_elements([element])  # optional: pyeantic
            NumberField(a^2 - 2, [...])
            sage: RingConversion_eantic._deduce_codomain_from_codomain_elements([element, 2*element])  # optional: pyeantic
            NumberField(a^2 - 2, [...])

            sage: import cppyy  # optional: pyeantic
            sage: RingConversion_eantic._deduce_codomain_from_codomain_elements([element, cppyy.gbl.eantic.renf_elem_class()])  # optional: pyeantic
            NumberField(a^2 - 2, [...])

        """
        import pyeantic

        ring = None

        for element in elements:
            if not isinstance(element, pyeantic.eantic.renf_elem_class):
                return None

            import pyeantic.cppyy_eantic

            element_ring = pyeantic.cppyy_eantic.unwrap_intrusive_ptr(element.parent())
            if ring is None or ring.degree() == 1:
                ring = element_ring
            elif element_ring != ring and element_ring.degree() != 1:
                return None

        return ring


class RingConversion_algebraic(RingConversion):
    r"""
    A conversion from the algebraic numbers in SageMath ``AA`` to an e-antic
    real embedded number field.

    EXAMPLES:

    There is no general notion of algebraic numbers in libflatsurf yet, so we
    can deduce such a conversion for a finite number of elements that span a
    finite number field::

        sage: from flatsurf.geometry.pyflatsurf_conversion import RingConversion
        sage: conversion = RingConversion.to_pyflatsurf(domain=AA)  # optional: pyeantic
        Traceback (most recent call last):
        ...
        NotImplementedError: ...

        sage: conversion = RingConversion.to_pyflatsurf_from_elements(elements=[AA(1), AA(sqrt(2))])  # optional: pyeantic

    TESTS::

        sage: from flatsurf.geometry.pyflatsurf_conversion import RingConversion_algebraic
        sage: isinstance(conversion, RingConversion_algebraic)  # optional: pyeantic
        True

    """

    def __init__(self, domain, codomain):
        super().__init__(domain=domain, codomain=codomain)

        self._eantic_conversion = RingConversion_eantic._create_conversion(
            codomain=self.codomain()
        )

    @classmethod
    def _create_conversion(cls, domain=None, codomain=None):
        r"""
        Implements :meth:`RingConversion._create_conversion`.

        EXAMPLES:

        Since there is no generic algebraic numbers in libflatsurf, we need to
        know the libflatsurf number field upfront::

            sage: from flatsurf.geometry.pyflatsurf_conversion import RingConversion_algebraic
            sage: from pyeantic import RealEmbeddedNumberField  # optional: pyeantic

            sage: RingConversion_algebraic._create_conversion(domain=AA, codomain=RealEmbeddedNumberField(QuadraticField(2)).renf)  # optional: pyeantic
            Conversion from Algebraic Real Field to NumberField(a^2 - 2, [...])

        """
        if codomain is None:
            return None

        from sage.all import AA

        if domain is not AA:
            return None

        return RingConversion_algebraic(domain, codomain)

    def __call__(self, x):
        r"""
        Return the image of ``x`` under this conversion.

        EXAMPLES::

            sage: from flatsurf.geometry.pyflatsurf_conversion import RingConversion
            sage: conversion = RingConversion.to_pyflatsurf_from_elements(elements=[AA(sqrt(2))])  # optional: pyeantic

            sage: conversion(AA(sqrt(2)))  # optional: pyeantic
            (a ~ 1.4142136)

        """
        return self._eantic_conversion(self._eantic_conversion.domain()(x))

    @classmethod
    def _deduce_codomain_from_domain_elements(cls, elements):
        r"""
        Return an e-antic number field that contains the algebraic SageMath
        ``elements``.

        EXAMPLES::

            sage: from flatsurf.geometry.pyflatsurf_conversion import RingConversion_algebraic
            sage: RingConversion_algebraic._deduce_codomain_from_domain_elements([AA(sqrt(2)), AA(sqrt(3))])  # optional: pyeantic
            NumberField(a^4 - 4*a^2 + 1, [...])

        """
        from sage.all import AA

        if not all(element.parent() is AA for element in elements):
            return None

        from sage.all import number_field_elements_from_algebraics, NumberField

        number_field, elements, embedding = number_field_elements_from_algebraics(
            elements, embedded=True
        )
        return RingConversion_eantic._create_conversion(number_field).codomain()

    @classmethod
    def _deduce_codomain_from_codomain_elements(cls, elements):
        r"""
        Return an e-antic number field that contains the e-antic ``elements``.

        EXAMPLES::

            sage: from flatsurf.geometry.pyflatsurf_conversion import RingConversion_algebraic
            sage: from pyeantic import RealEmbeddedNumberField  # optional: pyeantic

            sage: RingConversion_algebraic._deduce_codomain_from_codomain_elements([RealEmbeddedNumberField(QuadraticField(2)).renf.gen()])  # optional: pyeantic
            NumberField(a^2 - 2, [...])

        """
        return RingConversion_eantic._deduce_codomain_from_codomain_elements(elements)


class RingConversion_exactreal(RingConversion):
    r"""
    A conversion from a pyexactreal SageMath ring to a exact-real ring.

    EXAMPLES::

        sage: from flatsurf.geometry.pyflatsurf_conversion import RingConversion
        sage: from pyexactreal import ExactReals  # optional: pyexactreal
        sage: conversion = RingConversion.to_pyflatsurf(domain=ExactReals(QQ))  # optional: pyexactreal
        Traceback (most recent call last):
        ...
        NotImplementedError: cannot deduce the exact real module that corresponds to this generic ring of exact reals since there is no generic exact-real ring without a fixed set of generators in libexactreal yet

        sage: from pyexactreal import QQModule, RealNumber  # optional: pyexactreal
        sage: M = QQModule(RealNumber.rational(1))  # optional: pyexactreal
        sage: conversion = RingConversion.to_pyflatsurf(domain=ExactReals(QQ), codomain=M)  # optional: pyexactreal

        sage: from flatsurf.geometry.pyflatsurf_conversion import RingConversion_exactreal
        sage: isinstance(conversion, RingConversion_exactreal)  # optional: pyexactreal
        True

    """

    @classmethod
    def _create_conversion(cls, domain=None, codomain=None):
        r"""
        Implements :meth:`RingConversion._create_conversion`.

        EXAMPLES::

            sage: from flatsurf.geometry.pyflatsurf_conversion import RingConversion_exactreal
            sage: from pyexactreal import QQModule, RealNumber, ExactReals  # optional: pyexactreal
            sage: M = QQModule(RealNumber.rational(1))  # optional: pyexactreal
            sage: RingConversion_exactreal._create_conversion(domain=ExactReals(QQ), codomain=M)  # optional: pyexactreal
            Conversion from Real Numbers as (Rational Field)-Module to ℚ-Module(1)

        """
        if domain is None and codomain is None:
            raise ValueError("at least one of domain and codomain must be set")

        if domain is None:
            # TODO: Does this work when the codomain.ring() is ZZ or QQ?
            domain_base_conversion = RingConversion.from_pyflatsurf(
                codomain=codomain.ring().parameters
            )

            from pyexactreal import ExactReals

            domain = ExactReals(domain_base_conversion.domain())

        if codomain is None:
            from pyeantic.real_embedded_number_field import RealEmbeddedNumberField

            # TODO: Add the other base rings.
            if isinstance(domain.base_ring(), RealEmbeddedNumberField):
                import pyexactreal

                codomain = pyexactreal.exactreal.Module[
                    pyexactreal.exactreal.NumberField
                ]
            else:
                raise NotImplementedError(
                    "cannot deduce the exact real module that corresponds to this generic ring of exact reals since there is no generic exact-real ring without a fixed set of generators in libexactreal yet"
                )

        return RingConversion_exactreal(domain, codomain)

    def __call__(self, x):
        r"""
        Return the image of ``x`` under this conversion.

        EXAMPLES::

            sage: from flatsurf.geometry.pyflatsurf_conversion import RingConversion_exactreal
            sage: from pyexactreal import QQModule, RealNumber, ExactReals  # optional: pyexactreal
            sage: domain = ExactReals(QQ)  # optional: pyexactreal
            sage: M = QQModule(RealNumber.rational(1))  # optional: pyexactreal
            sage: conversion = RingConversion_exactreal._create_conversion(domain=domain, codomain=M)  # optional: pyexactreal
            sage: conversion(domain(1))  # optional: pyexactreal
            1

        """
        import sage.structure.element

        # pylint: disable=c-extension-no-member
        parent = sage.structure.element.parent(x)
        # pylint: enable=c-extension-no-member

        if parent is not self.domain():
            raise ValueError(
                f"argument must be in the domain of this conversion but {x} is in {parent} and not in {self.domain()}"
            )

        return x._backend

    @classmethod
    def _deduce_codomain_from_domain_elements(cls, elements):
        r"""
        Return an exact-real module that contains the SageMath pyexactreal ``elements``.

        INPUT:

        - ``elements`` -- a sequence of pyexactreal elements that SageMath understands.

        EXAMPLES::

            sage: from flatsurf.geometry.pyflatsurf_conversion import RingConversion_exactreal
            sage: from pyexactreal import QQModule, RealNumber, ExactReals  # optional: pyexactreal
            sage: domain = ExactReals(QQ)  # optional: pyexactreal

            sage: RingConversion_exactreal._deduce_codomain_from_domain_elements([domain.random_element()])  # optional: pyexactreal
            ℚ-Module(ℝ(...))

            sage: RingConversion_exactreal._deduce_codomain_from_domain_elements([domain.one(), domain.random_element()])  # optional: pyexactreal
            ℚ-Module(1, ℝ(...))

        """
        codomain = None

        if any(not hasattr(element, "_backend") for element in elements):
            return None

        return RingConversion_exactreal._deduce_codomain_from_codomain_elements(
            [element._backend for element in elements]
        )

    def _vectors(self):
        r"""
        Return the pyflatsurf parent of vectors over the codomain of this conversion.

        EXAMPLES::

            sage: from flatsurf.geometry.pyflatsurf_conversion import RingConversion_exactreal
            sage: from pyexactreal import QQModule, RealNumber, ExactReals  # optional: pyexactreal
            sage: domain = ExactReals(QQ)  # optional: pyexactreal
            sage: M = QQModule(RealNumber.rational(1))  # optional: pyexactreal
            sage: conversion = RingConversion_exactreal._create_conversion(domain=domain, codomain=M)  # optional: pyexactreal
            sage: conversion._vectors()  # optional: pyexactreal
            Flatsurf Vectors over Real Numbers as (Rational Field)-Module

        """
        from pyflatsurf.vector import Vectors

        from pyexactreal.exact_reals import ExactReals
        from pyeantic.real_embedded_number_field import RealEmbeddedNumberField

        if isinstance(self.domain(), ExactReals):
            return Vectors(self.domain())
        # TODO: Add the other base rings.
        if isinstance(self.domain().base_ring(), RealEmbeddedNumberField):
            return Vectors(ExactReals(self.domain().base_ring().number_field))

        raise NotImplementedError

    @classmethod
    def _deduce_codomain_from_codomain_elements(cls, elements):
        r"""
        Return an exact-real module that contains the exact-real elements.

        INPUT:

        - ``elements`` -- a sequence of exact-real module elements

        EXAMPLES::

            sage: from flatsurf.geometry.pyflatsurf_conversion import RingConversion_exactreal
            sage: from pyexactreal import QQModule, RealNumber, ExactReals  # optional: pyexactreal
            sage: domain = ExactReals(QQ)  # optional: pyexactreal

            sage: RingConversion_exactreal._deduce_codomain_from_codomain_elements([domain.random_element()._backend])  # optional: pyexactreal
            ℚ-Module(ℝ(...))

            sage: RingConversion_exactreal._deduce_codomain_from_codomain_elements([domain.one()._backend, domain.random_element()._backend])  # optional: pyexactreal
            ℚ-Module(1, ℝ(...))

        """
        module = None

        for element in elements:
            if not element.__class__.__name__.startswith("Element<"):
                return None

            element_module = element.module()
            if module is None:
                module = element_module
            module = module.span(module, element_module)

        return module

    def section(self, y):
        r"""
        Return the preimage of ``y`` under this conversion.

        EXAMPLES::

            sage: from flatsurf.geometry.pyflatsurf_conversion import RingConversion_exactreal
            sage: from pyexactreal import QQModule, RealNumber, ExactReals  # optional: pyexactreal
            sage: domain = ExactReals(QQ)  # optional: pyexactreal
            sage: M = QQModule(RealNumber.random())  # optional: pyexactreal
            sage: conversion = RingConversion_exactreal._create_conversion(domain=domain, codomain=M)  # optional: pyexactreal
            sage: conversion.section(M.gen(0R))  # optional: pyexactreal
            ℝ(...)

        """
        return self.domain()(y)


class RingConversion_int(RingConversion):
    r"""
    Conversion between SageMath integers and machine long long integers.

    EXAMPLES::

        sage: from flatsurf import translation_surfaces
        sage: from flatsurf.geometry.pyflatsurf_conversion import RingConversion
        sage: conversion = RingConversion.to_pyflatsurf(domain=int)  # optional: gmpxxyy

        sage: from flatsurf.geometry.pyflatsurf_conversion import RingConversion_int
        sage: isinstance(conversion, RingConversion_int)  # optional: gmpxxyy
        True

    """

    @classmethod
    def _create_conversion(cls, domain=None, codomain=None):
        r"""
        Implements :meth:`RingConversion._create_conversion`.

        EXAMPLES::

            sage: from flatsurf.geometry.pyflatsurf_conversion import RingConversion_int
            sage: RingConversion_int._create_conversion(domain=int)  # optional: gmpxxyy
            Conversion from <class 'int'> to long long

        """
        if domain is None and codomain is None:
            raise ValueError("at least one of domain and codomain must be set")

        import cppyy

        longlong = getattr(cppyy.gbl, "long long")

        if domain in [None, int] and codomain in [None, longlong]:
            return RingConversion_int(int, longlong)

        return None

    @classmethod
    def _deduce_codomain_from_codomain_elements(cls, elements):
        r"""
        Given long longs, return the long long type.

        This implements :meth:`RingConversion._deduce_codomain_from_codomain_elements`.

        Return ``None`` if these are not long long element.

        INPUT:

        - ``element`` -- a long long or something else

        EXAMPLES::

            sage: from flatsurf.geometry.pyflatsurf_conversion import RingConversion, RingConversion_int
            sage: conversion = RingConversion.to_pyflatsurf(int)  # optional: gmpxxyy
            sage: element = conversion.codomain()(1R)  # optional: gmpxxyy

            sage: RingConversion_int._deduce_codomain_from_codomain_elements([element])  # optional: gmpxxyy
            <class 'cppyy.gbl.long long'>

        """
        import cppyy

        longlong = getattr(cppyy.gbl, "long long")

        for element in elements:
            if not isinstance(element, longlong):
                return None

        return longlong

    def __call__(self, x):
        r"""
        Return the image of ``x`` under this conversion.

        EXAMPLES::

            sage: from flatsurf.geometry.pyflatsurf_conversion import RingConversion
            sage: domain = int
            sage: conversion = RingConversion.to_pyflatsurf(int)  # optional: gmpxxyy
            sage: conversion(1R)  # optional: gmpxxyy
            1

        """
        if not isinstance(x, int):
            raise ValueError("argument must be an int")

        return self.codomain()(x)

    def section(self, y):
        r"""
        Return the preimage of ``y`` under this conversion.

        EXAMPLES::

            sage: from flatsurf import translation_surfaces
            sage: from flatsurf.geometry.pyflatsurf_conversion import RingConversion
            sage: domain = int
            sage: conversion = RingConversion.to_pyflatsurf(domain)  # optional: gmpxxyy
            sage: y = conversion(3R)  # optional: gmpxxyy
            sage: conversion.section(y)  # optional: gmpxxyy
            3

        """
        return self.domain()(str(y))


class RingConversion_gmp(RingConversion):
    r"""
    Conversion between SageMath integers and rationals and GMP mpz and mpq.

    EXAMPLES::

        sage: from flatsurf import translation_surfaces
        sage: from flatsurf.geometry.pyflatsurf_conversion import RingConversion
        sage: conversion = RingConversion.to_pyflatsurf(domain=ZZ)  # optional: gmpxxyy

        sage: from flatsurf.geometry.pyflatsurf_conversion import RingConversion_gmp
        sage: isinstance(conversion, RingConversion_gmp)  # optional: gmpxxyy
        True

    """

    @classmethod
    def _create_conversion(cls, domain=None, codomain=None):
        r"""
        Implements :meth:`RingConversion._create_conversion`.

        EXAMPLES::

            sage: from flatsurf.geometry.pyflatsurf_conversion import RingConversion_gmp
            sage: RingConversion_gmp._create_conversion(domain=ZZ)  # optional: gmpxxyy
            Conversion from Integer Ring to __gmp_expr<__mpz_struct[1],__mpz_struct[1]>

        """
        if domain is None and codomain is None:
            raise ValueError("at least one of domain and codomain must be set")

        from sage.all import ZZ, QQ
        import cppyy
        import gmpxxyy

        if domain is None:
            if codomain == cppyy.gbl.mpz_class:
                domain = ZZ
            elif codomain is cppyy.gbl.mpq_class:
                domain = QQ
            else:
                return None

        if codomain is None:
            if domain is ZZ:
                codomain = cppyy.gbl.mpz_class
            elif domain is QQ:
                codomain = cppyy.gbl.mpq_class
            else:
                return None

        if domain is ZZ and codomain is cppyy.gbl.mpz_class:
            return RingConversion_gmp(domain, codomain)
        if domain is QQ and codomain is cppyy.gbl.mpq_class:
            return RingConversion_gmp(domain, codomain)

        return None

    @classmethod
    def _deduce_codomain_from_codomain_elements(cls, elements):
        r"""
        Given elements from GMP, return the GMP ring they live in.

        This implements :meth:`RingConversion._deduce_codomain_from_codomain_elements`.

        Return ``None`` if they're not (compatible) GMP elements.

        INPUT:

        - ``elements`` -- a sequence of GMP elements or something else

        EXAMPLES::

            sage: from flatsurf.geometry.pyflatsurf_conversion import RingConversion, RingConversion_gmp
            sage: conversion = RingConversion.to_pyflatsurf(ZZ)  # optional: gmpxxyy
            sage: element = conversion.codomain()(1)  # optional: gmpxxyy

            sage: RingConversion_gmp._deduce_codomain_from_codomain_elements([element])  # optional: gmpxxyy
            <class cppyy.gbl.__gmp_expr<__mpz_struct[1],__mpz_struct[1]> at 0x...>

        """
        import cppyy
        import gmpxxyy

        ring = None
        for element in elements:
            if isinstance(element, cppyy.gbl.mpz_class):
                if ring is None or ring is cppyy.gbl.mpz_class:
                    ring = cppyy.gbl.mpz_class
                else:
                    return None

            if isinstance(element, cppyy.gbl.mpq_class):
                if ring is None or ring is cppyy.gbl.mpq_class:
                    ring = cppyy.gbl.mpq_class
                else:
                    return None

        return ring

    def __call__(self, x):
        r"""
        Return the image of ``x`` under this conversion.

        EXAMPLES::

            sage: from flatsurf.geometry.pyflatsurf_conversion import RingConversion
            sage: domain = QQ
            sage: conversion = RingConversion.to_pyflatsurf(QQ)  # optional: gmpxxyy
            sage: x = 1/3
            sage: y = conversion(x)  # optional: gmpxxyy
            sage: conversion.section(y)  # optional: gmpxxyy
            1/3

        """
        import sage.structure.element

        # pylint: disable=c-extension-no-member
        parent = sage.structure.element.parent(x)
        # pylint: enable=c-extension-no-member

        if parent is not self.domain():
            raise ValueError(
                f"argument must be in the domain of this conversion but {x} is in {parent} and not in {self.domain()}"
            )

        return self.codomain()(str(x))

    def section(self, y):
        r"""
        Return the preimage of ``y`` under this conversion.

        EXAMPLES::

            sage: from flatsurf import translation_surfaces
            sage: from flatsurf.geometry.pyflatsurf_conversion import RingConversion
            sage: domain = QQ
            sage: conversion = RingConversion.to_pyflatsurf(domain)  # optional: gmpxxyy
            sage: y = conversion(1/3)  # optional: gmpxxyy
            sage: conversion.section(y)  # optional: gmpxxyy
            1/3

        """
        return self.domain()(str(y))


class VectorSpaceConversion(Conversion):
    r"""
    Converts vectors in a SageMath vector space into libflatsurf ``Vector<T>``\s.

    EXAMPLES::

        sage: from flatsurf.geometry.pyflatsurf_conversion import VectorSpaceConversion
        sage: conversion = VectorSpaceConversion.to_pyflatsurf(QQ^2)  # optional: pyflatsurf

    """

    def __init__(self, domain, codomain, ring_conversion=None):
        if ring_conversion is None:
            ring_conversion = RingConversion.to_pyflatsurf(domain.base_ring())

        self._ring_conversion = ring_conversion

        super().__init__(domain, codomain)

    @classmethod
    def to_pyflatsurf(cls, domain, codomain=None, ring_conversion=None):
        r"""
        Return a :class:`Conversion` from ``domain`` to ``codomain``.

        INPUT:

        - ``domain`` -- a SageMath free module

        - ``codomain`` -- a libflatsurf ``Vector<T>`` type or ``None``
          (default: ``None``); if ``None``, the type is determined
          automatically.

        EXAMPLES::

            sage: from flatsurf.geometry.pyflatsurf_conversion import VectorSpaceConversion
            sage: conversion = VectorSpaceConversion.to_pyflatsurf(QQ^2)  # optional: pyflatsurf

        """
        pyflatsurf_feature.require()

        if codomain is None:
            if ring_conversion is None:
                ring_conversion = RingConversion.to_pyflatsurf(domain.base_ring())

            from pyflatsurf.vector import Vectors

            codomain = Vectors(ring_conversion.domain()).Vector

        return VectorSpaceConversion(domain, codomain, ring_conversion=ring_conversion)

    @classmethod
    def from_pyflatsurf_from_elements(cls, elements, domain=None, ring_conversion=None):
        r"""
        Return a :class:`Conversion` that converts the pyflatsurf ``elements``
        into vectors in ``domain``.

        INPUT:

        - ``domain`` -- a SageMath ``VectorSpace`` or ``None``; if ``None``, it
          is determined automatically.

        EXAMPLES::

            sage: from flatsurf.geometry.pyflatsurf_conversion import VectorSpaceConversion
            sage: codomain = VectorSpaceConversion.to_pyflatsurf(QQ^2).codomain()  # optional: pyflatsurf

            sage: VectorSpaceConversion.from_pyflatsurf_from_elements([codomain()])  # optional: pyflatsurf
            Conversion from Vector space of dimension 2 over Rational Field to flatsurf::Vector<__gmp_expr<__mpq_struct[1],__mpq_struct[1]>...>

        """
        if domain is None:
            ring_conversion = RingConversion.from_pyflatsurf_from_elements(
                [element.x() for element in elements]
                + [element.y() for element in elements]
            )

            from sage.all import VectorSpace

            domain = VectorSpace(ring_conversion.domain(), 2)

        return VectorSpaceConversion.to_pyflatsurf(
            domain=domain, ring_conversion=ring_conversion
        )

    @classmethod
    def to_pyflatsurf_from_elements(cls, elements, codomain=None):
        r"""
        Return a conversion that can convert the SageMath ``elements`` to ``codomain``.

        EXAMPLES::

            sage: from flatsurf.geometry.pyflatsurf_conversion import VectorSpaceConversion
            sage: VectorSpaceConversion.to_pyflatsurf_from_elements([vector((1, 2))])  # optional: pyflatsurf
            Conversion from Ambient free module of rank 2 over the principal ideal domain Integer Ring to ...
            sage: VectorSpaceConversion.to_pyflatsurf_from_elements([vector((1, 2)), vector((1/2, 2/3))])  # optional: pyflatsurf
            Conversion from Vector space of dimension 2 over Rational Field to ...

        """
        ring_conversion = RingConversion.to_pyflatsurf_from_elements(
            [v[0] for v in elements] + [v[1] for v in elements]
        )

        from sage.all import Sequence

        return cls.to_pyflatsurf(
            domain=Sequence(elements).universe(),
            codomain=codomain or ring_conversion._vectors(),
            ring_conversion=ring_conversion,
        )

    @cached_method
    def _vectors(self):
        r"""
        Return the pyflatsurf ``Vectors`` helper for the codomain of this conversion.

        EXAMPLES::

            sage: from flatsurf.geometry.pyflatsurf_conversion import VectorSpaceConversion
            sage: conversion = VectorSpaceConversion.to_pyflatsurf(QQ^2)  # optional: pyflatsurf
            sage: conversion._vectors()  # optional: pyflatsurf
            Flatsurf Vectors over Rational Field

        """
        return self._ring_conversion._vectors()

    def __call__(self, vector):
        r"""
        Return a ``Vector<T>`` corresponding to the SageMath ``vector``.

        EXAMPLES::

            sage: from flatsurf.geometry.pyflatsurf_conversion import VectorSpaceConversion
            sage: conversion = VectorSpaceConversion.to_pyflatsurf(QQ^2)  # optional: pyflatsurf
            sage: conversion(vector(QQ, [1, 2]))  # optional: pyflatsurf
            (1, 2)

        """
        return self._vectors()(
            [self._ring_conversion(coordinate) for coordinate in vector]
        ).vector

    def section(self, vector):
        r"""
        Return the SageMath vector corresponding to the pyflatsurf ``vector``.

        EXAMPLES::

            sage: from flatsurf.geometry.pyflatsurf_conversion import VectorSpaceConversion
            sage: conversion = VectorSpaceConversion.to_pyflatsurf(QQ^2)  # optional: pyflatsurf
            sage: v = vector(QQ, [1, 2])  # optional: pyflatsurf
            sage: conversion.section(conversion(v)) == v  # optional: pyflatsurf
            True

        """
        return self.domain()(
            [
                self._ring_conversion.section(vector.x()),
                self._ring_conversion.section(vector.y()),
            ]
        )


class FlatTriangulationConversion(Conversion):
    r"""
    Converts a sage-flatsurf surface to a ``FlatTriangulation`` object and
    vice-versa.
>>>>>>> a540cdd7

    EXAMPLES::

        sage: from flatsurf import translation_surfaces
        sage: from flatsurf.geometry.pyflatsurf_conversion import FlatTriangulationConversion
<<<<<<< HEAD
        sage: S = translation_surfaces.veech_double_n_gon(5).triangulate().codomain()
        sage: conversion = FlatTriangulationConversion.to_pyflatsurf(S)

    TESTS::

        sage: from flatsurf.geometry.pyflatsurf_conversion import Conversion
        sage: isinstance(conversion, Conversion)
        True

    """

    def __init__(self, domain, codomain):
        self._domain = domain
        self._codomain = codomain

    @classmethod
    def to_pyflatsurf(cls, domain, codomain=None):
        r"""
        Return a :class:`Conversion` from ``domain`` to the ``codomain``.

=======
        sage: S = translation_surfaces.veech_double_n_gon(5).triangulate()
        sage: conversion = FlatTriangulationConversion.to_pyflatsurf(S)  # optional: pyflatsurf

    """

    def __init__(self, domain, codomain, label_to_half_edge):
        r"""
>>>>>>> a540cdd7
        EXAMPLES::

            sage: from flatsurf import translation_surfaces
            sage: from flatsurf.geometry.pyflatsurf_conversion import FlatTriangulationConversion
<<<<<<< HEAD
            sage: S = translation_surfaces.veech_double_n_gon(5).triangulate().codomain()
            sage: conversion = FlatTriangulationConversion.to_pyflatsurf(S)

        """
        raise NotImplementedError(
            "this converter does not implement conversion to pyflatsurf yet"
        )

    @classmethod
    def from_pyflatsurf(cls, codomain, domain=None):
        r"""
        Return a :class:`Conversion` from ``domain`` to ``codomain``.

        EXAMPLES::

            sage: from flatsurf import translation_surfaces
            sage: from flatsurf.geometry.pyflatsurf_conversion import FlatTriangulationConversion
            sage: S = translation_surfaces.veech_double_n_gon(5).triangulate().codomain()
            sage: conversion = FlatTriangulationConversion.to_pyflatsurf(S)
            sage: FlatTriangulationConversion.from_pyflatsurf(conversion.codomain())
            Conversion from ...

        """
        raise NotImplementedError(
            "this converter does not implement conversion from pyflatsurf yet"
        )

    @classmethod
    def to_pyflatsurf_from_elements(cls, elements, codomain=None):
        r"""
        Return a :class:`Conversion` that converts the sage-flatsurf
        ``elements`` to  ``codomain``.

        EXAMPLES::

            sage: from flatsurf import translation_surfaces
            sage: from flatsurf.geometry.pyflatsurf_conversion import RingConversion
            sage: RingConversion.to_pyflatsurf_from_elements([1, 2, 3])
            Conversion from Integer Ring to __gmp_expr<__mpz_struct[1],__mpz_struct[1]>

        """
        from sage.all import Sequence

        return cls.to_pyflatsurf(
            domain=Sequence(elements).universe(), codomain=codomain
        )

    def domain(self):
        r"""
        Return the domain of this conversion, a sage-flatsurf object.
=======
            sage: S = translation_surfaces.square_torus().triangulate()
            sage: conversion = FlatTriangulationConversion.to_pyflatsurf(S)  # optional: pyflatsurf

            sage: isinstance(conversion, FlatTriangulationConversion)  # optional: pyflatsurf
            True

        """
        super().__init__(domain=domain, codomain=codomain)

        self._label_to_half_edge = label_to_half_edge
        self._half_edge_to_label = {
            half_edge: label for (label, half_edge) in label_to_half_edge.items()
        }

    @classmethod
    def to_pyflatsurf(cls, domain, codomain=None):
        r"""
        Return a :class:`Conversion` from ``domain`` to the ``codomain``.

        INPUT:

        - ``domain`` -- a sage-flatsurf surface

        - ``codomain`` -- a ``FlatTriangulation`` or ``None`` (default:
          ``None``); if ``None``, the corresponding ``FlatTriangulation`` is
          constructed.

        .. NOTE:

            The ``codomain``, if given, must be indistinguishable from the
            codomain that this method would construct automatically.
>>>>>>> a540cdd7

        EXAMPLES::

            sage: from flatsurf import translation_surfaces
            sage: from flatsurf.geometry.pyflatsurf_conversion import FlatTriangulationConversion
<<<<<<< HEAD
            sage: S = translation_surfaces.veech_double_n_gon(5).triangulate().codomain()
            sage: conversion = FlatTriangulationConversion.to_pyflatsurf(S)
            sage: conversion.domain()
            Triangulation of Translation Surface in H_2(2) built from 2 regular pentagons

        """
        if self._domain is not None:
            return self._domain

        raise NotImplementedError(
            f"{type(self).__name} does not implement domain() yet"
        )

    def codomain(self):
        r"""
        Return the codomain of this conversion, a pyflatsurf object.

        EXAMPLES::

            sage: from flatsurf import translation_surfaces
            sage: from flatsurf.geometry.pyflatsurf_conversion import FlatTriangulationConversion
            sage: S = translation_surfaces.veech_double_n_gon(5).triangulate().codomain()
            sage: conversion = FlatTriangulationConversion.to_pyflatsurf(S)
            sage: conversion.codomain()
            FlatTriangulationCombinatorial(vertices = ...) with vectors {...}

        """
        if self._codomain is not None:
            return self._codomain

        raise NotImplementedError(
            f"{type(self).__name__} does not implement codomain() yet"
        )

    def __call__(self, x):
        r"""
        Return the conversion at an element of :meth:`domain` and return the
        corresponding pyflatsurf object.

        EXAMPLES::

            sage: from flatsurf import translation_surfaces
            sage: from flatsurf.geometry.pyflatsurf_conversion import FlatTriangulationConversion
            sage: from flatsurf.geometry.surface_objects import SurfacePoint
            sage: S = translation_surfaces.veech_double_n_gon(5).triangulate().codomain()
            sage: conversion = FlatTriangulationConversion.to_pyflatsurf(S)

            sage: p = SurfacePoint(S, (0, 2), (0, 1/2))
            sage: conversion(p)
            ((-1/4*a^2 + 1/2*a + 1/2 ~ 0.54654802), (1/4*a^2 - 3/4 ~ 0.15450850), (1/4 ~ 0.25000000)) in (-6, 8, 9)

        """
        raise NotImplementedError(
            f"{type(self).__name__} does not implement a mapping of elements yet"
        )

    def section(self, y):
        r"""
        Return the conversion of an element of :meth:`codomain` and return the
        corresponding sage-flatsurf object.

        This is the inverse of :meth:`__call__`.

        EXAMPLES::

            sage: from flatsurf import translation_surfaces
            sage: from flatsurf.geometry.pyflatsurf_conversion import FlatTriangulationConversion
            sage: from flatsurf.geometry.surface_objects import SurfacePoint
            sage: S = translation_surfaces.veech_double_n_gon(5).triangulate().codomain()
            sage: conversion = FlatTriangulationConversion.to_pyflatsurf(S)

            sage: p = SurfacePoint(S, (0, 2), (0, 1/2))
            sage: q = conversion(p)
            sage: conversion.section(q)
            Point (0, 1/2) of polygon (0, 2)

        """
        raise NotImplementedError(
            f"{type(self).__name__} does not implement a section yet"
        )

    def __repr__(self):
        r"""
        Return a printable representation of this conversion.

        EXAMPLES::

            sage: from flatsurf import translation_surfaces
            sage: from flatsurf.geometry.pyflatsurf_conversion import FlatTriangulationConversion
            sage: from flatsurf.geometry.surface_objects import SurfacePoint
            sage: S = translation_surfaces.veech_double_n_gon(5).triangulate().codomain()
            sage: FlatTriangulationConversion.to_pyflatsurf(S)
            Conversion from Triangulation of Translation Surface in H_2(2) built from 2 regular pentagons to FlatTriangulationCombinatorial(...) with vectors ...

        """
        codomain = self.codomain()

        if hasattr(codomain, "__cpp_name__"):
            codomain = codomain.__cpp_name__

        return f"Conversion from {self.domain()} to {codomain}"
=======
            sage: S = translation_surfaces.veech_double_n_gon(5).triangulate()
            sage: conversion = FlatTriangulationConversion.to_pyflatsurf(S)  # optional: pyflatsurf

        """
        pyflatsurf_feature.require()

        from flatsurf.geometry.categories import TranslationSurfaces

        if domain not in TranslationSurfaces():
            raise TypeError("domain must be a translation surface")
        if not domain.is_finite_type():
            raise ValueError("domain must be finite")
        if not domain.is_triangulated():
            raise ValueError("domain must be triangulated")

        if codomain is None:
            vertex_permutation = cls._pyflatsurf_vertex_permutation(domain)
            vectors = cls._pyflatsurf_vectors(domain)

            from pyflatsurf.factory import make_surface

            codomain = make_surface(vertex_permutation, vectors)

        return FlatTriangulationConversion(
            domain, codomain, cls._pyflatsurf_labels(domain)
        )

    @classmethod
    def _pyflatsurf_labels(cls, domain):
        r"""
        Return a mapping of the edges of the polygons of ``domain`` to half
        edges numbered compatibly with libflatsurf/pyflatsurf, i.e., by
        consecutive integers such that the opposite of an edge has the negative
        of that edge's label.

        EXAMPLES::

            sage: from flatsurf import translation_surfaces
            sage: from flatsurf.geometry.pyflatsurf_conversion import FlatTriangulationConversion
            sage: S = translation_surfaces.veech_double_n_gon(5).triangulate()
            sage: FlatTriangulationConversion._pyflatsurf_labels(S)
            {((0, 0), 0): 1,
             ((0, 0), 1): 2,
             ((0, 0), 2): 3,
             ((0, 1), 0): -3,
             ((0, 1), 1): 5,
             ((0, 1), 2): 6,
             ((0, 2), 0): -6,
             ((0, 2), 1): 8,
             ((0, 2), 2): 9,
             ((1, 0), 0): -1,
             ((1, 0), 1): -2,
             ((1, 0), 2): 4,
             ((1, 1), 0): -4,
             ((1, 1), 1): -5,
             ((1, 1), 2): 7,
             ((1, 2), 0): -7,
             ((1, 2), 1): -8,
             ((1, 2), 2): -9}

        """
        labels = {}
        for half_edge, opposite_half_edge in domain.gluings():
            if half_edge in labels:
                continue

            labels[half_edge] = len(labels) // 2 + 1
            labels[opposite_half_edge] = -labels[half_edge]

        return labels

    @classmethod
    def _pyflatsurf_vectors(cls, domain):
        r"""
        Return the vectors of the positive half edges in ``domain`` in order.

        EXAMPLES::

            sage: from flatsurf import translation_surfaces
            sage: from flatsurf.geometry.pyflatsurf_conversion import FlatTriangulationConversion
            sage: S = translation_surfaces.veech_double_n_gon(5).triangulate()
            sage: FlatTriangulationConversion._pyflatsurf_vectors(S)  # optional: pyflatsurf
            [(1, 0),
             ((1/2*a^2 - 3/2 ~ 0.30901699), (1/2*a ~ 0.95105652)),
             ((-1/2*a^2 + 1/2 ~ -1.3090170), (-1/2*a ~ -0.95105652)),
             ((1/2*a^2 - 1/2 ~ 1.3090170), (1/2*a ~ 0.95105652)),
             ((-1/2*a^2 + 1 ~ -0.80901699), (1/2*a^3 - 3/2*a ~ 0.58778525)),
             ((-1/2 ~ -0.50000000), (-1/2*a^3 + 1*a ~ -1.5388418)),
             ((1/2 ~ 0.50000000), (1/2*a^3 - 1*a ~ 1.5388418)),
             ((-1/2*a^2 + 1 ~ -0.80901699), (-1/2*a^3 + 3/2*a ~ -0.58778525)),
             ((1/2*a^2 - 3/2 ~ 0.30901699), (-1/2*a ~ -0.95105652))]

        """
        labels = cls._pyflatsurf_labels(domain)

        vectors = [None] * (len(labels) // 2)

        for (polygon, edge), half_edge in labels.items():
            if half_edge < 0:
                continue

            vectors[half_edge - 1] = domain.polygon(polygon).edge(edge)

        vector_conversion = VectorSpaceConversion.to_pyflatsurf_from_elements(vectors)
        return [vector_conversion(vector) for vector in vectors]

    @classmethod
    def _pyflatsurf_vertex_permutation(cls, domain):
        r"""
        Return the permutation of half edges around vertices of ``domain`` in
        cycle notation.

        The permutation uses integers, as provided by
        :meth:`_pyflatsurf_labels`.

        INPUT:

        - ``domain`` -- a sage-flatsurf surface

        EXAMPLES::

            sage: from flatsurf import translation_surfaces
            sage: from flatsurf.geometry.pyflatsurf_conversion import FlatTriangulationConversion
            sage: S = translation_surfaces.veech_double_n_gon(5).triangulate()
            sage: FlatTriangulationConversion._pyflatsurf_vertex_permutation(S)
            [[1, -3, -6, -9, 8, 6, -5, 4, 2, -1, -4, -7, 9, -8, 7, 5, 3, -2]]

        """
        pyflatsurf_labels = cls._pyflatsurf_labels(domain)

        vertex_permutation = {}

        for polygon, edge in domain.edges():
            pyflatsurf_edge = pyflatsurf_labels[(polygon, edge)]

            next_edge = (edge + 1) % len(domain.polygon(polygon).vertices())
            pyflatsurf_next_edge = pyflatsurf_labels[(polygon, next_edge)]

            vertex_permutation[pyflatsurf_next_edge] = -pyflatsurf_edge

        return cls._cycle_decomposition(vertex_permutation)

    @classmethod
    def _cycle_decomposition(self, permutation):
        r"""
        Return a permutation in cycle notation.

        EXAMPLES::

            sage: from flatsurf.geometry.pyflatsurf_conversion import FlatTriangulationConversion
            sage: FlatTriangulationConversion._cycle_decomposition({})
            []
            sage: FlatTriangulationConversion._cycle_decomposition({1: 1, -1: -1})
            [[1], [-1]]
            sage: FlatTriangulationConversion._cycle_decomposition({1: 2, 2: 1, 3: 4, 4: 5, 5: 3})
            [[1, 2], [3, 4, 5]]

        """
        cycles = []

        elements = set(permutation.keys())

        while elements:
            cycle = [elements.pop()]
            while True:
                cycle.append(permutation[cycle[-1]])

                if cycle[-1] == cycle[0]:
                    cycle.pop()
                    cycles.append(cycle)
                    break

                elements.remove(cycle[-1])

        return cycles

    @classmethod
    def from_pyflatsurf(cls, codomain, domain=None):
        r"""
        Return a :class:`Conversion` from ``domain`` to ``codomain``.

        INPUT:

        - ``codomain`` -- a ``FlatTriangulation``

        - ``domain`` -- a sage-flatsurf surface or ``None`` (default: ``None``); if
          ``None``, the corresponding surface is constructed.

        .. NOTE:

            The ``domain``, if given, must be indistinguishable from the domain
            that this method would construct automatically.

        EXAMPLES::

            sage: from flatsurf import translation_surfaces
            sage: from flatsurf.geometry.pyflatsurf_conversion import FlatTriangulationConversion
            sage: S = translation_surfaces.veech_double_n_gon(5).triangulate()
            sage: conversion = FlatTriangulationConversion.to_pyflatsurf(S)  # optional: pyflatsurf
            sage: FlatTriangulationConversion.from_pyflatsurf(conversion.codomain())  # optional: pyflatsurf
            Conversion from ...

        """
        pyflatsurf_feature.require()

        from bidict import bidict

        half_edge_to_polygon_edge = bidict()

        for (a, b, c) in codomain.faces():
            label = (a.id(), b.id(), c.id())

            half_edge_to_polygon_edge[a] = (label, 0)
            half_edge_to_polygon_edge[b] = (label, 1)
            half_edge_to_polygon_edge[c] = (label, 2)

        if domain is None:
            ring_conversion = RingConversion.from_pyflatsurf_from_flat_triangulation(
                codomain
            )

            from flatsurf import MutableOrientedSimilaritySurface, Polygon

            domain = MutableOrientedSimilaritySurface(ring_conversion.domain())

            from sage.all import VectorSpace

            vector_conversion = VectorSpaceConversion.to_pyflatsurf(
                VectorSpace(ring_conversion.domain(), 2)
            )

            for (a, b, c) in codomain.faces():
                vectors = [
                    codomain.fromHalfEdge(a),
                    codomain.fromHalfEdge(b),
                    codomain.fromHalfEdge(c),
                ]
                vectors = [vector_conversion.section(vector) for vector in vectors]
                triangle = Polygon(edges=vectors)

                label = (a.id(), b.id(), c.id())

                domain.add_polygon(triangle, label=label)

            for half_edge, (polygon, edge) in half_edge_to_polygon_edge.items():
                opposite = half_edge_to_polygon_edge[-half_edge]
                domain.glue((polygon, edge), opposite)

            domain.set_immutable()

        return FlatTriangulationConversion(
            domain,
            codomain,
            {
                (label, edge): half_edge.id()
                for (
                    (label, edge),
                    half_edge,
                ) in half_edge_to_polygon_edge.inverse.items()
            },
        )

    @cached_method
    def ring_conversion(self):
        r"""
        Return the conversion that maps the base ring of the domain of this
        conversion to the base ring of the codomain of this conversion.

        EXAMPLES::

            sage: from flatsurf import translation_surfaces
            sage: from flatsurf.geometry.pyflatsurf_conversion import FlatTriangulationConversion
            sage: from flatsurf.geometry.surface_objects import SurfacePoint
            sage: S = translation_surfaces.veech_double_n_gon(5).triangulate()
            sage: conversion = FlatTriangulationConversion.to_pyflatsurf(S)  # optional: pyflatsurf
            sage: conversion.ring_conversion()  # optional: pyflatsurf
            Conversion from Number Field in a with defining polynomial y^4 - 5*y^2 + 5 with a = 1.902113032590308? to NumberField(a^4 - 5*a^2 + 5, [...])

        """
        return RingConversion.to_pyflatsurf(domain=self.domain().base_ring())

    @cached_method
    def vector_space_conversion(self):
        r"""
        Return the conversion maps two-dimensional vectors over the base ring
        of the domain to ``Vector<T>`` for the codomain.

        EXAMPLES::

            sage: from flatsurf import translation_surfaces
            sage: from flatsurf.geometry.pyflatsurf_conversion import FlatTriangulationConversion
            sage: from flatsurf.geometry.surface_objects import SurfacePoint
            sage: S = translation_surfaces.veech_double_n_gon(5).triangulate()
            sage: conversion = FlatTriangulationConversion.to_pyflatsurf(S)  # optional: pyflatsurf
            sage: conversion.vector_space_conversion()  # optional: pyflatsurf
            Conversion from Vector space of dimension 2 over Number Field in a with defining polynomial y^4 - 5*y^2 + 5 with a = 1.902113032590308? to flatsurf::Vector<eantic::renf_elem_class>

        """
        from sage.all import VectorSpace

        return VectorSpaceConversion.to_pyflatsurf(
            VectorSpace(self.ring_conversion().domain(), 2)
        )

    def __call__(self, x):
        r"""
        Return the image of ``x`` under this conversion.

        INPUT:

        - ``x`` -- an object defined on the domain, e.g., a
          :class:`flatsurf.geometry.surface_objects.SurfacePoint`

        EXAMPLES::

            sage: from flatsurf import translation_surfaces
            sage: from flatsurf.geometry.pyflatsurf_conversion import FlatTriangulationConversion
            sage: from flatsurf.geometry.surface_objects import SurfacePoint
            sage: S = translation_surfaces.veech_double_n_gon(5).triangulate()
            sage: conversion = FlatTriangulationConversion.to_pyflatsurf(S)  # optional: pyflatsurf

        We map a point::

            sage: p = SurfacePoint(S, (0, 2), (0, 1/2))
            sage: conversion(p)  # optional: pyflatsurf
            ((-1/4*a^2 + 1/2*a + 1/2 ~ 0.54654802), (1/4*a^2 - 3/4 ~ 0.15450850), (1/4 ~ 0.25000000)) in (-6, 8, 9)

        We map a half edge::

            sage: conversion(((0, 0), 0))  # optional: pyflatsurf
            1

        """
        from flatsurf.geometry.surface_objects import SurfacePoint

        if isinstance(x, SurfacePoint):
            return self._image_point(x)
        if isinstance(x, tuple) and len(x) == 2:
            return self._image_half_edge(*x)

        raise NotImplementedError(
            f"cannot map {type(x)} from sage-flatsurf to pyflatsurf yet"
        )

    def section(self, y):
        r"""
        Return the preimage of ``y`` under this conversion.

        INPUT:

        - ``y`` -- an object defined in the codomain, e.g., a pyflatsurf
          ``Point``

        EXAMPLES::

            sage: from flatsurf import translation_surfaces
            sage: from flatsurf.geometry.pyflatsurf_conversion import FlatTriangulationConversion
            sage: from flatsurf.geometry.surface_objects import SurfacePoint
            sage: S = translation_surfaces.veech_double_n_gon(5).triangulate()
            sage: conversion = FlatTriangulationConversion.to_pyflatsurf(S)  # optional: pyflatsurf

        We roundtrip a point::

            sage: p = SurfacePoint(S, (0, 2), (0, 1/2))
            sage: q = conversion(p)  # optional: pyflatsurf
            sage: conversion.section(q) == p  # optional: pyflatsurf
            True

        We roundtrip a half edge::

            sage: half_edge = conversion(((0, 0), 0))  # optional: pyflatsurf
            sage: conversion.section(half_edge)  # optional: pyflatsurf
            ((0, 0), 0)

        """
        import pyflatsurf

        if isinstance(y, pyflatsurf.flatsurf.Point[type(self.codomain())]):
            return self._preimage_point(y)
        if isinstance(y, pyflatsurf.flatsurf.HalfEdge):
            return self._preimage_half_edge(y)

        raise NotImplementedError(
            f"cannot compute the preimage of a {type(y)} in sage-flatsurf yet"
        )

    def _image_point(self, p):
        r"""
        Return the image of the :class:`SurfacePoint` ``p`` under this conversion.

        This is a helper method for :meth:`__call__`.

        EXAMPLES::

            sage: from flatsurf import translation_surfaces
            sage: from flatsurf.geometry.pyflatsurf_conversion import FlatTriangulationConversion
            sage: from flatsurf.geometry.surface_objects import SurfacePoint
            sage: S = translation_surfaces.veech_double_n_gon(5).triangulate()
            sage: conversion = FlatTriangulationConversion.to_pyflatsurf(S)  # optional: pyflatsurf

            sage: p = SurfacePoint(S, (0, 2), (0, 1/2))
            sage: conversion._image_point(p)  # optional: pyflatsurf
            ((-1/4*a^2 + 1/2*a + 1/2 ~ 0.54654802), (1/4*a^2 - 3/4 ~ 0.15450850), (1/4 ~ 0.25000000)) in (-6, 8, 9)

        """
        if p.surface() is not self.domain():
            raise ValueError("point is not a point in the domain of this conversion")

        label = next(iter(p.labels()))
        coordinates = next(iter(p.coordinates(label)))

        import pyflatsurf

        return pyflatsurf.flatsurf.Point[type(self.codomain())](
            self.codomain(),
            self((label, 0)),
            self.vector_space_conversion()(
                coordinates - p.parent().polygon(label).vertex(0)
            ),
        )

    def _preimage_point(self, q):
        r"""
        Return the preimage of the point ``q`` in the domain of this conversion.

        This is a helper method for :meth:`section`.

        EXAMPLES::

            sage: from flatsurf import translation_surfaces
            sage: from flatsurf.geometry.pyflatsurf_conversion import FlatTriangulationConversion
            sage: from flatsurf.geometry.surface_objects import SurfacePoint
            sage: S = translation_surfaces.veech_double_n_gon(5).triangulate()
            sage: conversion = FlatTriangulationConversion.to_pyflatsurf(S)  # optional: pyflatsurf

            sage: p = SurfacePoint(S, (0, 2), (0, 1/2))
            sage: q = conversion(p)  # optional: pyflatsurf
            sage: conversion._preimage_point(q)  # optional: pyflatsurf
            Point (0, 1/2) of polygon (0, 2)

        """
        face = q.face()
        label, edge = self.section(face)
        coordinates = self.vector_space_conversion().section(q.vector(face))
        coordinates += self.domain().polygon(label).vertex(edge)

        from flatsurf.geometry.surface_objects import SurfacePoint

        return SurfacePoint(self.domain(), label, coordinates)

    def _image_half_edge(self, label, edge):
        r"""
        Return the half edge that ``edge`` of polygon ``label`` maps to under this conversion.

        This is a helper method for :meth:`__call__`.

        INPUT:

        - ``label`` -- an arbitrary polygon label in the :meth:`domain`

        - ``edge`` -- an integer, the identifier of an edge in the polygon ``label``

        EXAMPLES::

            sage: from flatsurf import translation_surfaces
            sage: from flatsurf.geometry.pyflatsurf_conversion import FlatTriangulationConversion
            sage: from flatsurf.geometry.surface_objects import SurfacePoint
            sage: S = translation_surfaces.veech_double_n_gon(5).triangulate()
            sage: conversion = FlatTriangulationConversion.to_pyflatsurf(S)  # optional: pyflatsurf

            sage: conversion._image_half_edge((0, 0), 0)  # optional: pyflatsurf
            1

        """
        import pyflatsurf

        return pyflatsurf.flatsurf.HalfEdge(self._label_to_half_edge[(label, edge)])

    def _preimage_half_edge(self, half_edge):
        r"""
        Return the preimage of the ``half_edge`` in the domain of this
        conversion as a pair ``(label, edge)``.

        This is a helper method for :meth:`section`.

        EXAMPLES::

            sage: from flatsurf import translation_surfaces
            sage: from flatsurf.geometry.pyflatsurf_conversion import FlatTriangulationConversion
            sage: from flatsurf.geometry.surface_objects import SurfacePoint
            sage: S = translation_surfaces.veech_double_n_gon(5).triangulate()
            sage: conversion = FlatTriangulationConversion.to_pyflatsurf(S)  # optional: pyflatsurf

            sage: import pyflatsurf  # optional: pyflatsurf
            sage: conversion._preimage_half_edge(pyflatsurf.flatsurf.HalfEdge(1R))  # optional: pyflatsurf
            ((0, 0), 0)

        """
        return self._half_edge_to_label[half_edge.id()]


def to_pyflatsurf(S):
    r"""
    Given S a translation surface from sage-flatsurf return a
    flatsurf::FlatTriangulation from libflatsurf/pyflatsurf.
    """
    return FlatTriangulationConversion.to_pyflatsurf(S.triangulate()).codomain()
>>>>>>> a540cdd7


class RingConversion(Conversion):
    r"""
    A conversion between a SageMath ring and a C/C++ ring.

    EXAMPLES::

        sage: from flatsurf import translation_surfaces
        sage: from flatsurf.geometry.pyflatsurf_conversion import RingConversion
        sage: conversion = RingConversion.to_pyflatsurf_from_elements([1, 2, 3])

    TESTS::

        sage: from flatsurf.geometry.pyflatsurf_conversion import RingConversion
        sage: isinstance(conversion, RingConversion)
        True

    """

    @staticmethod
    def _ring_conversions():
        r"""
        Return the available ring conversion types.

        EXAMPLES::

            sage: from flatsurf.geometry.pyflatsurf_conversion import RingConversion
            sage: conversions = RingConversion._ring_conversions()
            sage: list(conversions)  # random output, depends on the installed packages
            [<class 'flatsurf.geometry.pyflatsurf_conversion.RingConversion_eantic'>]

        """
        from flatsurf.features import pyeantic_feature, pyexactreal_feature

        yield RingConversion_gmp

        yield RingConversion_int

        if pyeantic_feature.is_present():
            yield RingConversion_eantic
            yield RingConversion_algebraic

        if pyexactreal_feature.is_present():
            yield RingConversion_exactreal

    @classmethod
    def _create_conversion(cls, domain=None, codomain=None):
        r"""
        Return a conversion from ``domain`` to ``codomain``.

        Return ``None`` if this conversion cannot handle this
        ``domain``/``codomain`` combination.

        At least one of ``domain`` and ``codomain`` must not be ``None``.

        INPUT:

        - ``domain`` -- a SageMath ring (default: ``None``)

        - ``codomain`` -- a ring that pyflatsurf understands (default: ``None``)

        EXAMPLES::

            sage: from flatsurf.geometry.pyflatsurf_conversion import RingConversion_eantic
            sage: RingConversion_eantic._create_conversion(QuadraticField(2))
            Conversion from Number Field in a with defining polynomial x^2 - 2 with a = 1.414213562373095? to NumberField(a^2 - 2, [1.4142135623730950488016887242096980786 +/- 7.96e-38])

        """
        raise NotImplementedError(
            f"{cls.__name__} does not implement _create_conversion() yet"
        )

    @classmethod
    def _deduce_codomain_from_codomain_elements(cls, elements):
        r"""
        Given elements from pyflatsurf, deduce which pyflatsurf ring they live
        in.

        Return ``None`` if no (single) conversion can handle these elements.

        INPUT:

        - ``elements`` -- any sequence of objects that pyflatsurf understands

        EXAMPLES::

            sage: from flatsurf.geometry.pyflatsurf_conversion import RingConversion, RingConversion_eantic
            sage: conversion = RingConversion.to_pyflatsurf(QuadraticField(2))
            sage: element = conversion.codomain().gen()

            sage: RingConversion_eantic._deduce_codomain_from_codomain_elements([element])
            NumberField(a^2 - 2, [1.4142135623730950488016887242096980786 +/- 7.96e-38])

        """
        raise NotImplementedError(
            f"{cls.__name__} does not implement _deduce_codomain_from_codomain_elements() yet"
        )

    @classmethod
    def _deduce_codomain_from_domain_elements(cls, elements):
        r"""
        Given elements from sage-flatsurf, deduce which pyflatsurf ring they
        live in.

        Return ``None`` if no (single) conversion can handle these elements.

        INPUT:

        - ``elements`` -- any sequence of objects that sage-flatsurf understands

        EXAMPLES::

            sage: from flatsurf.geometry.pyflatsurf_conversion import RingConversion, RingConversion_eantic
            sage: K.<a> = QuadraticField(2)
            sage: RingConversion_eantic._deduce_codomain_from_domain_elements([a])
            NumberField(a^2 - 2, [1.4142135623730950488016887242096980786 +/- 7.96e-38])

        """
        from sage.all import Sequence

        conversion = cls._create_conversion(domain=Sequence(elements).universe())
        if conversion is None:
            return None
        return conversion.codomain()

    @classmethod
    def to_pyflatsurf(cls, domain, codomain=None):
        r"""
        Return a :class:`RingConversion` that converts the SageMath ring ``domain``
        to something that libflatsurf/pyflatsurf can understand.

        INPUT:

        - ``domain`` -- a ring

        - ``codomain`` -- a C/C++ type or ``None`` (default: ``None``); if
          ``None``, the corresponding type is constructed.

        EXAMPLES::

            sage: from flatsurf import translation_surfaces
            sage: from flatsurf.geometry.pyflatsurf_conversion import RingConversion
            sage: RingConversion.to_pyflatsurf(QQ)
            Conversion from Rational Field to __gmp_expr<__mpq_struct[1],__mpq_struct[1]>

        """
        for conversion_type in RingConversion._ring_conversions():
            conversion = conversion_type._create_conversion(
                domain=domain, codomain=codomain
            )
            if conversion is not None:
                return conversion

        raise NotImplementedError(
            f"cannot determine pyflatsurf ring corresponding to {domain} yet"
        )

    @classmethod
    def from_pyflatsurf_from_flat_triangulation(cls, flat_triangulation, domain=None):
        r"""
        Return a :class:`RingConversion` that can map ``domain`` to the ring
        over which ``flat_triangulation`` is defined.

        INPUT:

        - ``flat_triangulation`` -- a libflatsurf ``FlatTriangulation``

        - ``domain`` -- a SageMath ring, or ``None`` (default: ``None``); if
          ``None``, the ring is determined automatically.

        EXAMPLES::

            sage: from flatsurf import translation_surfaces
            sage: from flatsurf.geometry.pyflatsurf_conversion import FlatTriangulationConversion, RingConversion
            sage: S = translation_surfaces.veech_double_n_gon(5).triangulate().codomain()
            sage: flat_triangulation = FlatTriangulationConversion.to_pyflatsurf(S).codomain()
            sage: conversion = RingConversion.from_pyflatsurf_from_flat_triangulation(flat_triangulation)

        Note that this conversion does not roundtrip back to the same SageMath
        ring. An e-antic ring only has a single variable name but a SageMath
        number field has a variable name and a (potentially different) variable
        name in the defining polynomial::

            sage: conversion.domain() is S.base_ring()
            False
            sage: conversion.domain()
            Number Field in a with defining polynomial x^4 - 5*x^2 + 5 with a = 1.902113032590308?
            sage: S.base_ring()
            Number Field in a with defining polynomial y^4 - 5*y^2 + 5 with a = 1.902113032590308?

        We can explicitly specify the domain to create the same conversion again::

            sage: conversion = RingConversion.from_pyflatsurf_from_flat_triangulation(flat_triangulation, domain=S.base_ring())
            sage: conversion.domain() is S.base_ring()
            True

        """
        return cls.from_pyflatsurf_from_elements(
            [
                flat_triangulation.fromHalfEdge(he).x()
                for he in flat_triangulation.halfEdges()
            ]
            + [
                flat_triangulation.fromHalfEdge(he).y()
                for he in flat_triangulation.halfEdges()
            ],
            domain=domain,
        )

    @classmethod
    def from_pyflatsurf_from_elements(cls, elements, domain=None):
        r"""
        Return a :class:`RingConversion` that can map ``domain`` to the ring of
        ``elements``.

        INPUT:

        - ``elements`` -- a sequence of elements that libflatsurf/pyflatsurf understands

        - ``domain`` -- a SageMath ring, or ``None`` (default: ``None``); if
          ``None``, the ring is determined automatically.

        EXAMPLES::

            sage: from flatsurf import translation_surfaces
            sage: from flatsurf.geometry.pyflatsurf_conversion import RingConversion

            sage: import gmpxxyy
            sage: conversion = RingConversion.from_pyflatsurf_from_elements([gmpxxyy.mpz()])

        """
        for conversion_type in RingConversion._ring_conversions():
            codomain = conversion_type._deduce_codomain_from_codomain_elements(elements)
            if codomain is None:
                continue
            conversion = conversion_type._create_conversion(
                domain=domain, codomain=codomain
            )
            if conversion is not None:
                return conversion

        raise NotImplementedError(
            f"cannot determine a SageMath ring for {elements} yet"
        )

    @classmethod
    def to_pyflatsurf_from_elements(cls, elements, codomain=None):
        from sage.all import Sequence

        for conversion_type in RingConversion._ring_conversions():
            deduced_codomain = codomain
            if deduced_codomain is None:
                deduced_codomain = (
                    conversion_type._deduce_codomain_from_domain_elements(elements)
                )
            if deduced_codomain is None:
                continue
            conversion = conversion_type._create_conversion(
                domain=Sequence(elements).universe(), codomain=deduced_codomain
            )
            if conversion is not None:
                return conversion

        raise NotImplementedError(
            f"cannot determine a pyflatsurf ring for {elements} yet"
        )

    @classmethod
    def from_pyflatsurf(cls, codomain, domain=None):
        r"""
        Return a :class:`RingConversion` that maps ``domain`` to ``codomain``.

        INPUT:

        - ``codomain`` -- a libflatsurf/pyflatsurf type or ring

        - ``domain`` -- a SageMath ring, or ``None`` (default: ``None``); if
          ``None``, the ring is determined automatically.

        EXAMPLES::

            sage: from flatsurf import translation_surfaces
            sage: from flatsurf.geometry.pyflatsurf_conversion import RingConversion
            sage: conversion = RingConversion.to_pyflatsurf(QQ)

            sage: RingConversion.from_pyflatsurf(conversion.codomain())
            Conversion from Rational Field to __gmp_expr<__mpq_struct[1],__mpq_struct[1]>

        """
        for conversion_type in RingConversion._ring_conversions():
            conversion = conversion_type._create_conversion(
                domain=domain, codomain=codomain
            )
            if conversion is not None:
                return conversion

        raise NotImplementedError(
            f"cannot determine pyflatsurf ring corresponding to {codomain} yet"
        )

    def _vectors(self):
        from pyflatsurf.vector import Vectors

        return Vectors(self.codomain())


class RingConversion_eantic(RingConversion):
    r"""
    A conversion from a SageMath number field to an e-antic real embedded number field.

    EXAMPLES::

        sage: from flatsurf.geometry.pyflatsurf_conversion import RingConversion
        sage: conversion = RingConversion.to_pyflatsurf(domain=QuadraticField(2))

        sage: from flatsurf.geometry.pyflatsurf_conversion import RingConversion_eantic
        sage: isinstance(conversion, RingConversion_eantic)
        True

    """

    @classmethod
    def _create_conversion(cls, domain=None, codomain=None):
        r"""
        Implements :meth:`RingConversion._create_conversion`.

        EXAMPLES::

            sage: from flatsurf.geometry.pyflatsurf_conversion import RingConversion_eantic
            sage: RingConversion_eantic._create_conversion(domain=QuadraticField(3))
            Conversion from Number Field in a with defining polynomial x^2 - 3 with a = 1.732050807568878? to NumberField(a^2 - 3, [1.732050807568877293527446341505872367 +/- 2.90e-37])

        """
        if domain is None and codomain is None:
            raise ValueError("at least one of domain and codomain must be set")

        if domain is None:
            from pyeantic import RealEmbeddedNumberField

            renf = RealEmbeddedNumberField(codomain)
            domain = renf.number_field

<<<<<<< HEAD
        from sage.all import NumberFields, QQ, RR
=======
    cppyy_feature.require()
    import cppyy
    import gmpxxyy
>>>>>>> a540cdd7

        if domain not in NumberFields():
            return None
        if domain is QQ:
            # GMP should handle the rationals
            return None

        if not domain.embeddings(RR):
            raise NotImplementedError(
                "cannot determine pyflatsurf ring for not real-embedded number fields yet"
            )
        if not domain.is_absolute():
            raise NotImplementedError(
                "cannot determine pyflatsurf ring for a relative number field since there are no relative fields in e-antic yet"
            )

        if codomain is None:
            from pyeantic import RealEmbeddedNumberField

            renf = RealEmbeddedNumberField(domain)
            codomain = unwrap_intrusive_ptr(renf.renf)

        return RingConversion_eantic(domain, codomain)

    def __call__(self, x):
        r"""
        Return the image of ``x`` under this conversion.

        EXAMPLES::

            sage: from flatsurf.geometry.pyflatsurf_conversion import RingConversion
            sage: domain = QuadraticField(2)
            sage: conversion = RingConversion.to_pyflatsurf(domain)
            sage: conversion(domain.gen())
            (a ~ 1.4142136)

        """
        import sage.structure.element

        parent = sage.structure.element.parent(x)

<<<<<<< HEAD
        if parent is not self.domain():
            raise ValueError(
                f"argument must be in the domain of this conversion but {x} is in {parent} and not in {self.domain()}"
            )

        return self._pyrenf()(list(x)).renf_elem

    @cached_method
    def _pyrenf(self):
        r"""
        Return the pyeantic ``RealEmbeddedNumberField`` that wraps the codomain
        of this conversion.

        EXAMPLES::

            sage: from flatsurf import translation_surfaces
            sage: from flatsurf.geometry.pyflatsurf_conversion import RingConversion
            sage: domain = QuadraticField(2)
            sage: conversion = RingConversion.to_pyflatsurf(domain)
            sage: conversion._pyrenf()
            Real Embedded Number Field in a with defining polynomial x^2 - 2 with a = 1.414213562373095?

        """
=======
    from sage.all import QQ, ZZ

    if type(x) is int:
        return ZZ(x)
    elif type(x) is maybe_type(lambda: cppyy.gbl.mpz_class):
        return ZZ(str(x))
    elif type(x) is maybe_type(lambda: cppyy.gbl.mpq_class):
        return QQ(str(x))
    elif type(x) is maybe_type(lambda: cppyy.gbl.eantic.renf_elem_class):
>>>>>>> a540cdd7
        from pyeantic import RealEmbeddedNumberField

        return RealEmbeddedNumberField(self.codomain())

    def section(self, y):
        r"""
        Return the preimage of ``y`` under this conversion.

        EXAMPLES::

            sage: from flatsurf import translation_surfaces
            sage: from flatsurf.geometry.pyflatsurf_conversion import RingConversion
            sage: domain = QuadraticField(2)
            sage: conversion = RingConversion.to_pyflatsurf(domain)
            sage: gen = conversion(domain.gen())
            sage: conversion.section(gen)
            a

        """
        return self.domain()(self._pyrenf()(y))

    @classmethod
    def _deduce_codomain_from_codomain_elements(cls, elements):
        r"""
        Given elements from e-antic, deduce the e-antic ring they live in.

        This implements :meth:`RingConversion._deduce_codomain_from_codomain_elements`.

        Return ``None`` if this is not an e-antic element or if no single
        e-antic ring can handle them.

        INPUT:

        - ``elements`` -- a sequence of e-antic elements or something else

        EXAMPLES::

            sage: from flatsurf.geometry.pyflatsurf_conversion import RingConversion, RingConversion_eantic
            sage: conversion = RingConversion.to_pyflatsurf(QuadraticField(2))
            sage: element = conversion.codomain().gen()

            sage: RingConversion_eantic._deduce_codomain_from_codomain_elements([element])
            NumberField(a^2 - 2, [1.4142135623730950488016887242096980786 +/- 7.96e-38])
            sage: RingConversion_eantic._deduce_codomain_from_codomain_elements([element, 2*element])
            NumberField(a^2 - 2, [1.4142135623730950488016887242096980786 +/- 7.96e-38])

            sage: import cppyy
            sage: RingConversion_eantic._deduce_codomain_from_codomain_elements([element, cppyy.gbl.eantic.renf_elem_class()])
            NumberField(a^2 - 2, [1.4142135623730950488016887242096980786 +/- 7.96e-38])

        """
        import pyeantic

        ring = None

        for element in elements:
            if not isinstance(element, pyeantic.eantic.renf_elem_class):
                return None

            element_ring = unwrap_intrusive_ptr(element.parent())
            if ring is None or ring.degree() == 1:
                ring = element_ring
            elif element_ring != ring and element_ring.degree() != 1:
                return None

        return ring


class RingConversion_algebraic(RingConversion):
    def __init__(self, domain, codomain):
        super().__init__(domain=domain, codomain=codomain)

        self._eantic_conversion = RingConversion_eantic._create_conversion(
            codomain=self.codomain()
        )

    @classmethod
    def _create_conversion(cls, domain=None, codomain=None):
        if codomain is None:
            return None

        from sage.all import AA

        if domain is not AA:
            return None

        return RingConversion_algebraic(domain, codomain)

    def __call__(self, x):
        return self._eantic_conversion(self._eantic_conversion.domain()(x))

    @classmethod
    def _deduce_codomain_from_domain_elements(cls, elements):
        from sage.all import AA

        if not all(element.parent() is AA for element in elements):
            return None

        from sage.all import number_field_elements_from_algebraics, NumberField

        number_field, elements, embedding = number_field_elements_from_algebraics(
            elements, embedded=True
        )
        return RingConversion_eantic._create_conversion(number_field).codomain()

    @classmethod
    def _deduce_codomain_from_codomain_elements(cls, elements):
        return RingConversion_eantic._deduce_codomain_from_codomain_elements(elements)


class RingConversion_exactreal(RingConversion):
    r"""
    A conversion from a pyexactreal SageMath ring to a exact-real ring.

    EXAMPLES::

        sage: from flatsurf.geometry.pyflatsurf_conversion import RingConversion
        sage: from pyexactreal import ExactReals
        sage: conversion = RingConversion.to_pyflatsurf(domain=ExactReals(QQ))
        Traceback (most recent call last):
        ...
        NotImplementedError: cannot deduce the exact real module that corresponds to this generic ring of exact reals since there is no generic exact-real ring without a fixed set of generators in libexactreal yet

        sage: from pyexactreal import QQModule, RealNumber
        sage: M = QQModule(RealNumber.rational(1))
        sage: conversion = RingConversion.to_pyflatsurf(domain=ExactReals(QQ), codomain=M)

        sage: from flatsurf.geometry.pyflatsurf_conversion import RingConversion_exactreal
        sage: isinstance(conversion, RingConversion_exactreal)
        True

    """

    @classmethod
    def _create_conversion(cls, domain=None, codomain=None):
        r"""
        Implements :meth:`RingConversion._create_conversion`.

<<<<<<< HEAD
        EXAMPLES::

            sage: from flatsurf.geometry.pyflatsurf_conversion import RingConversion_exactreal
            sage: from pyexactreal import QQModule, RealNumber, ExactReals
            sage: M = QQModule(RealNumber.rational(1))
            sage: RingConversion_exactreal._create_conversion(domain=ExactReals(QQ), codomain=M)
            Conversion from Real Numbers as (Rational Field)-Module to ℚ-Module(1)

        """
        if domain is None and codomain is None:
            raise ValueError("at least one of domain and codomain must be set")

        if domain is None:
            # TODO: Does this work when the codomain.ring() is ZZ or QQ?
            domain_base_conversion = RingConversion.from_pyflatsurf(
                codomain=codomain.ring().parameters
            )

            from pyexactreal import ExactReals

            domain = ExactReals(domain_base_conversion.domain())

        if codomain is None:
            from pyeantic.real_embedded_number_field import RealEmbeddedNumberField

            # TODO: Add the other base rings.
            if isinstance(domain.base_ring(), RealEmbeddedNumberField):
                import pyexactreal

                codomain = pyexactreal.exactreal.Module[
                    pyexactreal.exactreal.NumberField
                ]
            else:
                raise NotImplementedError(
                    "cannot deduce the exact real module that corresponds to this generic ring of exact reals since there is no generic exact-real ring without a fixed set of generators in libexactreal yet"
                )

        return RingConversion_exactreal(domain, codomain)

    def __call__(self, x):
        r"""
        Return the image of ``x`` under this conversion.

        EXAMPLES::

            sage: from flatsurf.geometry.pyflatsurf_conversion import RingConversion_exactreal
            sage: from pyexactreal import QQModule, RealNumber, ExactReals
            sage: domain = ExactReals(QQ)
            sage: M = QQModule(RealNumber.rational(1))
            sage: conversion = RingConversion_exactreal._create_conversion(domain=domain, codomain=M)
            sage: conversion(domain(1))
            1

        """
        import sage.structure.element

        parent = sage.structure.element.parent(x)

        if parent is not self.domain():
            raise ValueError(
                f"argument must be in the domain of this conversion but {x} is in {parent} and not in {self.domain()}"
            )

        return x._backend

    @classmethod
    def _deduce_codomain_from_domain_elements(cls, elements):
        codomain = None

        for element in elements:
            if not hasattr(element, "_backend"):
                return None

            module = element._backend.module()

            if codomain is None or codomain.submodule(module):
                codomain = module
            elif module.submodule(codomain):
                pass
            else:
                return None

        return codomain

    def _vectors(self):
        from pyflatsurf.vector import Vectors

        from pyexactreal.exact_reals import ExactReals
        from pyeantic.real_embedded_number_field import RealEmbeddedNumberField

        if isinstance(self.domain(), ExactReals):
            return Vectors(self.domain())
        # TODO: Add the other base rings.
        if isinstance(self.domain().base_ring(), RealEmbeddedNumberField):
            return Vectors(ExactReals(self.domain().base_ring().number_field))

        raise NotImplementedError

    @classmethod
    def _deduce_codomain_from_codomain_elements(cls, elements):
        module = None

        for element in elements:
            if not element.__class__.__name__.startswith("Element<"):
                return None

            element_module = unwrap_intrusive_ptr(element.module())
            if module is None:
                module = element_module
            module = module.span(module, element_module)

        return module

    def section(self, y):
        return self.domain()(y)


class RingConversion_int(RingConversion):
    r"""
    Conversion between SageMath integers and machine long long integers.

    EXAMPLES::

        sage: from flatsurf import translation_surfaces
        sage: from flatsurf.geometry.pyflatsurf_conversion import RingConversion
        sage: conversion = RingConversion.to_pyflatsurf(domain=int)

        sage: from flatsurf.geometry.pyflatsurf_conversion import RingConversion_int
        sage: isinstance(conversion, RingConversion_int)
        True

    """

    @classmethod
    def _create_conversion(cls, domain=None, codomain=None):
        r"""
        Implements :meth:`RingConversion._create_conversion`.

        EXAMPLES::

            sage: from flatsurf.geometry.pyflatsurf_conversion import RingConversion_int
            sage: RingConversion_int._create_conversion(domain=int)
            Conversion from <class 'int'> to long long

        """
        if domain is None and codomain is None:
            raise ValueError("at least one of domain and codomain must be set")

        import cppyy

        longlong = getattr(cppyy.gbl, "long long")

        if domain in [None, int] and codomain in [None, longlong]:
            return RingConversion_int(int, longlong)

        return None

    @classmethod
    def _deduce_codomain_from_codomain_elements(cls, elements):
        r"""
        Given long longs, return the long long type.

        This implements :meth:`RingConversion._deduce_codomain_from_codomain_elements`.

        Return ``None`` if these are not long long element.

        INPUT:

        - ``element`` -- a long long or something else

        EXAMPLES::

            sage: from flatsurf.geometry.pyflatsurf_conversion import RingConversion, RingConversion_int
            sage: conversion = RingConversion.to_pyflatsurf(int)
            sage: element = conversion.codomain()(1R)

            sage: RingConversion_int._deduce_codomain_from_codomain_elements([element])
            <class 'cppyy.gbl.long long'>

        """
        import cppyy

        longlong = getattr(cppyy.gbl, "long long")

        for element in elements:
            if not isinstance(element, longlong):
                return None

        return longlong

    def __call__(self, x):
        r"""
        Return the image of ``x`` under this conversion.

        EXAMPLES::

            sage: from flatsurf.geometry.pyflatsurf_conversion import RingConversion
            sage: domain = int
            sage: conversion = RingConversion.to_pyflatsurf(int)
            sage: conversion(1R)
            1

        """
        if not isinstance(x, int):
            raise ValueError("argument must be an int")

        return self.codomain()(x)

    def section(self, y):
        r"""
        Return the preimage of ``y`` under this conversion.

        EXAMPLES::

            sage: from flatsurf import translation_surfaces
            sage: from flatsurf.geometry.pyflatsurf_conversion import RingConversion
            sage: domain = int
            sage: conversion = RingConversion.to_pyflatsurf(domain)
            sage: y = conversion(3R)
            sage: conversion.section(y)
            3

        """
        return self.domain()(str(y))


class RingConversion_gmp(RingConversion):
    r"""
    Conversion between SageMath integers and rationals and GMP mpz and mpq.

    EXAMPLES::

        sage: from flatsurf import translation_surfaces
        sage: from flatsurf.geometry.pyflatsurf_conversion import RingConversion
        sage: conversion = RingConversion.to_pyflatsurf(domain=ZZ)

        sage: from flatsurf.geometry.pyflatsurf_conversion import RingConversion_gmp
        sage: isinstance(conversion, RingConversion_gmp)
        True

    """

    @classmethod
    def _create_conversion(cls, domain=None, codomain=None):
        r"""
        Implements :meth:`RingConversion._create_conversion`.

        EXAMPLES::

            sage: from flatsurf.geometry.pyflatsurf_conversion import RingConversion_gmp
            sage: RingConversion_gmp._create_conversion(domain=ZZ)
            Conversion from Integer Ring to __gmp_expr<__mpz_struct[1],__mpz_struct[1]>

        """
        if domain is None and codomain is None:
            raise ValueError("at least one of domain and codomain must be set")

        from sage.all import ZZ, QQ
        import cppyy

        if domain is None:
            if codomain == cppyy.gbl.mpz_class:
                domain = ZZ
            elif codomain is cppyy.gbl.mpq_class:
                domain = QQ
            else:
                return None

        if codomain is None:
            if domain is ZZ:
                codomain = cppyy.gbl.mpz_class
            elif domain is QQ:
                codomain = cppyy.gbl.mpq_class
            else:
                return None

        if domain is ZZ and codomain is cppyy.gbl.mpz_class:
            return RingConversion_gmp(domain, codomain)
        if domain is QQ and codomain is cppyy.gbl.mpq_class:
            return RingConversion_gmp(domain, codomain)

        return None

    @classmethod
    def _deduce_codomain_from_codomain_elements(cls, elements):
        r"""
        Given elements from GMP, return the GMP ring they live in.

        This implements :meth:`RingConversion._deduce_codomain_from_codomain_elements`.

        Return ``None`` if they're not (compatible) GMP elements.

        INPUT:

        - ``elements`` -- a sequence of GMP elements or something else

        EXAMPLES::

            sage: from flatsurf.geometry.pyflatsurf_conversion import RingConversion, RingConversion_gmp
            sage: conversion = RingConversion.to_pyflatsurf(ZZ)
            sage: element = conversion.codomain()(1)

            sage: RingConversion_gmp._deduce_codomain_from_codomain_elements([element])
            <class cppyy.gbl.__gmp_expr<__mpz_struct[1],__mpz_struct[1]> at 0x...>

        """
        import cppyy

        ring = None
        for element in elements:
            if isinstance(element, cppyy.gbl.mpz_class):
                if ring is None or ring is cppyy.gbl.mpz_class:
                    ring = cppyy.gbl.mpz_class
                else:
                    return None

            if isinstance(element, cppyy.gbl.mpq_class):
                if ring is None or ring is cppyy.gbl.mpq_class:
                    ring = cppyy.gbl.mpq_class
                else:
                    return None

        return ring

    def __call__(self, x):
        r"""
        Return the image of ``x`` under this conversion.

        EXAMPLES::

            sage: from flatsurf.geometry.pyflatsurf_conversion import RingConversion
            sage: domain = QQ
            sage: conversion = RingConversion.to_pyflatsurf(QQ)
            sage: conversion(1 / 3)
            1/3

        """
        import sage.structure.element

        parent = sage.structure.element.parent(x)

        if parent is not self.domain():
            raise ValueError(
                f"argument must be in the domain of this conversion but {x} is in {parent} and not in {self.domain()}"
            )

        return self.codomain()(str(x))

    def section(self, y):
        r"""
        Return the preimage of ``y`` under this conversion.

        EXAMPLES::

            sage: from flatsurf import translation_surfaces
            sage: from flatsurf.geometry.pyflatsurf_conversion import RingConversion
            sage: domain = QQ
            sage: conversion = RingConversion.to_pyflatsurf(domain)
            sage: y = conversion(1/3)
            sage: conversion.section(y)
            1/3

        """
        return self.domain()(str(y))


class VectorSpaceConversion(Conversion):
    r"""
    Converts vectors in a SageMath vector space into libflatsurf ``Vector<T>``s.

    EXAMPLES::

        sage: from flatsurf.geometry.pyflatsurf_conversion import VectorSpaceConversion
        sage: conversion = VectorSpaceConversion.to_pyflatsurf(QQ^2)

    """

    def __init__(self, domain, codomain, ring_conversion=None):
        if ring_conversion is None:
            ring_conversion = RingConversion.to_pyflatsurf(domain.base_ring())

        self._ring_conversion = ring_conversion

        super().__init__(domain, codomain)

    @classmethod
    def to_pyflatsurf(cls, domain, codomain=None, ring_conversion=None):
        r"""
        Return a :class:`Conversion` from ``domain`` to ``codomain``.

        INPUT:

        - ``domain`` -- a SageMath free module

        - ``codomain`` -- a libflatsurf ``Vector<T>`` type or ``None``
          (default: ``None``); if ``None``, the type is determined
          automatically.

        EXAMPLES::

            sage: from flatsurf.geometry.pyflatsurf_conversion import VectorSpaceConversion
            sage: conversion = VectorSpaceConversion.to_pyflatsurf(QQ^2)

        """
        pyflatsurf_feature.require()

        if codomain is None:
            if ring_conversion is None:
                ring_conversion = RingConversion.to_pyflatsurf(domain.base_ring())

            from pyflatsurf.vector import Vectors

            codomain = Vectors(ring_conversion.domain()).Vector

        return VectorSpaceConversion(domain, codomain, ring_conversion=ring_conversion)

    @classmethod
    def from_pyflatsurf_from_elements(cls, elements, domain=None, ring_conversion=None):
        r"""
        Return a :class:`Conversion` that converts the pyflatsurf ``elements``
        into vectors in ``domain``.

        INPUT:

        - ``domain`` -- a SageMath ``VectorSpace`` or ``None``; if ``None``, it
          is determined automatically.

        EXAMPLES::

            sage: from flatsurf.geometry.pyflatsurf_conversion import VectorSpaceConversion
            sage: codomain = VectorSpaceConversion.to_pyflatsurf(QQ^2).codomain()

            sage: VectorSpaceConversion.from_pyflatsurf_from_elements([codomain()])
            Conversion from Vector space of dimension 2 over Rational Field to flatsurf::Vector<__gmp_expr<__mpq_struct[1],__mpq_struct[1]> >

        """
        if domain is None:
            ring_conversion = RingConversion.from_pyflatsurf_from_elements(
                [element.x() for element in elements]
                + [element.y() for element in elements]
            )

            from sage.all import VectorSpace

            domain = VectorSpace(ring_conversion.domain(), 2)

        return VectorSpaceConversion.to_pyflatsurf(
            domain=domain, ring_conversion=ring_conversion
        )

    @classmethod
    def to_pyflatsurf_from_elements(cls, elements, codomain=None):
        ring_conversion = RingConversion.to_pyflatsurf_from_elements(
            [v[0] for v in elements] + [v[1] for v in elements]
        )

        from sage.all import Sequence

        return cls.to_pyflatsurf(
            domain=Sequence(elements).universe(),
            codomain=codomain,
            ring_conversion=ring_conversion,
        )

    @cached_method
    def _vectors(self):
        r"""
        Return the pyflatsurf ``Vectors`` helper for the codomain of this conversion.

        EXAMPLES::

            sage: from flatsurf.geometry.pyflatsurf_conversion import VectorSpaceConversion
            sage: conversion = VectorSpaceConversion.to_pyflatsurf(QQ^2)
            sage: conversion._vectors()
            Flatsurf Vectors over Rational Field

        """
        return self._ring_conversion._vectors()

    def __call__(self, vector):
        r"""
        Return a ``Vector<T>`` corresponding to the SageMath ``vector``.

        EXAMPLES::

            sage: from flatsurf.geometry.pyflatsurf_conversion import VectorSpaceConversion
            sage: conversion = VectorSpaceConversion.to_pyflatsurf(QQ^2)
            sage: conversion(vector(QQ, [1, 2]))
            (1, 2)

        """
        return self._vectors()(
            [self._ring_conversion(coordinate) for coordinate in vector]
        ).vector

    def section(self, vector):
        r"""
        Return the SageMath vector corresponding to the pyflatsurf ``vector``.

        EXAMPLES::

            sage: from flatsurf.geometry.pyflatsurf_conversion import VectorSpaceConversion
            sage: conversion = VectorSpaceConversion.to_pyflatsurf(QQ^2)
            sage: v = vector(QQ, [1, 2])
            sage: conversion.section(conversion(v)) == v
            True

        """
        return self.domain()(
            [
                self._ring_conversion.section(vector.x()),
                self._ring_conversion.section(vector.y()),
            ]
        )


class FlatTriangulationConversion(Conversion):
    r"""
    Converts a :class:`Surface` object to a ``FlatTriangulation`` object and
    vice-versa.

    EXAMPLES::

        sage: from flatsurf import translation_surfaces
        sage: from flatsurf.geometry.pyflatsurf_conversion import FlatTriangulationConversion
        sage: S = translation_surfaces.veech_double_n_gon(5).triangulate().codomain()
        sage: conversion = FlatTriangulationConversion.to_pyflatsurf(S)

    """

    def __init__(self, domain, codomain, label_to_half_edge):
        r"""
        EXAMPLES::

            sage: from flatsurf import translation_surfaces
            sage: from flatsurf.geometry.pyflatsurf_conversion import FlatTriangulationConversion
            sage: S = translation_surfaces.square_torus().triangulate().codomain()
            sage: conversion = FlatTriangulationConversion.to_pyflatsurf(S)

            sage: isinstance(conversion, FlatTriangulationConversion)
            True

        """
        super().__init__(domain=domain, codomain=codomain)

        self._label_to_half_edge = label_to_half_edge
        self._half_edge_to_label = {
            half_edge: label for (label, half_edge) in label_to_half_edge.items()
        }

    @classmethod
    def to_pyflatsurf(cls, domain, codomain=None):
        r"""
        Return a :class:`Conversion` from ``domain`` to the ``codomain``.

        INPUT:

        - ``domain`` -- a :class:`Surface`

        - ``codomain`` -- a ``FlatTriangulation`` or ``None`` (default:
          ``None``); if ``None``, the corresponding ``FlatTriangulation`` is
          constructed.

        .. NOTE::

            The ``codomain``, if given, must be indistinguishable from the
            codomain that this method would construct automatically.

        EXAMPLES::

            sage: from flatsurf import translation_surfaces
            sage: from flatsurf.geometry.pyflatsurf_conversion import FlatTriangulationConversion
            sage: S = translation_surfaces.veech_double_n_gon(5).triangulate().codomain()
            sage: conversion = FlatTriangulationConversion.to_pyflatsurf(S)

        """
        pyflatsurf_feature.require()

        from flatsurf.geometry.categories import TranslationSurfaces

        if domain not in TranslationSurfaces():
            raise TypeError("domain must be a translation surface")
        if not domain.is_finite_type():
            raise ValueError("domain must be finite")
        if not domain.is_triangulated():
            raise ValueError("domain must be triangulated")

        if codomain is None:
            vertex_permutation = cls._pyflatsurf_vertex_permutation(domain)
            vectors = cls._pyflatsurf_vectors(domain)

            from pyflatsurf.factory import make_surface

            codomain = make_surface(vertex_permutation, vectors)

        return FlatTriangulationConversion(
            domain, codomain, cls._pyflatsurf_labels(domain)
        )

    @classmethod
    def _pyflatsurf_labels(cls, domain):
        r"""
        Return a mapping of the edges of the polygons of ``domain`` to half
        edges numbered compatibly with libflatsurf/pyflatsurf, i.e., by
        consecutive integers such that the opposite of an edge has the negative
        of that edge's label.

        EXAMPLES::

            sage: from flatsurf import translation_surfaces
            sage: from flatsurf.geometry.pyflatsurf_conversion import FlatTriangulationConversion
            sage: S = translation_surfaces.veech_double_n_gon(5).triangulate().codomain()
            sage: FlatTriangulationConversion._pyflatsurf_labels(S)
            {((0, 0), 0): 1,
             ((0, 0), 1): 2,
             ((0, 0), 2): 3,
             ((0, 1), 0): -3,
             ((0, 1), 1): 5,
             ((0, 1), 2): 6,
             ((0, 2), 0): -6,
             ((0, 2), 1): 8,
             ((0, 2), 2): 9,
             ((1, 0), 0): -1,
             ((1, 0), 1): -2,
             ((1, 0), 2): 4,
             ((1, 1), 0): -4,
             ((1, 1), 1): -5,
             ((1, 1), 2): 7,
             ((1, 2), 0): -7,
             ((1, 2), 1): -8,
             ((1, 2), 2): -9}

        """
        labels = {}
        for half_edge, opposite_half_edge in domain.gluings():
            if half_edge in labels:
                continue

            labels[half_edge] = len(labels) // 2 + 1
            labels[opposite_half_edge] = -labels[half_edge]

        return labels

    @classmethod
    def _pyflatsurf_vectors(cls, domain):
        r"""
        Return the vectors of the positive half edges in ``domain`` in order.

        EXAMPLES::

            sage: from flatsurf import translation_surfaces
            sage: from flatsurf.geometry.pyflatsurf_conversion import FlatTriangulationConversion
            sage: S = translation_surfaces.veech_double_n_gon(5).triangulate().codomain()
            sage: FlatTriangulationConversion._pyflatsurf_vectors(S)
            [(1, 0),
             ((1/2*a^2 - 3/2 ~ 0.30901699), (1/2*a ~ 0.95105652)),
             ((-1/2*a^2 + 1/2 ~ -1.3090170), (-1/2*a ~ -0.95105652)),
             ((1/2*a^2 - 1/2 ~ 1.3090170), (1/2*a ~ 0.95105652)),
             ((-1/2*a^2 + 1 ~ -0.80901699), (1/2*a^3 - 3/2*a ~ 0.58778525)),
             ((-1/2 ~ -0.50000000), (-1/2*a^3 + 1*a ~ -1.5388418)),
             ((1/2 ~ 0.50000000), (1/2*a^3 - 1*a ~ 1.5388418)),
             ((-1/2*a^2 + 1 ~ -0.80901699), (-1/2*a^3 + 3/2*a ~ -0.58778525)),
             ((1/2*a^2 - 3/2 ~ 0.30901699), (-1/2*a ~ -0.95105652))]

        """
        labels = cls._pyflatsurf_labels(domain)

        vectors = [None] * (len(labels) // 2)

        for (polygon, edge), half_edge in labels.items():
            if half_edge < 0:
                continue

            vectors[half_edge - 1] = domain.polygon(polygon).edge(edge)

        vector_conversion = VectorSpaceConversion.to_pyflatsurf_from_elements(vectors)
        return [vector_conversion(vector) for vector in vectors]

    @classmethod
    def _pyflatsurf_vertex_permutation(cls, domain):
        r"""
        Return the permutation of half edges around vertices of ``domain`` in
        cycle notation.

        The permutation uses integers, as provided by
        :meth:`_pyflatsurf_labels`.

        INPUT:

        - ``domain`` -- a :class:`Surface`

        EXAMPLES::

            sage: from flatsurf import translation_surfaces
            sage: from flatsurf.geometry.pyflatsurf_conversion import FlatTriangulationConversion
            sage: S = translation_surfaces.veech_double_n_gon(5).triangulate().codomain()
            sage: FlatTriangulationConversion._pyflatsurf_vertex_permutation(S)
            [[1, -3, -6, -9, 8, 6, -5, 4, 2, -1, -4, -7, 9, -8, 7, 5, 3, -2]]

        """
        pyflatsurf_labels = cls._pyflatsurf_labels(domain)

        vertex_permutation = {}

        for polygon, edge in domain.edges():
            pyflatsurf_edge = pyflatsurf_labels[(polygon, edge)]

            next_edge = (edge + 1) % len(domain.polygon(polygon).vertices())
            pyflatsurf_next_edge = pyflatsurf_labels[(polygon, next_edge)]

            vertex_permutation[pyflatsurf_next_edge] = -pyflatsurf_edge

        return cls._cycle_decomposition(vertex_permutation)

    @classmethod
    def _cycle_decomposition(self, permutation):
        r"""
        Return a permutation in cycle notation.

        EXAMPLES::

            sage: from flatsurf.geometry.pyflatsurf_conversion import FlatTriangulationConversion
            sage: FlatTriangulationConversion._cycle_decomposition({})
            []
            sage: FlatTriangulationConversion._cycle_decomposition({1: 1, -1: -1})
            [[1], [-1]]
            sage: FlatTriangulationConversion._cycle_decomposition({1: 2, 2: 1, 3: 4, 4: 5, 5: 3})
            [[1, 2], [3, 4, 5]]

        """
        cycles = []

        elements = set(permutation.keys())

        while elements:
            cycle = [elements.pop()]
            while True:
                cycle.append(permutation[cycle[-1]])

                if cycle[-1] == cycle[0]:
                    cycle.pop()
                    cycles.append(cycle)
                    break

                elements.remove(cycle[-1])

        return cycles

    @classmethod
    def from_pyflatsurf(cls, codomain, domain=None):
        r"""
        Return a :class:`Conversion` from ``domain`` to ``codomain``.

        INPUT:

        - ``codomain`` -- a ``FlatTriangulation``

        - ``domain`` -- a :class:`Surface` or ``None`` (default: ``None``); if
          ``None``, the corresponding :class:`Surface` is constructed.

        .. NOTE::

            The ``domain``, if given, must be indistinguishable from the domain
            that this method would construct automatically.

        EXAMPLES::

            sage: from flatsurf import translation_surfaces
            sage: from flatsurf.geometry.pyflatsurf_conversion import FlatTriangulationConversion
            sage: S = translation_surfaces.veech_double_n_gon(5).triangulate().codomain()
            sage: conversion = FlatTriangulationConversion.to_pyflatsurf(S)
            sage: FlatTriangulationConversion.from_pyflatsurf(conversion.codomain())
            Conversion from ...

        """
        pyflatsurf_feature.require()

        from bidict import bidict

        half_edge_to_polygon_edge = bidict()

        for (a, b, c) in codomain.faces():
            label = (a.id(), b.id(), c.id())

            half_edge_to_polygon_edge[a] = (label, 0)
            half_edge_to_polygon_edge[b] = (label, 1)
            half_edge_to_polygon_edge[c] = (label, 2)

        if domain is None:
            ring_conversion = RingConversion.from_pyflatsurf_from_flat_triangulation(
                codomain
            )

            from flatsurf import MutableOrientedSimilaritySurface, Polygon

            domain = MutableOrientedSimilaritySurface(ring_conversion.domain())

            from sage.all import VectorSpace

            vector_conversion = VectorSpaceConversion.to_pyflatsurf(
                VectorSpace(ring_conversion.domain(), 2)
            )

            for (a, b, c) in codomain.faces():
                vectors = [
                    codomain.fromHalfEdge(a),
                    codomain.fromHalfEdge(b),
                    codomain.fromHalfEdge(c),
                ]
                vectors = [vector_conversion.section(vector) for vector in vectors]
                triangle = Polygon(edges=vectors)

                label = (a.id(), b.id(), c.id())

                domain.add_polygon(triangle, label=label)

            for half_edge, (polygon, edge) in half_edge_to_polygon_edge.items():
                opposite = half_edge_to_polygon_edge[-half_edge]
                domain.glue((polygon, edge), opposite)

            domain.set_immutable()

        return FlatTriangulationConversion(
            domain,
            codomain,
            {
                (label, edge): half_edge.id()
                for (
                    (label, edge),
                    half_edge,
                ) in half_edge_to_polygon_edge.inverse.items()
            },
        )

    @cached_method
    def ring_conversion(self):
        r"""
        Return the conversion that maps the base ring of the domain of this
        conversion to the base ring of the codomain of this conversion.

        EXAMPLES::

            sage: from flatsurf import translation_surfaces
            sage: from flatsurf.geometry.pyflatsurf_conversion import FlatTriangulationConversion
            sage: from flatsurf.geometry.surface_objects import SurfacePoint
            sage: S = translation_surfaces.veech_double_n_gon(5).triangulate().codomain()
            sage: conversion = FlatTriangulationConversion.to_pyflatsurf(S)
            sage: conversion.ring_conversion()
            Conversion from Number Field in a with defining polynomial y^4 - 5*y^2 + 5 with a = 1.902113032590308? to NumberField(a^4 - 5*a^2 + 5, [1.902113032590307144232878666758764287 +/- 6.87e-37])

        """
        return RingConversion.to_pyflatsurf(domain=self.domain().base_ring())

    @cached_method
    def vector_space_conversion(self):
        r"""
        Return the conversion maps two-dimensional vectors over the base ring
        of the domain to ``Vector<T>`` for the codomain.

        EXAMPLES::

            sage: from flatsurf import translation_surfaces
            sage: from flatsurf.geometry.pyflatsurf_conversion import FlatTriangulationConversion
            sage: from flatsurf.geometry.surface_objects import SurfacePoint
            sage: S = translation_surfaces.veech_double_n_gon(5).triangulate().codomain()
            sage: conversion = FlatTriangulationConversion.to_pyflatsurf(S)
            sage: conversion.vector_space_conversion()
            Conversion from Vector space of dimension 2 over Number Field in a with defining polynomial y^4 - 5*y^2 + 5 with a = 1.902113032590308? to flatsurf::Vector<eantic::renf_elem_class>

        """
        from sage.all import VectorSpace

        return VectorSpaceConversion.to_pyflatsurf(
            VectorSpace(self.ring_conversion().domain(), 2)
        )

    def __call__(self, x):
        r"""
        Return the image of ``x`` under this conversion.

        INPUT:

        - ``x`` -- an object defined on the domain, e.g., a
          :class:`SurfacePoint`

        EXAMPLES::

            sage: from flatsurf import translation_surfaces
            sage: from flatsurf.geometry.pyflatsurf_conversion import FlatTriangulationConversion
            sage: from flatsurf.geometry.surface_objects import SurfacePoint
            sage: S = translation_surfaces.veech_double_n_gon(5).triangulate().codomain()
            sage: conversion = FlatTriangulationConversion.to_pyflatsurf(S)

        We map a point::

            sage: p = SurfacePoint(S, (0, 2), (0, 1/2))
            sage: conversion(p)
            ((-1/4*a^2 + 1/2*a + 1/2 ~ 0.54654802), (1/4*a^2 - 3/4 ~ 0.15450850), (1/4 ~ 0.25000000)) in (-6, 8, 9)

        We map a half edge::

            sage: conversion(((0, 0), 0))
            1

        We map a saddle connection that maps to a half edge::

            sage: connection = next(iter(S.saddle_connections(1)))
            sage: conversion(connection)
            5

        We map a saddle connection that does not map to a half edge::

            sage: connections = list(S.saddle_connections(10))
            sage: conversion(connections[-1])
            ((-3/2*a^2 + 5/2 ~ -2.9270510), (1/2*a ~ 0.95105652)) from -9 to 9

        """
        from flatsurf.geometry.surface_objects import SurfacePoint
        from flatsurf.geometry.saddle_connection import SaddleConnection

        if isinstance(x, SurfacePoint):
            return self._image_point(x)
        if isinstance(x, tuple) and len(x) == 2:
            return self._image_half_edge(*x)
        if isinstance(x, SaddleConnection):
            return self._image_saddle_connection(x)

        raise NotImplementedError(
            f"cannot map {type(x)} from sage-flatsurf to pyflatsurf yet"
        )

    def section(self, y):
        r"""
        Return the preimage of ``y`` under this conversion.

        INPUT:

        - ``y`` -- an object defined in the codomain, e.g., a pyflatsurf
          ``Point``

        EXAMPLES::

            sage: from flatsurf import translation_surfaces
            sage: from flatsurf.geometry.pyflatsurf_conversion import FlatTriangulationConversion
            sage: from flatsurf.geometry.surface_objects import SurfacePoint
            sage: S = translation_surfaces.veech_double_n_gon(5).triangulate().codomain()
            sage: conversion = FlatTriangulationConversion.to_pyflatsurf(S)

        We roundtrip a point::

            sage: p = SurfacePoint(S, (0, 2), (0, 1/2))
            sage: q = conversion(p)
            sage: conversion.section(q) == p
            True

        We roundtrip a half edge::

            sage: half_edge = conversion(((0, 0), 0))
            sage: conversion.section(half_edge)
            ((0, 0), 0)

        We roundtrip a saddle connection that maps to a half edge::

            sage: connection = next(iter(S.saddle_connections(1)))
            sage: conversion.section(conversion(connection)) == connection
            True

        We roundtrip a more general saddle connection::

            sage: connections = list(S.saddle_connections(3))
            sage: conversion.section(conversion(connections[-1])) == connections[-1]
            True

        """
        import pyflatsurf

        if isinstance(y, pyflatsurf.flatsurf.Point[type(self.codomain())]):
            return self._preimage_point(y)
        if isinstance(y, pyflatsurf.flatsurf.HalfEdge):
            return self._preimage_half_edge(y)
        if isinstance(y, pyflatsurf.flatsurf.SaddleConnection[type(self.codomain())]):
            return self._preimage_saddle_connection(y)

        raise NotImplementedError(
            f"cannot compute the preimage of a {type(y)} in sage-flatsurf yet"
        )

    def _image_point(self, p):
        r"""
        Return the image of the :class:`SurfacePoint` ``p`` under this conversion.

        This is a helper method for :meth:`__call__`.

        EXAMPLES::

            sage: from flatsurf import translation_surfaces
            sage: from flatsurf.geometry.pyflatsurf_conversion import FlatTriangulationConversion
            sage: from flatsurf.geometry.surface_objects import SurfacePoint
            sage: S = translation_surfaces.veech_double_n_gon(5).triangulate().codomain()
            sage: conversion = FlatTriangulationConversion.to_pyflatsurf(S)

            sage: p = SurfacePoint(S, (0, 2), (0, 1/2))
            sage: conversion._image_point(p)
            ((-1/4*a^2 + 1/2*a + 1/2 ~ 0.54654802), (1/4*a^2 - 3/4 ~ 0.15450850), (1/4 ~ 0.25000000)) in (-6, 8, 9)

        """
        if p.surface() is not self.domain():
            raise ValueError("point is not a point in the domain of this conversion")

        label = next(iter(p.labels()))
        coordinates = next(iter(p.coordinates(label)))

        import pyflatsurf

        return pyflatsurf.flatsurf.Point[type(self.codomain())](
            self.codomain(),
            self((label, 0)),
            self.vector_space_conversion()(
                coordinates - p.parent().polygon(label).vertex(0)
            ),
        )

    def _preimage_point(self, q):
        r"""
        Return the preimage of the point ``q`` in the domain of this conversion.

        This is a helper method for :meth:`section`.

        EXAMPLES::

            sage: from flatsurf import translation_surfaces
            sage: from flatsurf.geometry.pyflatsurf_conversion import FlatTriangulationConversion
            sage: from flatsurf.geometry.surface_objects import SurfacePoint
            sage: S = translation_surfaces.veech_double_n_gon(5).triangulate().codomain()
            sage: conversion = FlatTriangulationConversion.to_pyflatsurf(S)

            sage: p = SurfacePoint(S, (0, 2), (0, 1/2))
            sage: q = conversion(p)
            sage: conversion._preimage_point(q)
            Point (0, 1/2) of polygon (0, 2)

        """
        face = q.face()
        label, edge = self.section(face)
        coordinates = self.vector_space_conversion().section(q.vector(face))
        coordinates += self.domain().polygon(label).vertex(edge)

        from flatsurf.geometry.surface_objects import SurfacePoint

        return SurfacePoint(self.domain(), label, coordinates)

    def _image_half_edge(self, label, edge):
        r"""
        Return the half edge that ``edge`` of polygon ``label`` maps to under this conversion.

        This is a helper method for :meth:`__call__`.

        INPUT:

        - ``label`` -- an arbitrary polygon label in the :meth:`domain`

        - ``edge`` -- an integer, the identifier of an edge in the polygon ``label``

        EXAMPLES::

            sage: from flatsurf import translation_surfaces
            sage: from flatsurf.geometry.pyflatsurf_conversion import FlatTriangulationConversion
            sage: from flatsurf.geometry.surface_objects import SurfacePoint
            sage: S = translation_surfaces.veech_double_n_gon(5).triangulate().codomain()
            sage: conversion = FlatTriangulationConversion.to_pyflatsurf(S)

            sage: conversion._image_half_edge((0, 0), 0)
            1

        """
        import pyflatsurf

        return pyflatsurf.flatsurf.HalfEdge(self._label_to_half_edge[(label, edge)])

    def _preimage_half_edge(self, half_edge):
        r"""
        Return the preimage of the ``half_edge`` in the domain of this
        conversion as a pair ``(label, edge)``.

        This is a helper method for :meth:`section`.

        EXAMPLES::

            sage: from flatsurf import translation_surfaces
            sage: from flatsurf.geometry.pyflatsurf_conversion import FlatTriangulationConversion
            sage: from flatsurf.geometry.surface_objects import SurfacePoint
            sage: S = translation_surfaces.veech_double_n_gon(5).triangulate().codomain()
            sage: conversion = FlatTriangulationConversion.to_pyflatsurf(S)

            sage: import pyflatsurf
            sage: conversion._preimage_half_edge(pyflatsurf.flatsurf.HalfEdge(1R))
            ((0, 0), 0)

        """
        return self._half_edge_to_label[half_edge.id()]

    def _image_saddle_connection(self, saddle_connection):
        r"""
        Return the image of the ``saddle_connection``.

        This is a helper method for :meth:`__call__`.

        INPUT:

        - ``saddle_connection`` -- a saddle connection defined in the :meth:`domain`.

        EXAMPLES::

            sage: from flatsurf import translation_surfaces
            sage: from flatsurf.geometry.pyflatsurf_conversion import FlatTriangulationConversion
            sage: from flatsurf.geometry.surface_objects import SurfacePoint
            sage: S = translation_surfaces.veech_double_n_gon(5).triangulate().codomain()
            sage: conversion = FlatTriangulationConversion.to_pyflatsurf(S)

            sage: conversion._image_saddle_connection(next(iter(S.saddle_connections(1))))
            5

        """
        import pyflatsurf

        return pyflatsurf.flatsurf.SaddleConnection[type(self.codomain())].inSector(
            self.codomain(),
            self._image_half_edge(*saddle_connection.start()),
            self.vector_space_conversion()(saddle_connection.holonomy()),
        )

    def _preimage_saddle_connection(self, saddle_connection):
        r"""
        Return the preimage of the ``saddle_connection`` in the domain of this
        conversion.

        This is a helper method for :meth:`section`.

        EXAMPLES::

            sage: from flatsurf import translation_surfaces
            sage: from flatsurf.geometry.pyflatsurf_conversion import FlatTriangulationConversion
            sage: from flatsurf.geometry.surface_objects import SurfacePoint
            sage: S = translation_surfaces.veech_double_n_gon(5).triangulate().codomain()
            sage: conversion = FlatTriangulationConversion.to_pyflatsurf(S)

            sage: connection = next(iter(conversion.codomain().connections()))
            sage: connection
            1

            sage: preimage = conversion._preimage_saddle_connection(connection)
            sage: preimage
            Saddle connection (1, 0) from vertex 0 of polygon (0, 0) to vertex 0 of polygon (1, 0)

            sage: conversion(preimage)
            1

        """
        from flatsurf.geometry.saddle_connection import SaddleConnection

        # TODO: Speed this up!
        return SaddleConnection.from_vertex(
            self.domain(),
            *self._preimage_half_edge(saddle_connection.source()),
            self.vector_space_conversion().section(saddle_connection.vector()),
        )


def to_pyflatsurf(S):
    r"""
    Given S a translation surface from sage-flatsurf return a
    flatsurf::FlatTriangulation from libflatsurf/pyflatsurf.
    """
    import warnings

    warnings.warn(
        "to_pyflatsurf() is deprecated and will be removed in a future version of sage-flatsurf. Use FlatTriangulationConversion.to_pyflatsurf(surface.triangulate()).codomain() instead."
    )

    return FlatTriangulationConversion.to_pyflatsurf(
        S.triangulate().codomain()
    ).codomain()


def from_pyflatsurf(T):
    r"""
    Given T a flatsurf::FlatTriangulation from libflatsurf/pyflatsurf, return a
    sage-flatsurf translation surface.

    EXAMPLES::

        sage: from flatsurf import translation_surfaces
        sage: from flatsurf.geometry.pyflatsurf_conversion import to_pyflatsurf, from_pyflatsurf # optional: pyflatsurf
        sage: S = translation_surfaces.veech_double_n_gon(5) # optional: pyflatsurf
        sage: T = from_pyflatsurf(to_pyflatsurf(S)) # optional: pyflatsurf
        doctest:warning
        ...
        UserWarning: from_pyflatsurf() is deprecated and will be removed in a future version of sage-flatsurf. Use TranslationSurface(FlatTriangulationConversion.from_pyflatsurf(surface).domain()) instead.
        sage: T  # optional: pyflatsurf
        Translation Surface in H_2(2) built from 6 isosceles triangles

    TESTS::

        sage: from flatsurf.geometry.categories import TranslationSurfaces
        sage: T in TranslationSurfaces()  # optional: pyflatsurf
        True

    Verify that #137 has been resolved::

        sage: from flatsurf import polygons, MutableOrientedSimilaritySurface
        sage: from flatsurf.geometry.gl2r_orbit_closure import GL2ROrbitClosure
        sage: from flatsurf.geometry.pyflatsurf_conversion import from_pyflatsurf
        sage: P = polygons.regular_ngon(10)
        sage: S = MutableOrientedSimilaritySurface(P.base_ring())
        sage: S.add_polygon(P)
        0
        sage: for i in range(5): S.glue((0, i), (0, 5+i))
        sage: S.set_immutable()
        sage: M = S
        sage: X = GL2ROrbitClosure(M)  # optional: pyflatsurf
        sage: D0 = list(X.decompositions(2))[2]  # optional: pyflatsurf
        doctest:warning
        ...
        UserWarning: orbit_closure.decompositions() has been deprecated and will be removed in a future version of sage-flatsurf; use surface.flow_decompositions() instead.
        sage: T0 = D0._flow_decomposition.triangulation()  # optional: pyflatsurf
        sage: from_pyflatsurf(T0)  # optional: pyflatsurf
        Translation Surface in H_2(1^2) built from 2 isosceles triangles and 6 triangles

    """
    import warnings

    warnings.warn(
        "from_pyflatsurf() is deprecated and will be removed in a future version of sage-flatsurf. Use TranslationSurface(FlatTriangulationConversion.from_pyflatsurf(surface).domain()) instead."
    )

=======
    """
>>>>>>> a540cdd7
    return FlatTriangulationConversion.from_pyflatsurf(T).domain()<|MERGE_RESOLUTION|>--- conflicted
+++ resolved
@@ -11,17 +11,11 @@
 EXAMPLES::
 
     sage: from flatsurf import translation_surfaces
-<<<<<<< HEAD
-    sage: from flatsurf.geometry.pyflatsurf_conversion import FlatTriangulationConversion
-    sage: S = translation_surfaces.veech_double_n_gon(5).triangulate().codomain()
-    sage: conversion = FlatTriangulationConversion.to_pyflatsurf(S)  # random output due to deprecation warnings
-=======
     sage: from flatsurf.geometry.pyflatsurf_conversion import FlatTriangulationConversion  # random output due to deprecation warnings in cppyy
     sage: S = translation_surfaces.veech_double_n_gon(5).triangulate()
     sage: conversion = FlatTriangulationConversion.to_pyflatsurf(S)  # optional: pyflatsurf
     sage: conversion  # optional: pyflatsurf
     Conversion from Triangulation of Translation Surface in H_2(2) built from 2 regular pentagons to FlatTriangulationCombinatorial(...) with vectors ...
->>>>>>> a540cdd7
 
 """
 # ********************************************************************
@@ -45,51 +39,6 @@
 # ********************************************************************
 
 from sage.misc.cachefunc import cached_method
-<<<<<<< HEAD
-
-from flatsurf.features import pyflatsurf_feature
-
-
-# TODO: Remove this once e-antic 2.0.1 can be used. (We are waiting for a SageMath does works with FLINT 3.)
-import warnings
-
-with warnings.catch_warnings():
-    warnings.simplefilter("ignore")
-    import pyeantic
-
-    def unwrap_intrusive_ptr(K):
-        import cppyy
-
-        if isinstance(K, pyeantic.eantic.renf_class):
-            K = cppyy.gbl.boost.intrusive_ptr["const eantic::renf_class"](K)
-        if isinstance(K, cppyy.gbl.boost.intrusive_ptr["const eantic::renf_class"]):
-            ptr = K.get()
-            ptr.__intrusive__ = K
-            K = ptr
-        return K
-
-    import pyeantic.cppyy_eantic
-
-    pyeantic.cppyy_eantic.unwrap_intrusive_ptr = unwrap_intrusive_ptr
-
-    pyeantic.eantic.renf = lambda *args: unwrap_intrusive_ptr(
-        pyeantic.eantic.renf_class.make(*args)
-    )
-
-
-class Conversion:
-    r"""
-    Generic base class for a conversion from sage-flatsurf to pyflatsurf.
-
-    INPUT:
-
-    - ``domain`` -- the domain of this conversion, can be ``None``, when the
-      domain cannot be represented that easily with a sage-flatsurf object.
-
-    - ``codomain`` -- the codomain of this conversion, can be ``None``, when
-      the codomain cannot be represented that easily with
-      libflatsurf/pyflatsurf object.
-=======
 
 from flatsurf.features import pyflatsurf_feature, pyeantic_feature
 
@@ -1558,34 +1507,11 @@
     r"""
     Converts a sage-flatsurf surface to a ``FlatTriangulation`` object and
     vice-versa.
->>>>>>> a540cdd7
 
     EXAMPLES::
 
         sage: from flatsurf import translation_surfaces
         sage: from flatsurf.geometry.pyflatsurf_conversion import FlatTriangulationConversion
-<<<<<<< HEAD
-        sage: S = translation_surfaces.veech_double_n_gon(5).triangulate().codomain()
-        sage: conversion = FlatTriangulationConversion.to_pyflatsurf(S)
-
-    TESTS::
-
-        sage: from flatsurf.geometry.pyflatsurf_conversion import Conversion
-        sage: isinstance(conversion, Conversion)
-        True
-
-    """
-
-    def __init__(self, domain, codomain):
-        self._domain = domain
-        self._codomain = codomain
-
-    @classmethod
-    def to_pyflatsurf(cls, domain, codomain=None):
-        r"""
-        Return a :class:`Conversion` from ``domain`` to the ``codomain``.
-
-=======
         sage: S = translation_surfaces.veech_double_n_gon(5).triangulate()
         sage: conversion = FlatTriangulationConversion.to_pyflatsurf(S)  # optional: pyflatsurf
 
@@ -1593,63 +1519,10 @@
 
     def __init__(self, domain, codomain, label_to_half_edge):
         r"""
->>>>>>> a540cdd7
         EXAMPLES::
 
             sage: from flatsurf import translation_surfaces
             sage: from flatsurf.geometry.pyflatsurf_conversion import FlatTriangulationConversion
-<<<<<<< HEAD
-            sage: S = translation_surfaces.veech_double_n_gon(5).triangulate().codomain()
-            sage: conversion = FlatTriangulationConversion.to_pyflatsurf(S)
-
-        """
-        raise NotImplementedError(
-            "this converter does not implement conversion to pyflatsurf yet"
-        )
-
-    @classmethod
-    def from_pyflatsurf(cls, codomain, domain=None):
-        r"""
-        Return a :class:`Conversion` from ``domain`` to ``codomain``.
-
-        EXAMPLES::
-
-            sage: from flatsurf import translation_surfaces
-            sage: from flatsurf.geometry.pyflatsurf_conversion import FlatTriangulationConversion
-            sage: S = translation_surfaces.veech_double_n_gon(5).triangulate().codomain()
-            sage: conversion = FlatTriangulationConversion.to_pyflatsurf(S)
-            sage: FlatTriangulationConversion.from_pyflatsurf(conversion.codomain())
-            Conversion from ...
-
-        """
-        raise NotImplementedError(
-            "this converter does not implement conversion from pyflatsurf yet"
-        )
-
-    @classmethod
-    def to_pyflatsurf_from_elements(cls, elements, codomain=None):
-        r"""
-        Return a :class:`Conversion` that converts the sage-flatsurf
-        ``elements`` to  ``codomain``.
-
-        EXAMPLES::
-
-            sage: from flatsurf import translation_surfaces
-            sage: from flatsurf.geometry.pyflatsurf_conversion import RingConversion
-            sage: RingConversion.to_pyflatsurf_from_elements([1, 2, 3])
-            Conversion from Integer Ring to __gmp_expr<__mpz_struct[1],__mpz_struct[1]>
-
-        """
-        from sage.all import Sequence
-
-        return cls.to_pyflatsurf(
-            domain=Sequence(elements).universe(), codomain=codomain
-        )
-
-    def domain(self):
-        r"""
-        Return the domain of this conversion, a sage-flatsurf object.
-=======
             sage: S = translation_surfaces.square_torus().triangulate()
             sage: conversion = FlatTriangulationConversion.to_pyflatsurf(S)  # optional: pyflatsurf
 
@@ -1681,115 +1554,11 @@
 
             The ``codomain``, if given, must be indistinguishable from the
             codomain that this method would construct automatically.
->>>>>>> a540cdd7
 
         EXAMPLES::
 
             sage: from flatsurf import translation_surfaces
             sage: from flatsurf.geometry.pyflatsurf_conversion import FlatTriangulationConversion
-<<<<<<< HEAD
-            sage: S = translation_surfaces.veech_double_n_gon(5).triangulate().codomain()
-            sage: conversion = FlatTriangulationConversion.to_pyflatsurf(S)
-            sage: conversion.domain()
-            Triangulation of Translation Surface in H_2(2) built from 2 regular pentagons
-
-        """
-        if self._domain is not None:
-            return self._domain
-
-        raise NotImplementedError(
-            f"{type(self).__name} does not implement domain() yet"
-        )
-
-    def codomain(self):
-        r"""
-        Return the codomain of this conversion, a pyflatsurf object.
-
-        EXAMPLES::
-
-            sage: from flatsurf import translation_surfaces
-            sage: from flatsurf.geometry.pyflatsurf_conversion import FlatTriangulationConversion
-            sage: S = translation_surfaces.veech_double_n_gon(5).triangulate().codomain()
-            sage: conversion = FlatTriangulationConversion.to_pyflatsurf(S)
-            sage: conversion.codomain()
-            FlatTriangulationCombinatorial(vertices = ...) with vectors {...}
-
-        """
-        if self._codomain is not None:
-            return self._codomain
-
-        raise NotImplementedError(
-            f"{type(self).__name__} does not implement codomain() yet"
-        )
-
-    def __call__(self, x):
-        r"""
-        Return the conversion at an element of :meth:`domain` and return the
-        corresponding pyflatsurf object.
-
-        EXAMPLES::
-
-            sage: from flatsurf import translation_surfaces
-            sage: from flatsurf.geometry.pyflatsurf_conversion import FlatTriangulationConversion
-            sage: from flatsurf.geometry.surface_objects import SurfacePoint
-            sage: S = translation_surfaces.veech_double_n_gon(5).triangulate().codomain()
-            sage: conversion = FlatTriangulationConversion.to_pyflatsurf(S)
-
-            sage: p = SurfacePoint(S, (0, 2), (0, 1/2))
-            sage: conversion(p)
-            ((-1/4*a^2 + 1/2*a + 1/2 ~ 0.54654802), (1/4*a^2 - 3/4 ~ 0.15450850), (1/4 ~ 0.25000000)) in (-6, 8, 9)
-
-        """
-        raise NotImplementedError(
-            f"{type(self).__name__} does not implement a mapping of elements yet"
-        )
-
-    def section(self, y):
-        r"""
-        Return the conversion of an element of :meth:`codomain` and return the
-        corresponding sage-flatsurf object.
-
-        This is the inverse of :meth:`__call__`.
-
-        EXAMPLES::
-
-            sage: from flatsurf import translation_surfaces
-            sage: from flatsurf.geometry.pyflatsurf_conversion import FlatTriangulationConversion
-            sage: from flatsurf.geometry.surface_objects import SurfacePoint
-            sage: S = translation_surfaces.veech_double_n_gon(5).triangulate().codomain()
-            sage: conversion = FlatTriangulationConversion.to_pyflatsurf(S)
-
-            sage: p = SurfacePoint(S, (0, 2), (0, 1/2))
-            sage: q = conversion(p)
-            sage: conversion.section(q)
-            Point (0, 1/2) of polygon (0, 2)
-
-        """
-        raise NotImplementedError(
-            f"{type(self).__name__} does not implement a section yet"
-        )
-
-    def __repr__(self):
-        r"""
-        Return a printable representation of this conversion.
-
-        EXAMPLES::
-
-            sage: from flatsurf import translation_surfaces
-            sage: from flatsurf.geometry.pyflatsurf_conversion import FlatTriangulationConversion
-            sage: from flatsurf.geometry.surface_objects import SurfacePoint
-            sage: S = translation_surfaces.veech_double_n_gon(5).triangulate().codomain()
-            sage: FlatTriangulationConversion.to_pyflatsurf(S)
-            Conversion from Triangulation of Translation Surface in H_2(2) built from 2 regular pentagons to FlatTriangulationCombinatorial(...) with vectors ...
-
-        """
-        codomain = self.codomain()
-
-        if hasattr(codomain, "__cpp_name__"):
-            codomain = codomain.__cpp_name__
-
-        return f"Conversion from {self.domain()} to {codomain}"
-=======
             sage: S = translation_surfaces.veech_double_n_gon(5).triangulate()
             sage: conversion = FlatTriangulationConversion.to_pyflatsurf(S)  # optional: pyflatsurf
 
@@ -2296,1746 +2065,6 @@
     Given S a translation surface from sage-flatsurf return a
     flatsurf::FlatTriangulation from libflatsurf/pyflatsurf.
     """
-    return FlatTriangulationConversion.to_pyflatsurf(S.triangulate()).codomain()
->>>>>>> a540cdd7
-
-
-class RingConversion(Conversion):
-    r"""
-    A conversion between a SageMath ring and a C/C++ ring.
-
-    EXAMPLES::
-
-        sage: from flatsurf import translation_surfaces
-        sage: from flatsurf.geometry.pyflatsurf_conversion import RingConversion
-        sage: conversion = RingConversion.to_pyflatsurf_from_elements([1, 2, 3])
-
-    TESTS::
-
-        sage: from flatsurf.geometry.pyflatsurf_conversion import RingConversion
-        sage: isinstance(conversion, RingConversion)
-        True
-
-    """
-
-    @staticmethod
-    def _ring_conversions():
-        r"""
-        Return the available ring conversion types.
-
-        EXAMPLES::
-
-            sage: from flatsurf.geometry.pyflatsurf_conversion import RingConversion
-            sage: conversions = RingConversion._ring_conversions()
-            sage: list(conversions)  # random output, depends on the installed packages
-            [<class 'flatsurf.geometry.pyflatsurf_conversion.RingConversion_eantic'>]
-
-        """
-        from flatsurf.features import pyeantic_feature, pyexactreal_feature
-
-        yield RingConversion_gmp
-
-        yield RingConversion_int
-
-        if pyeantic_feature.is_present():
-            yield RingConversion_eantic
-            yield RingConversion_algebraic
-
-        if pyexactreal_feature.is_present():
-            yield RingConversion_exactreal
-
-    @classmethod
-    def _create_conversion(cls, domain=None, codomain=None):
-        r"""
-        Return a conversion from ``domain`` to ``codomain``.
-
-        Return ``None`` if this conversion cannot handle this
-        ``domain``/``codomain`` combination.
-
-        At least one of ``domain`` and ``codomain`` must not be ``None``.
-
-        INPUT:
-
-        - ``domain`` -- a SageMath ring (default: ``None``)
-
-        - ``codomain`` -- a ring that pyflatsurf understands (default: ``None``)
-
-        EXAMPLES::
-
-            sage: from flatsurf.geometry.pyflatsurf_conversion import RingConversion_eantic
-            sage: RingConversion_eantic._create_conversion(QuadraticField(2))
-            Conversion from Number Field in a with defining polynomial x^2 - 2 with a = 1.414213562373095? to NumberField(a^2 - 2, [1.4142135623730950488016887242096980786 +/- 7.96e-38])
-
-        """
-        raise NotImplementedError(
-            f"{cls.__name__} does not implement _create_conversion() yet"
-        )
-
-    @classmethod
-    def _deduce_codomain_from_codomain_elements(cls, elements):
-        r"""
-        Given elements from pyflatsurf, deduce which pyflatsurf ring they live
-        in.
-
-        Return ``None`` if no (single) conversion can handle these elements.
-
-        INPUT:
-
-        - ``elements`` -- any sequence of objects that pyflatsurf understands
-
-        EXAMPLES::
-
-            sage: from flatsurf.geometry.pyflatsurf_conversion import RingConversion, RingConversion_eantic
-            sage: conversion = RingConversion.to_pyflatsurf(QuadraticField(2))
-            sage: element = conversion.codomain().gen()
-
-            sage: RingConversion_eantic._deduce_codomain_from_codomain_elements([element])
-            NumberField(a^2 - 2, [1.4142135623730950488016887242096980786 +/- 7.96e-38])
-
-        """
-        raise NotImplementedError(
-            f"{cls.__name__} does not implement _deduce_codomain_from_codomain_elements() yet"
-        )
-
-    @classmethod
-    def _deduce_codomain_from_domain_elements(cls, elements):
-        r"""
-        Given elements from sage-flatsurf, deduce which pyflatsurf ring they
-        live in.
-
-        Return ``None`` if no (single) conversion can handle these elements.
-
-        INPUT:
-
-        - ``elements`` -- any sequence of objects that sage-flatsurf understands
-
-        EXAMPLES::
-
-            sage: from flatsurf.geometry.pyflatsurf_conversion import RingConversion, RingConversion_eantic
-            sage: K.<a> = QuadraticField(2)
-            sage: RingConversion_eantic._deduce_codomain_from_domain_elements([a])
-            NumberField(a^2 - 2, [1.4142135623730950488016887242096980786 +/- 7.96e-38])
-
-        """
-        from sage.all import Sequence
-
-        conversion = cls._create_conversion(domain=Sequence(elements).universe())
-        if conversion is None:
-            return None
-        return conversion.codomain()
-
-    @classmethod
-    def to_pyflatsurf(cls, domain, codomain=None):
-        r"""
-        Return a :class:`RingConversion` that converts the SageMath ring ``domain``
-        to something that libflatsurf/pyflatsurf can understand.
-
-        INPUT:
-
-        - ``domain`` -- a ring
-
-        - ``codomain`` -- a C/C++ type or ``None`` (default: ``None``); if
-          ``None``, the corresponding type is constructed.
-
-        EXAMPLES::
-
-            sage: from flatsurf import translation_surfaces
-            sage: from flatsurf.geometry.pyflatsurf_conversion import RingConversion
-            sage: RingConversion.to_pyflatsurf(QQ)
-            Conversion from Rational Field to __gmp_expr<__mpq_struct[1],__mpq_struct[1]>
-
-        """
-        for conversion_type in RingConversion._ring_conversions():
-            conversion = conversion_type._create_conversion(
-                domain=domain, codomain=codomain
-            )
-            if conversion is not None:
-                return conversion
-
-        raise NotImplementedError(
-            f"cannot determine pyflatsurf ring corresponding to {domain} yet"
-        )
-
-    @classmethod
-    def from_pyflatsurf_from_flat_triangulation(cls, flat_triangulation, domain=None):
-        r"""
-        Return a :class:`RingConversion` that can map ``domain`` to the ring
-        over which ``flat_triangulation`` is defined.
-
-        INPUT:
-
-        - ``flat_triangulation`` -- a libflatsurf ``FlatTriangulation``
-
-        - ``domain`` -- a SageMath ring, or ``None`` (default: ``None``); if
-          ``None``, the ring is determined automatically.
-
-        EXAMPLES::
-
-            sage: from flatsurf import translation_surfaces
-            sage: from flatsurf.geometry.pyflatsurf_conversion import FlatTriangulationConversion, RingConversion
-            sage: S = translation_surfaces.veech_double_n_gon(5).triangulate().codomain()
-            sage: flat_triangulation = FlatTriangulationConversion.to_pyflatsurf(S).codomain()
-            sage: conversion = RingConversion.from_pyflatsurf_from_flat_triangulation(flat_triangulation)
-
-        Note that this conversion does not roundtrip back to the same SageMath
-        ring. An e-antic ring only has a single variable name but a SageMath
-        number field has a variable name and a (potentially different) variable
-        name in the defining polynomial::
-
-            sage: conversion.domain() is S.base_ring()
-            False
-            sage: conversion.domain()
-            Number Field in a with defining polynomial x^4 - 5*x^2 + 5 with a = 1.902113032590308?
-            sage: S.base_ring()
-            Number Field in a with defining polynomial y^4 - 5*y^2 + 5 with a = 1.902113032590308?
-
-        We can explicitly specify the domain to create the same conversion again::
-
-            sage: conversion = RingConversion.from_pyflatsurf_from_flat_triangulation(flat_triangulation, domain=S.base_ring())
-            sage: conversion.domain() is S.base_ring()
-            True
-
-        """
-        return cls.from_pyflatsurf_from_elements(
-            [
-                flat_triangulation.fromHalfEdge(he).x()
-                for he in flat_triangulation.halfEdges()
-            ]
-            + [
-                flat_triangulation.fromHalfEdge(he).y()
-                for he in flat_triangulation.halfEdges()
-            ],
-            domain=domain,
-        )
-
-    @classmethod
-    def from_pyflatsurf_from_elements(cls, elements, domain=None):
-        r"""
-        Return a :class:`RingConversion` that can map ``domain`` to the ring of
-        ``elements``.
-
-        INPUT:
-
-        - ``elements`` -- a sequence of elements that libflatsurf/pyflatsurf understands
-
-        - ``domain`` -- a SageMath ring, or ``None`` (default: ``None``); if
-          ``None``, the ring is determined automatically.
-
-        EXAMPLES::
-
-            sage: from flatsurf import translation_surfaces
-            sage: from flatsurf.geometry.pyflatsurf_conversion import RingConversion
-
-            sage: import gmpxxyy
-            sage: conversion = RingConversion.from_pyflatsurf_from_elements([gmpxxyy.mpz()])
-
-        """
-        for conversion_type in RingConversion._ring_conversions():
-            codomain = conversion_type._deduce_codomain_from_codomain_elements(elements)
-            if codomain is None:
-                continue
-            conversion = conversion_type._create_conversion(
-                domain=domain, codomain=codomain
-            )
-            if conversion is not None:
-                return conversion
-
-        raise NotImplementedError(
-            f"cannot determine a SageMath ring for {elements} yet"
-        )
-
-    @classmethod
-    def to_pyflatsurf_from_elements(cls, elements, codomain=None):
-        from sage.all import Sequence
-
-        for conversion_type in RingConversion._ring_conversions():
-            deduced_codomain = codomain
-            if deduced_codomain is None:
-                deduced_codomain = (
-                    conversion_type._deduce_codomain_from_domain_elements(elements)
-                )
-            if deduced_codomain is None:
-                continue
-            conversion = conversion_type._create_conversion(
-                domain=Sequence(elements).universe(), codomain=deduced_codomain
-            )
-            if conversion is not None:
-                return conversion
-
-        raise NotImplementedError(
-            f"cannot determine a pyflatsurf ring for {elements} yet"
-        )
-
-    @classmethod
-    def from_pyflatsurf(cls, codomain, domain=None):
-        r"""
-        Return a :class:`RingConversion` that maps ``domain`` to ``codomain``.
-
-        INPUT:
-
-        - ``codomain`` -- a libflatsurf/pyflatsurf type or ring
-
-        - ``domain`` -- a SageMath ring, or ``None`` (default: ``None``); if
-          ``None``, the ring is determined automatically.
-
-        EXAMPLES::
-
-            sage: from flatsurf import translation_surfaces
-            sage: from flatsurf.geometry.pyflatsurf_conversion import RingConversion
-            sage: conversion = RingConversion.to_pyflatsurf(QQ)
-
-            sage: RingConversion.from_pyflatsurf(conversion.codomain())
-            Conversion from Rational Field to __gmp_expr<__mpq_struct[1],__mpq_struct[1]>
-
-        """
-        for conversion_type in RingConversion._ring_conversions():
-            conversion = conversion_type._create_conversion(
-                domain=domain, codomain=codomain
-            )
-            if conversion is not None:
-                return conversion
-
-        raise NotImplementedError(
-            f"cannot determine pyflatsurf ring corresponding to {codomain} yet"
-        )
-
-    def _vectors(self):
-        from pyflatsurf.vector import Vectors
-
-        return Vectors(self.codomain())
-
-
-class RingConversion_eantic(RingConversion):
-    r"""
-    A conversion from a SageMath number field to an e-antic real embedded number field.
-
-    EXAMPLES::
-
-        sage: from flatsurf.geometry.pyflatsurf_conversion import RingConversion
-        sage: conversion = RingConversion.to_pyflatsurf(domain=QuadraticField(2))
-
-        sage: from flatsurf.geometry.pyflatsurf_conversion import RingConversion_eantic
-        sage: isinstance(conversion, RingConversion_eantic)
-        True
-
-    """
-
-    @classmethod
-    def _create_conversion(cls, domain=None, codomain=None):
-        r"""
-        Implements :meth:`RingConversion._create_conversion`.
-
-        EXAMPLES::
-
-            sage: from flatsurf.geometry.pyflatsurf_conversion import RingConversion_eantic
-            sage: RingConversion_eantic._create_conversion(domain=QuadraticField(3))
-            Conversion from Number Field in a with defining polynomial x^2 - 3 with a = 1.732050807568878? to NumberField(a^2 - 3, [1.732050807568877293527446341505872367 +/- 2.90e-37])
-
-        """
-        if domain is None and codomain is None:
-            raise ValueError("at least one of domain and codomain must be set")
-
-        if domain is None:
-            from pyeantic import RealEmbeddedNumberField
-
-            renf = RealEmbeddedNumberField(codomain)
-            domain = renf.number_field
-
-<<<<<<< HEAD
-        from sage.all import NumberFields, QQ, RR
-=======
-    cppyy_feature.require()
-    import cppyy
-    import gmpxxyy
->>>>>>> a540cdd7
-
-        if domain not in NumberFields():
-            return None
-        if domain is QQ:
-            # GMP should handle the rationals
-            return None
-
-        if not domain.embeddings(RR):
-            raise NotImplementedError(
-                "cannot determine pyflatsurf ring for not real-embedded number fields yet"
-            )
-        if not domain.is_absolute():
-            raise NotImplementedError(
-                "cannot determine pyflatsurf ring for a relative number field since there are no relative fields in e-antic yet"
-            )
-
-        if codomain is None:
-            from pyeantic import RealEmbeddedNumberField
-
-            renf = RealEmbeddedNumberField(domain)
-            codomain = unwrap_intrusive_ptr(renf.renf)
-
-        return RingConversion_eantic(domain, codomain)
-
-    def __call__(self, x):
-        r"""
-        Return the image of ``x`` under this conversion.
-
-        EXAMPLES::
-
-            sage: from flatsurf.geometry.pyflatsurf_conversion import RingConversion
-            sage: domain = QuadraticField(2)
-            sage: conversion = RingConversion.to_pyflatsurf(domain)
-            sage: conversion(domain.gen())
-            (a ~ 1.4142136)
-
-        """
-        import sage.structure.element
-
-        parent = sage.structure.element.parent(x)
-
-<<<<<<< HEAD
-        if parent is not self.domain():
-            raise ValueError(
-                f"argument must be in the domain of this conversion but {x} is in {parent} and not in {self.domain()}"
-            )
-
-        return self._pyrenf()(list(x)).renf_elem
-
-    @cached_method
-    def _pyrenf(self):
-        r"""
-        Return the pyeantic ``RealEmbeddedNumberField`` that wraps the codomain
-        of this conversion.
-
-        EXAMPLES::
-
-            sage: from flatsurf import translation_surfaces
-            sage: from flatsurf.geometry.pyflatsurf_conversion import RingConversion
-            sage: domain = QuadraticField(2)
-            sage: conversion = RingConversion.to_pyflatsurf(domain)
-            sage: conversion._pyrenf()
-            Real Embedded Number Field in a with defining polynomial x^2 - 2 with a = 1.414213562373095?
-
-        """
-=======
-    from sage.all import QQ, ZZ
-
-    if type(x) is int:
-        return ZZ(x)
-    elif type(x) is maybe_type(lambda: cppyy.gbl.mpz_class):
-        return ZZ(str(x))
-    elif type(x) is maybe_type(lambda: cppyy.gbl.mpq_class):
-        return QQ(str(x))
-    elif type(x) is maybe_type(lambda: cppyy.gbl.eantic.renf_elem_class):
->>>>>>> a540cdd7
-        from pyeantic import RealEmbeddedNumberField
-
-        return RealEmbeddedNumberField(self.codomain())
-
-    def section(self, y):
-        r"""
-        Return the preimage of ``y`` under this conversion.
-
-        EXAMPLES::
-
-            sage: from flatsurf import translation_surfaces
-            sage: from flatsurf.geometry.pyflatsurf_conversion import RingConversion
-            sage: domain = QuadraticField(2)
-            sage: conversion = RingConversion.to_pyflatsurf(domain)
-            sage: gen = conversion(domain.gen())
-            sage: conversion.section(gen)
-            a
-
-        """
-        return self.domain()(self._pyrenf()(y))
-
-    @classmethod
-    def _deduce_codomain_from_codomain_elements(cls, elements):
-        r"""
-        Given elements from e-antic, deduce the e-antic ring they live in.
-
-        This implements :meth:`RingConversion._deduce_codomain_from_codomain_elements`.
-
-        Return ``None`` if this is not an e-antic element or if no single
-        e-antic ring can handle them.
-
-        INPUT:
-
-        - ``elements`` -- a sequence of e-antic elements or something else
-
-        EXAMPLES::
-
-            sage: from flatsurf.geometry.pyflatsurf_conversion import RingConversion, RingConversion_eantic
-            sage: conversion = RingConversion.to_pyflatsurf(QuadraticField(2))
-            sage: element = conversion.codomain().gen()
-
-            sage: RingConversion_eantic._deduce_codomain_from_codomain_elements([element])
-            NumberField(a^2 - 2, [1.4142135623730950488016887242096980786 +/- 7.96e-38])
-            sage: RingConversion_eantic._deduce_codomain_from_codomain_elements([element, 2*element])
-            NumberField(a^2 - 2, [1.4142135623730950488016887242096980786 +/- 7.96e-38])
-
-            sage: import cppyy
-            sage: RingConversion_eantic._deduce_codomain_from_codomain_elements([element, cppyy.gbl.eantic.renf_elem_class()])
-            NumberField(a^2 - 2, [1.4142135623730950488016887242096980786 +/- 7.96e-38])
-
-        """
-        import pyeantic
-
-        ring = None
-
-        for element in elements:
-            if not isinstance(element, pyeantic.eantic.renf_elem_class):
-                return None
-
-            element_ring = unwrap_intrusive_ptr(element.parent())
-            if ring is None or ring.degree() == 1:
-                ring = element_ring
-            elif element_ring != ring and element_ring.degree() != 1:
-                return None
-
-        return ring
-
-
-class RingConversion_algebraic(RingConversion):
-    def __init__(self, domain, codomain):
-        super().__init__(domain=domain, codomain=codomain)
-
-        self._eantic_conversion = RingConversion_eantic._create_conversion(
-            codomain=self.codomain()
-        )
-
-    @classmethod
-    def _create_conversion(cls, domain=None, codomain=None):
-        if codomain is None:
-            return None
-
-        from sage.all import AA
-
-        if domain is not AA:
-            return None
-
-        return RingConversion_algebraic(domain, codomain)
-
-    def __call__(self, x):
-        return self._eantic_conversion(self._eantic_conversion.domain()(x))
-
-    @classmethod
-    def _deduce_codomain_from_domain_elements(cls, elements):
-        from sage.all import AA
-
-        if not all(element.parent() is AA for element in elements):
-            return None
-
-        from sage.all import number_field_elements_from_algebraics, NumberField
-
-        number_field, elements, embedding = number_field_elements_from_algebraics(
-            elements, embedded=True
-        )
-        return RingConversion_eantic._create_conversion(number_field).codomain()
-
-    @classmethod
-    def _deduce_codomain_from_codomain_elements(cls, elements):
-        return RingConversion_eantic._deduce_codomain_from_codomain_elements(elements)
-
-
-class RingConversion_exactreal(RingConversion):
-    r"""
-    A conversion from a pyexactreal SageMath ring to a exact-real ring.
-
-    EXAMPLES::
-
-        sage: from flatsurf.geometry.pyflatsurf_conversion import RingConversion
-        sage: from pyexactreal import ExactReals
-        sage: conversion = RingConversion.to_pyflatsurf(domain=ExactReals(QQ))
-        Traceback (most recent call last):
-        ...
-        NotImplementedError: cannot deduce the exact real module that corresponds to this generic ring of exact reals since there is no generic exact-real ring without a fixed set of generators in libexactreal yet
-
-        sage: from pyexactreal import QQModule, RealNumber
-        sage: M = QQModule(RealNumber.rational(1))
-        sage: conversion = RingConversion.to_pyflatsurf(domain=ExactReals(QQ), codomain=M)
-
-        sage: from flatsurf.geometry.pyflatsurf_conversion import RingConversion_exactreal
-        sage: isinstance(conversion, RingConversion_exactreal)
-        True
-
-    """
-
-    @classmethod
-    def _create_conversion(cls, domain=None, codomain=None):
-        r"""
-        Implements :meth:`RingConversion._create_conversion`.
-
-<<<<<<< HEAD
-        EXAMPLES::
-
-            sage: from flatsurf.geometry.pyflatsurf_conversion import RingConversion_exactreal
-            sage: from pyexactreal import QQModule, RealNumber, ExactReals
-            sage: M = QQModule(RealNumber.rational(1))
-            sage: RingConversion_exactreal._create_conversion(domain=ExactReals(QQ), codomain=M)
-            Conversion from Real Numbers as (Rational Field)-Module to ℚ-Module(1)
-
-        """
-        if domain is None and codomain is None:
-            raise ValueError("at least one of domain and codomain must be set")
-
-        if domain is None:
-            # TODO: Does this work when the codomain.ring() is ZZ or QQ?
-            domain_base_conversion = RingConversion.from_pyflatsurf(
-                codomain=codomain.ring().parameters
-            )
-
-            from pyexactreal import ExactReals
-
-            domain = ExactReals(domain_base_conversion.domain())
-
-        if codomain is None:
-            from pyeantic.real_embedded_number_field import RealEmbeddedNumberField
-
-            # TODO: Add the other base rings.
-            if isinstance(domain.base_ring(), RealEmbeddedNumberField):
-                import pyexactreal
-
-                codomain = pyexactreal.exactreal.Module[
-                    pyexactreal.exactreal.NumberField
-                ]
-            else:
-                raise NotImplementedError(
-                    "cannot deduce the exact real module that corresponds to this generic ring of exact reals since there is no generic exact-real ring without a fixed set of generators in libexactreal yet"
-                )
-
-        return RingConversion_exactreal(domain, codomain)
-
-    def __call__(self, x):
-        r"""
-        Return the image of ``x`` under this conversion.
-
-        EXAMPLES::
-
-            sage: from flatsurf.geometry.pyflatsurf_conversion import RingConversion_exactreal
-            sage: from pyexactreal import QQModule, RealNumber, ExactReals
-            sage: domain = ExactReals(QQ)
-            sage: M = QQModule(RealNumber.rational(1))
-            sage: conversion = RingConversion_exactreal._create_conversion(domain=domain, codomain=M)
-            sage: conversion(domain(1))
-            1
-
-        """
-        import sage.structure.element
-
-        parent = sage.structure.element.parent(x)
-
-        if parent is not self.domain():
-            raise ValueError(
-                f"argument must be in the domain of this conversion but {x} is in {parent} and not in {self.domain()}"
-            )
-
-        return x._backend
-
-    @classmethod
-    def _deduce_codomain_from_domain_elements(cls, elements):
-        codomain = None
-
-        for element in elements:
-            if not hasattr(element, "_backend"):
-                return None
-
-            module = element._backend.module()
-
-            if codomain is None or codomain.submodule(module):
-                codomain = module
-            elif module.submodule(codomain):
-                pass
-            else:
-                return None
-
-        return codomain
-
-    def _vectors(self):
-        from pyflatsurf.vector import Vectors
-
-        from pyexactreal.exact_reals import ExactReals
-        from pyeantic.real_embedded_number_field import RealEmbeddedNumberField
-
-        if isinstance(self.domain(), ExactReals):
-            return Vectors(self.domain())
-        # TODO: Add the other base rings.
-        if isinstance(self.domain().base_ring(), RealEmbeddedNumberField):
-            return Vectors(ExactReals(self.domain().base_ring().number_field))
-
-        raise NotImplementedError
-
-    @classmethod
-    def _deduce_codomain_from_codomain_elements(cls, elements):
-        module = None
-
-        for element in elements:
-            if not element.__class__.__name__.startswith("Element<"):
-                return None
-
-            element_module = unwrap_intrusive_ptr(element.module())
-            if module is None:
-                module = element_module
-            module = module.span(module, element_module)
-
-        return module
-
-    def section(self, y):
-        return self.domain()(y)
-
-
-class RingConversion_int(RingConversion):
-    r"""
-    Conversion between SageMath integers and machine long long integers.
-
-    EXAMPLES::
-
-        sage: from flatsurf import translation_surfaces
-        sage: from flatsurf.geometry.pyflatsurf_conversion import RingConversion
-        sage: conversion = RingConversion.to_pyflatsurf(domain=int)
-
-        sage: from flatsurf.geometry.pyflatsurf_conversion import RingConversion_int
-        sage: isinstance(conversion, RingConversion_int)
-        True
-
-    """
-
-    @classmethod
-    def _create_conversion(cls, domain=None, codomain=None):
-        r"""
-        Implements :meth:`RingConversion._create_conversion`.
-
-        EXAMPLES::
-
-            sage: from flatsurf.geometry.pyflatsurf_conversion import RingConversion_int
-            sage: RingConversion_int._create_conversion(domain=int)
-            Conversion from <class 'int'> to long long
-
-        """
-        if domain is None and codomain is None:
-            raise ValueError("at least one of domain and codomain must be set")
-
-        import cppyy
-
-        longlong = getattr(cppyy.gbl, "long long")
-
-        if domain in [None, int] and codomain in [None, longlong]:
-            return RingConversion_int(int, longlong)
-
-        return None
-
-    @classmethod
-    def _deduce_codomain_from_codomain_elements(cls, elements):
-        r"""
-        Given long longs, return the long long type.
-
-        This implements :meth:`RingConversion._deduce_codomain_from_codomain_elements`.
-
-        Return ``None`` if these are not long long element.
-
-        INPUT:
-
-        - ``element`` -- a long long or something else
-
-        EXAMPLES::
-
-            sage: from flatsurf.geometry.pyflatsurf_conversion import RingConversion, RingConversion_int
-            sage: conversion = RingConversion.to_pyflatsurf(int)
-            sage: element = conversion.codomain()(1R)
-
-            sage: RingConversion_int._deduce_codomain_from_codomain_elements([element])
-            <class 'cppyy.gbl.long long'>
-
-        """
-        import cppyy
-
-        longlong = getattr(cppyy.gbl, "long long")
-
-        for element in elements:
-            if not isinstance(element, longlong):
-                return None
-
-        return longlong
-
-    def __call__(self, x):
-        r"""
-        Return the image of ``x`` under this conversion.
-
-        EXAMPLES::
-
-            sage: from flatsurf.geometry.pyflatsurf_conversion import RingConversion
-            sage: domain = int
-            sage: conversion = RingConversion.to_pyflatsurf(int)
-            sage: conversion(1R)
-            1
-
-        """
-        if not isinstance(x, int):
-            raise ValueError("argument must be an int")
-
-        return self.codomain()(x)
-
-    def section(self, y):
-        r"""
-        Return the preimage of ``y`` under this conversion.
-
-        EXAMPLES::
-
-            sage: from flatsurf import translation_surfaces
-            sage: from flatsurf.geometry.pyflatsurf_conversion import RingConversion
-            sage: domain = int
-            sage: conversion = RingConversion.to_pyflatsurf(domain)
-            sage: y = conversion(3R)
-            sage: conversion.section(y)
-            3
-
-        """
-        return self.domain()(str(y))
-
-
-class RingConversion_gmp(RingConversion):
-    r"""
-    Conversion between SageMath integers and rationals and GMP mpz and mpq.
-
-    EXAMPLES::
-
-        sage: from flatsurf import translation_surfaces
-        sage: from flatsurf.geometry.pyflatsurf_conversion import RingConversion
-        sage: conversion = RingConversion.to_pyflatsurf(domain=ZZ)
-
-        sage: from flatsurf.geometry.pyflatsurf_conversion import RingConversion_gmp
-        sage: isinstance(conversion, RingConversion_gmp)
-        True
-
-    """
-
-    @classmethod
-    def _create_conversion(cls, domain=None, codomain=None):
-        r"""
-        Implements :meth:`RingConversion._create_conversion`.
-
-        EXAMPLES::
-
-            sage: from flatsurf.geometry.pyflatsurf_conversion import RingConversion_gmp
-            sage: RingConversion_gmp._create_conversion(domain=ZZ)
-            Conversion from Integer Ring to __gmp_expr<__mpz_struct[1],__mpz_struct[1]>
-
-        """
-        if domain is None and codomain is None:
-            raise ValueError("at least one of domain and codomain must be set")
-
-        from sage.all import ZZ, QQ
-        import cppyy
-
-        if domain is None:
-            if codomain == cppyy.gbl.mpz_class:
-                domain = ZZ
-            elif codomain is cppyy.gbl.mpq_class:
-                domain = QQ
-            else:
-                return None
-
-        if codomain is None:
-            if domain is ZZ:
-                codomain = cppyy.gbl.mpz_class
-            elif domain is QQ:
-                codomain = cppyy.gbl.mpq_class
-            else:
-                return None
-
-        if domain is ZZ and codomain is cppyy.gbl.mpz_class:
-            return RingConversion_gmp(domain, codomain)
-        if domain is QQ and codomain is cppyy.gbl.mpq_class:
-            return RingConversion_gmp(domain, codomain)
-
-        return None
-
-    @classmethod
-    def _deduce_codomain_from_codomain_elements(cls, elements):
-        r"""
-        Given elements from GMP, return the GMP ring they live in.
-
-        This implements :meth:`RingConversion._deduce_codomain_from_codomain_elements`.
-
-        Return ``None`` if they're not (compatible) GMP elements.
-
-        INPUT:
-
-        - ``elements`` -- a sequence of GMP elements or something else
-
-        EXAMPLES::
-
-            sage: from flatsurf.geometry.pyflatsurf_conversion import RingConversion, RingConversion_gmp
-            sage: conversion = RingConversion.to_pyflatsurf(ZZ)
-            sage: element = conversion.codomain()(1)
-
-            sage: RingConversion_gmp._deduce_codomain_from_codomain_elements([element])
-            <class cppyy.gbl.__gmp_expr<__mpz_struct[1],__mpz_struct[1]> at 0x...>
-
-        """
-        import cppyy
-
-        ring = None
-        for element in elements:
-            if isinstance(element, cppyy.gbl.mpz_class):
-                if ring is None or ring is cppyy.gbl.mpz_class:
-                    ring = cppyy.gbl.mpz_class
-                else:
-                    return None
-
-            if isinstance(element, cppyy.gbl.mpq_class):
-                if ring is None or ring is cppyy.gbl.mpq_class:
-                    ring = cppyy.gbl.mpq_class
-                else:
-                    return None
-
-        return ring
-
-    def __call__(self, x):
-        r"""
-        Return the image of ``x`` under this conversion.
-
-        EXAMPLES::
-
-            sage: from flatsurf.geometry.pyflatsurf_conversion import RingConversion
-            sage: domain = QQ
-            sage: conversion = RingConversion.to_pyflatsurf(QQ)
-            sage: conversion(1 / 3)
-            1/3
-
-        """
-        import sage.structure.element
-
-        parent = sage.structure.element.parent(x)
-
-        if parent is not self.domain():
-            raise ValueError(
-                f"argument must be in the domain of this conversion but {x} is in {parent} and not in {self.domain()}"
-            )
-
-        return self.codomain()(str(x))
-
-    def section(self, y):
-        r"""
-        Return the preimage of ``y`` under this conversion.
-
-        EXAMPLES::
-
-            sage: from flatsurf import translation_surfaces
-            sage: from flatsurf.geometry.pyflatsurf_conversion import RingConversion
-            sage: domain = QQ
-            sage: conversion = RingConversion.to_pyflatsurf(domain)
-            sage: y = conversion(1/3)
-            sage: conversion.section(y)
-            1/3
-
-        """
-        return self.domain()(str(y))
-
-
-class VectorSpaceConversion(Conversion):
-    r"""
-    Converts vectors in a SageMath vector space into libflatsurf ``Vector<T>``s.
-
-    EXAMPLES::
-
-        sage: from flatsurf.geometry.pyflatsurf_conversion import VectorSpaceConversion
-        sage: conversion = VectorSpaceConversion.to_pyflatsurf(QQ^2)
-
-    """
-
-    def __init__(self, domain, codomain, ring_conversion=None):
-        if ring_conversion is None:
-            ring_conversion = RingConversion.to_pyflatsurf(domain.base_ring())
-
-        self._ring_conversion = ring_conversion
-
-        super().__init__(domain, codomain)
-
-    @classmethod
-    def to_pyflatsurf(cls, domain, codomain=None, ring_conversion=None):
-        r"""
-        Return a :class:`Conversion` from ``domain`` to ``codomain``.
-
-        INPUT:
-
-        - ``domain`` -- a SageMath free module
-
-        - ``codomain`` -- a libflatsurf ``Vector<T>`` type or ``None``
-          (default: ``None``); if ``None``, the type is determined
-          automatically.
-
-        EXAMPLES::
-
-            sage: from flatsurf.geometry.pyflatsurf_conversion import VectorSpaceConversion
-            sage: conversion = VectorSpaceConversion.to_pyflatsurf(QQ^2)
-
-        """
-        pyflatsurf_feature.require()
-
-        if codomain is None:
-            if ring_conversion is None:
-                ring_conversion = RingConversion.to_pyflatsurf(domain.base_ring())
-
-            from pyflatsurf.vector import Vectors
-
-            codomain = Vectors(ring_conversion.domain()).Vector
-
-        return VectorSpaceConversion(domain, codomain, ring_conversion=ring_conversion)
-
-    @classmethod
-    def from_pyflatsurf_from_elements(cls, elements, domain=None, ring_conversion=None):
-        r"""
-        Return a :class:`Conversion` that converts the pyflatsurf ``elements``
-        into vectors in ``domain``.
-
-        INPUT:
-
-        - ``domain`` -- a SageMath ``VectorSpace`` or ``None``; if ``None``, it
-          is determined automatically.
-
-        EXAMPLES::
-
-            sage: from flatsurf.geometry.pyflatsurf_conversion import VectorSpaceConversion
-            sage: codomain = VectorSpaceConversion.to_pyflatsurf(QQ^2).codomain()
-
-            sage: VectorSpaceConversion.from_pyflatsurf_from_elements([codomain()])
-            Conversion from Vector space of dimension 2 over Rational Field to flatsurf::Vector<__gmp_expr<__mpq_struct[1],__mpq_struct[1]> >
-
-        """
-        if domain is None:
-            ring_conversion = RingConversion.from_pyflatsurf_from_elements(
-                [element.x() for element in elements]
-                + [element.y() for element in elements]
-            )
-
-            from sage.all import VectorSpace
-
-            domain = VectorSpace(ring_conversion.domain(), 2)
-
-        return VectorSpaceConversion.to_pyflatsurf(
-            domain=domain, ring_conversion=ring_conversion
-        )
-
-    @classmethod
-    def to_pyflatsurf_from_elements(cls, elements, codomain=None):
-        ring_conversion = RingConversion.to_pyflatsurf_from_elements(
-            [v[0] for v in elements] + [v[1] for v in elements]
-        )
-
-        from sage.all import Sequence
-
-        return cls.to_pyflatsurf(
-            domain=Sequence(elements).universe(),
-            codomain=codomain,
-            ring_conversion=ring_conversion,
-        )
-
-    @cached_method
-    def _vectors(self):
-        r"""
-        Return the pyflatsurf ``Vectors`` helper for the codomain of this conversion.
-
-        EXAMPLES::
-
-            sage: from flatsurf.geometry.pyflatsurf_conversion import VectorSpaceConversion
-            sage: conversion = VectorSpaceConversion.to_pyflatsurf(QQ^2)
-            sage: conversion._vectors()
-            Flatsurf Vectors over Rational Field
-
-        """
-        return self._ring_conversion._vectors()
-
-    def __call__(self, vector):
-        r"""
-        Return a ``Vector<T>`` corresponding to the SageMath ``vector``.
-
-        EXAMPLES::
-
-            sage: from flatsurf.geometry.pyflatsurf_conversion import VectorSpaceConversion
-            sage: conversion = VectorSpaceConversion.to_pyflatsurf(QQ^2)
-            sage: conversion(vector(QQ, [1, 2]))
-            (1, 2)
-
-        """
-        return self._vectors()(
-            [self._ring_conversion(coordinate) for coordinate in vector]
-        ).vector
-
-    def section(self, vector):
-        r"""
-        Return the SageMath vector corresponding to the pyflatsurf ``vector``.
-
-        EXAMPLES::
-
-            sage: from flatsurf.geometry.pyflatsurf_conversion import VectorSpaceConversion
-            sage: conversion = VectorSpaceConversion.to_pyflatsurf(QQ^2)
-            sage: v = vector(QQ, [1, 2])
-            sage: conversion.section(conversion(v)) == v
-            True
-
-        """
-        return self.domain()(
-            [
-                self._ring_conversion.section(vector.x()),
-                self._ring_conversion.section(vector.y()),
-            ]
-        )
-
-
-class FlatTriangulationConversion(Conversion):
-    r"""
-    Converts a :class:`Surface` object to a ``FlatTriangulation`` object and
-    vice-versa.
-
-    EXAMPLES::
-
-        sage: from flatsurf import translation_surfaces
-        sage: from flatsurf.geometry.pyflatsurf_conversion import FlatTriangulationConversion
-        sage: S = translation_surfaces.veech_double_n_gon(5).triangulate().codomain()
-        sage: conversion = FlatTriangulationConversion.to_pyflatsurf(S)
-
-    """
-
-    def __init__(self, domain, codomain, label_to_half_edge):
-        r"""
-        EXAMPLES::
-
-            sage: from flatsurf import translation_surfaces
-            sage: from flatsurf.geometry.pyflatsurf_conversion import FlatTriangulationConversion
-            sage: S = translation_surfaces.square_torus().triangulate().codomain()
-            sage: conversion = FlatTriangulationConversion.to_pyflatsurf(S)
-
-            sage: isinstance(conversion, FlatTriangulationConversion)
-            True
-
-        """
-        super().__init__(domain=domain, codomain=codomain)
-
-        self._label_to_half_edge = label_to_half_edge
-        self._half_edge_to_label = {
-            half_edge: label for (label, half_edge) in label_to_half_edge.items()
-        }
-
-    @classmethod
-    def to_pyflatsurf(cls, domain, codomain=None):
-        r"""
-        Return a :class:`Conversion` from ``domain`` to the ``codomain``.
-
-        INPUT:
-
-        - ``domain`` -- a :class:`Surface`
-
-        - ``codomain`` -- a ``FlatTriangulation`` or ``None`` (default:
-          ``None``); if ``None``, the corresponding ``FlatTriangulation`` is
-          constructed.
-
-        .. NOTE::
-
-            The ``codomain``, if given, must be indistinguishable from the
-            codomain that this method would construct automatically.
-
-        EXAMPLES::
-
-            sage: from flatsurf import translation_surfaces
-            sage: from flatsurf.geometry.pyflatsurf_conversion import FlatTriangulationConversion
-            sage: S = translation_surfaces.veech_double_n_gon(5).triangulate().codomain()
-            sage: conversion = FlatTriangulationConversion.to_pyflatsurf(S)
-
-        """
-        pyflatsurf_feature.require()
-
-        from flatsurf.geometry.categories import TranslationSurfaces
-
-        if domain not in TranslationSurfaces():
-            raise TypeError("domain must be a translation surface")
-        if not domain.is_finite_type():
-            raise ValueError("domain must be finite")
-        if not domain.is_triangulated():
-            raise ValueError("domain must be triangulated")
-
-        if codomain is None:
-            vertex_permutation = cls._pyflatsurf_vertex_permutation(domain)
-            vectors = cls._pyflatsurf_vectors(domain)
-
-            from pyflatsurf.factory import make_surface
-
-            codomain = make_surface(vertex_permutation, vectors)
-
-        return FlatTriangulationConversion(
-            domain, codomain, cls._pyflatsurf_labels(domain)
-        )
-
-    @classmethod
-    def _pyflatsurf_labels(cls, domain):
-        r"""
-        Return a mapping of the edges of the polygons of ``domain`` to half
-        edges numbered compatibly with libflatsurf/pyflatsurf, i.e., by
-        consecutive integers such that the opposite of an edge has the negative
-        of that edge's label.
-
-        EXAMPLES::
-
-            sage: from flatsurf import translation_surfaces
-            sage: from flatsurf.geometry.pyflatsurf_conversion import FlatTriangulationConversion
-            sage: S = translation_surfaces.veech_double_n_gon(5).triangulate().codomain()
-            sage: FlatTriangulationConversion._pyflatsurf_labels(S)
-            {((0, 0), 0): 1,
-             ((0, 0), 1): 2,
-             ((0, 0), 2): 3,
-             ((0, 1), 0): -3,
-             ((0, 1), 1): 5,
-             ((0, 1), 2): 6,
-             ((0, 2), 0): -6,
-             ((0, 2), 1): 8,
-             ((0, 2), 2): 9,
-             ((1, 0), 0): -1,
-             ((1, 0), 1): -2,
-             ((1, 0), 2): 4,
-             ((1, 1), 0): -4,
-             ((1, 1), 1): -5,
-             ((1, 1), 2): 7,
-             ((1, 2), 0): -7,
-             ((1, 2), 1): -8,
-             ((1, 2), 2): -9}
-
-        """
-        labels = {}
-        for half_edge, opposite_half_edge in domain.gluings():
-            if half_edge in labels:
-                continue
-
-            labels[half_edge] = len(labels) // 2 + 1
-            labels[opposite_half_edge] = -labels[half_edge]
-
-        return labels
-
-    @classmethod
-    def _pyflatsurf_vectors(cls, domain):
-        r"""
-        Return the vectors of the positive half edges in ``domain`` in order.
-
-        EXAMPLES::
-
-            sage: from flatsurf import translation_surfaces
-            sage: from flatsurf.geometry.pyflatsurf_conversion import FlatTriangulationConversion
-            sage: S = translation_surfaces.veech_double_n_gon(5).triangulate().codomain()
-            sage: FlatTriangulationConversion._pyflatsurf_vectors(S)
-            [(1, 0),
-             ((1/2*a^2 - 3/2 ~ 0.30901699), (1/2*a ~ 0.95105652)),
-             ((-1/2*a^2 + 1/2 ~ -1.3090170), (-1/2*a ~ -0.95105652)),
-             ((1/2*a^2 - 1/2 ~ 1.3090170), (1/2*a ~ 0.95105652)),
-             ((-1/2*a^2 + 1 ~ -0.80901699), (1/2*a^3 - 3/2*a ~ 0.58778525)),
-             ((-1/2 ~ -0.50000000), (-1/2*a^3 + 1*a ~ -1.5388418)),
-             ((1/2 ~ 0.50000000), (1/2*a^3 - 1*a ~ 1.5388418)),
-             ((-1/2*a^2 + 1 ~ -0.80901699), (-1/2*a^3 + 3/2*a ~ -0.58778525)),
-             ((1/2*a^2 - 3/2 ~ 0.30901699), (-1/2*a ~ -0.95105652))]
-
-        """
-        labels = cls._pyflatsurf_labels(domain)
-
-        vectors = [None] * (len(labels) // 2)
-
-        for (polygon, edge), half_edge in labels.items():
-            if half_edge < 0:
-                continue
-
-            vectors[half_edge - 1] = domain.polygon(polygon).edge(edge)
-
-        vector_conversion = VectorSpaceConversion.to_pyflatsurf_from_elements(vectors)
-        return [vector_conversion(vector) for vector in vectors]
-
-    @classmethod
-    def _pyflatsurf_vertex_permutation(cls, domain):
-        r"""
-        Return the permutation of half edges around vertices of ``domain`` in
-        cycle notation.
-
-        The permutation uses integers, as provided by
-        :meth:`_pyflatsurf_labels`.
-
-        INPUT:
-
-        - ``domain`` -- a :class:`Surface`
-
-        EXAMPLES::
-
-            sage: from flatsurf import translation_surfaces
-            sage: from flatsurf.geometry.pyflatsurf_conversion import FlatTriangulationConversion
-            sage: S = translation_surfaces.veech_double_n_gon(5).triangulate().codomain()
-            sage: FlatTriangulationConversion._pyflatsurf_vertex_permutation(S)
-            [[1, -3, -6, -9, 8, 6, -5, 4, 2, -1, -4, -7, 9, -8, 7, 5, 3, -2]]
-
-        """
-        pyflatsurf_labels = cls._pyflatsurf_labels(domain)
-
-        vertex_permutation = {}
-
-        for polygon, edge in domain.edges():
-            pyflatsurf_edge = pyflatsurf_labels[(polygon, edge)]
-
-            next_edge = (edge + 1) % len(domain.polygon(polygon).vertices())
-            pyflatsurf_next_edge = pyflatsurf_labels[(polygon, next_edge)]
-
-            vertex_permutation[pyflatsurf_next_edge] = -pyflatsurf_edge
-
-        return cls._cycle_decomposition(vertex_permutation)
-
-    @classmethod
-    def _cycle_decomposition(self, permutation):
-        r"""
-        Return a permutation in cycle notation.
-
-        EXAMPLES::
-
-            sage: from flatsurf.geometry.pyflatsurf_conversion import FlatTriangulationConversion
-            sage: FlatTriangulationConversion._cycle_decomposition({})
-            []
-            sage: FlatTriangulationConversion._cycle_decomposition({1: 1, -1: -1})
-            [[1], [-1]]
-            sage: FlatTriangulationConversion._cycle_decomposition({1: 2, 2: 1, 3: 4, 4: 5, 5: 3})
-            [[1, 2], [3, 4, 5]]
-
-        """
-        cycles = []
-
-        elements = set(permutation.keys())
-
-        while elements:
-            cycle = [elements.pop()]
-            while True:
-                cycle.append(permutation[cycle[-1]])
-
-                if cycle[-1] == cycle[0]:
-                    cycle.pop()
-                    cycles.append(cycle)
-                    break
-
-                elements.remove(cycle[-1])
-
-        return cycles
-
-    @classmethod
-    def from_pyflatsurf(cls, codomain, domain=None):
-        r"""
-        Return a :class:`Conversion` from ``domain`` to ``codomain``.
-
-        INPUT:
-
-        - ``codomain`` -- a ``FlatTriangulation``
-
-        - ``domain`` -- a :class:`Surface` or ``None`` (default: ``None``); if
-          ``None``, the corresponding :class:`Surface` is constructed.
-
-        .. NOTE::
-
-            The ``domain``, if given, must be indistinguishable from the domain
-            that this method would construct automatically.
-
-        EXAMPLES::
-
-            sage: from flatsurf import translation_surfaces
-            sage: from flatsurf.geometry.pyflatsurf_conversion import FlatTriangulationConversion
-            sage: S = translation_surfaces.veech_double_n_gon(5).triangulate().codomain()
-            sage: conversion = FlatTriangulationConversion.to_pyflatsurf(S)
-            sage: FlatTriangulationConversion.from_pyflatsurf(conversion.codomain())
-            Conversion from ...
-
-        """
-        pyflatsurf_feature.require()
-
-        from bidict import bidict
-
-        half_edge_to_polygon_edge = bidict()
-
-        for (a, b, c) in codomain.faces():
-            label = (a.id(), b.id(), c.id())
-
-            half_edge_to_polygon_edge[a] = (label, 0)
-            half_edge_to_polygon_edge[b] = (label, 1)
-            half_edge_to_polygon_edge[c] = (label, 2)
-
-        if domain is None:
-            ring_conversion = RingConversion.from_pyflatsurf_from_flat_triangulation(
-                codomain
-            )
-
-            from flatsurf import MutableOrientedSimilaritySurface, Polygon
-
-            domain = MutableOrientedSimilaritySurface(ring_conversion.domain())
-
-            from sage.all import VectorSpace
-
-            vector_conversion = VectorSpaceConversion.to_pyflatsurf(
-                VectorSpace(ring_conversion.domain(), 2)
-            )
-
-            for (a, b, c) in codomain.faces():
-                vectors = [
-                    codomain.fromHalfEdge(a),
-                    codomain.fromHalfEdge(b),
-                    codomain.fromHalfEdge(c),
-                ]
-                vectors = [vector_conversion.section(vector) for vector in vectors]
-                triangle = Polygon(edges=vectors)
-
-                label = (a.id(), b.id(), c.id())
-
-                domain.add_polygon(triangle, label=label)
-
-            for half_edge, (polygon, edge) in half_edge_to_polygon_edge.items():
-                opposite = half_edge_to_polygon_edge[-half_edge]
-                domain.glue((polygon, edge), opposite)
-
-            domain.set_immutable()
-
-        return FlatTriangulationConversion(
-            domain,
-            codomain,
-            {
-                (label, edge): half_edge.id()
-                for (
-                    (label, edge),
-                    half_edge,
-                ) in half_edge_to_polygon_edge.inverse.items()
-            },
-        )
-
-    @cached_method
-    def ring_conversion(self):
-        r"""
-        Return the conversion that maps the base ring of the domain of this
-        conversion to the base ring of the codomain of this conversion.
-
-        EXAMPLES::
-
-            sage: from flatsurf import translation_surfaces
-            sage: from flatsurf.geometry.pyflatsurf_conversion import FlatTriangulationConversion
-            sage: from flatsurf.geometry.surface_objects import SurfacePoint
-            sage: S = translation_surfaces.veech_double_n_gon(5).triangulate().codomain()
-            sage: conversion = FlatTriangulationConversion.to_pyflatsurf(S)
-            sage: conversion.ring_conversion()
-            Conversion from Number Field in a with defining polynomial y^4 - 5*y^2 + 5 with a = 1.902113032590308? to NumberField(a^4 - 5*a^2 + 5, [1.902113032590307144232878666758764287 +/- 6.87e-37])
-
-        """
-        return RingConversion.to_pyflatsurf(domain=self.domain().base_ring())
-
-    @cached_method
-    def vector_space_conversion(self):
-        r"""
-        Return the conversion maps two-dimensional vectors over the base ring
-        of the domain to ``Vector<T>`` for the codomain.
-
-        EXAMPLES::
-
-            sage: from flatsurf import translation_surfaces
-            sage: from flatsurf.geometry.pyflatsurf_conversion import FlatTriangulationConversion
-            sage: from flatsurf.geometry.surface_objects import SurfacePoint
-            sage: S = translation_surfaces.veech_double_n_gon(5).triangulate().codomain()
-            sage: conversion = FlatTriangulationConversion.to_pyflatsurf(S)
-            sage: conversion.vector_space_conversion()
-            Conversion from Vector space of dimension 2 over Number Field in a with defining polynomial y^4 - 5*y^2 + 5 with a = 1.902113032590308? to flatsurf::Vector<eantic::renf_elem_class>
-
-        """
-        from sage.all import VectorSpace
-
-        return VectorSpaceConversion.to_pyflatsurf(
-            VectorSpace(self.ring_conversion().domain(), 2)
-        )
-
-    def __call__(self, x):
-        r"""
-        Return the image of ``x`` under this conversion.
-
-        INPUT:
-
-        - ``x`` -- an object defined on the domain, e.g., a
-          :class:`SurfacePoint`
-
-        EXAMPLES::
-
-            sage: from flatsurf import translation_surfaces
-            sage: from flatsurf.geometry.pyflatsurf_conversion import FlatTriangulationConversion
-            sage: from flatsurf.geometry.surface_objects import SurfacePoint
-            sage: S = translation_surfaces.veech_double_n_gon(5).triangulate().codomain()
-            sage: conversion = FlatTriangulationConversion.to_pyflatsurf(S)
-
-        We map a point::
-
-            sage: p = SurfacePoint(S, (0, 2), (0, 1/2))
-            sage: conversion(p)
-            ((-1/4*a^2 + 1/2*a + 1/2 ~ 0.54654802), (1/4*a^2 - 3/4 ~ 0.15450850), (1/4 ~ 0.25000000)) in (-6, 8, 9)
-
-        We map a half edge::
-
-            sage: conversion(((0, 0), 0))
-            1
-
-        We map a saddle connection that maps to a half edge::
-
-            sage: connection = next(iter(S.saddle_connections(1)))
-            sage: conversion(connection)
-            5
-
-        We map a saddle connection that does not map to a half edge::
-
-            sage: connections = list(S.saddle_connections(10))
-            sage: conversion(connections[-1])
-            ((-3/2*a^2 + 5/2 ~ -2.9270510), (1/2*a ~ 0.95105652)) from -9 to 9
-
-        """
-        from flatsurf.geometry.surface_objects import SurfacePoint
-        from flatsurf.geometry.saddle_connection import SaddleConnection
-
-        if isinstance(x, SurfacePoint):
-            return self._image_point(x)
-        if isinstance(x, tuple) and len(x) == 2:
-            return self._image_half_edge(*x)
-        if isinstance(x, SaddleConnection):
-            return self._image_saddle_connection(x)
-
-        raise NotImplementedError(
-            f"cannot map {type(x)} from sage-flatsurf to pyflatsurf yet"
-        )
-
-    def section(self, y):
-        r"""
-        Return the preimage of ``y`` under this conversion.
-
-        INPUT:
-
-        - ``y`` -- an object defined in the codomain, e.g., a pyflatsurf
-          ``Point``
-
-        EXAMPLES::
-
-            sage: from flatsurf import translation_surfaces
-            sage: from flatsurf.geometry.pyflatsurf_conversion import FlatTriangulationConversion
-            sage: from flatsurf.geometry.surface_objects import SurfacePoint
-            sage: S = translation_surfaces.veech_double_n_gon(5).triangulate().codomain()
-            sage: conversion = FlatTriangulationConversion.to_pyflatsurf(S)
-
-        We roundtrip a point::
-
-            sage: p = SurfacePoint(S, (0, 2), (0, 1/2))
-            sage: q = conversion(p)
-            sage: conversion.section(q) == p
-            True
-
-        We roundtrip a half edge::
-
-            sage: half_edge = conversion(((0, 0), 0))
-            sage: conversion.section(half_edge)
-            ((0, 0), 0)
-
-        We roundtrip a saddle connection that maps to a half edge::
-
-            sage: connection = next(iter(S.saddle_connections(1)))
-            sage: conversion.section(conversion(connection)) == connection
-            True
-
-        We roundtrip a more general saddle connection::
-
-            sage: connections = list(S.saddle_connections(3))
-            sage: conversion.section(conversion(connections[-1])) == connections[-1]
-            True
-
-        """
-        import pyflatsurf
-
-        if isinstance(y, pyflatsurf.flatsurf.Point[type(self.codomain())]):
-            return self._preimage_point(y)
-        if isinstance(y, pyflatsurf.flatsurf.HalfEdge):
-            return self._preimage_half_edge(y)
-        if isinstance(y, pyflatsurf.flatsurf.SaddleConnection[type(self.codomain())]):
-            return self._preimage_saddle_connection(y)
-
-        raise NotImplementedError(
-            f"cannot compute the preimage of a {type(y)} in sage-flatsurf yet"
-        )
-
-    def _image_point(self, p):
-        r"""
-        Return the image of the :class:`SurfacePoint` ``p`` under this conversion.
-
-        This is a helper method for :meth:`__call__`.
-
-        EXAMPLES::
-
-            sage: from flatsurf import translation_surfaces
-            sage: from flatsurf.geometry.pyflatsurf_conversion import FlatTriangulationConversion
-            sage: from flatsurf.geometry.surface_objects import SurfacePoint
-            sage: S = translation_surfaces.veech_double_n_gon(5).triangulate().codomain()
-            sage: conversion = FlatTriangulationConversion.to_pyflatsurf(S)
-
-            sage: p = SurfacePoint(S, (0, 2), (0, 1/2))
-            sage: conversion._image_point(p)
-            ((-1/4*a^2 + 1/2*a + 1/2 ~ 0.54654802), (1/4*a^2 - 3/4 ~ 0.15450850), (1/4 ~ 0.25000000)) in (-6, 8, 9)
-
-        """
-        if p.surface() is not self.domain():
-            raise ValueError("point is not a point in the domain of this conversion")
-
-        label = next(iter(p.labels()))
-        coordinates = next(iter(p.coordinates(label)))
-
-        import pyflatsurf
-
-        return pyflatsurf.flatsurf.Point[type(self.codomain())](
-            self.codomain(),
-            self((label, 0)),
-            self.vector_space_conversion()(
-                coordinates - p.parent().polygon(label).vertex(0)
-            ),
-        )
-
-    def _preimage_point(self, q):
-        r"""
-        Return the preimage of the point ``q`` in the domain of this conversion.
-
-        This is a helper method for :meth:`section`.
-
-        EXAMPLES::
-
-            sage: from flatsurf import translation_surfaces
-            sage: from flatsurf.geometry.pyflatsurf_conversion import FlatTriangulationConversion
-            sage: from flatsurf.geometry.surface_objects import SurfacePoint
-            sage: S = translation_surfaces.veech_double_n_gon(5).triangulate().codomain()
-            sage: conversion = FlatTriangulationConversion.to_pyflatsurf(S)
-
-            sage: p = SurfacePoint(S, (0, 2), (0, 1/2))
-            sage: q = conversion(p)
-            sage: conversion._preimage_point(q)
-            Point (0, 1/2) of polygon (0, 2)
-
-        """
-        face = q.face()
-        label, edge = self.section(face)
-        coordinates = self.vector_space_conversion().section(q.vector(face))
-        coordinates += self.domain().polygon(label).vertex(edge)
-
-        from flatsurf.geometry.surface_objects import SurfacePoint
-
-        return SurfacePoint(self.domain(), label, coordinates)
-
-    def _image_half_edge(self, label, edge):
-        r"""
-        Return the half edge that ``edge`` of polygon ``label`` maps to under this conversion.
-
-        This is a helper method for :meth:`__call__`.
-
-        INPUT:
-
-        - ``label`` -- an arbitrary polygon label in the :meth:`domain`
-
-        - ``edge`` -- an integer, the identifier of an edge in the polygon ``label``
-
-        EXAMPLES::
-
-            sage: from flatsurf import translation_surfaces
-            sage: from flatsurf.geometry.pyflatsurf_conversion import FlatTriangulationConversion
-            sage: from flatsurf.geometry.surface_objects import SurfacePoint
-            sage: S = translation_surfaces.veech_double_n_gon(5).triangulate().codomain()
-            sage: conversion = FlatTriangulationConversion.to_pyflatsurf(S)
-
-            sage: conversion._image_half_edge((0, 0), 0)
-            1
-
-        """
-        import pyflatsurf
-
-        return pyflatsurf.flatsurf.HalfEdge(self._label_to_half_edge[(label, edge)])
-
-    def _preimage_half_edge(self, half_edge):
-        r"""
-        Return the preimage of the ``half_edge`` in the domain of this
-        conversion as a pair ``(label, edge)``.
-
-        This is a helper method for :meth:`section`.
-
-        EXAMPLES::
-
-            sage: from flatsurf import translation_surfaces
-            sage: from flatsurf.geometry.pyflatsurf_conversion import FlatTriangulationConversion
-            sage: from flatsurf.geometry.surface_objects import SurfacePoint
-            sage: S = translation_surfaces.veech_double_n_gon(5).triangulate().codomain()
-            sage: conversion = FlatTriangulationConversion.to_pyflatsurf(S)
-
-            sage: import pyflatsurf
-            sage: conversion._preimage_half_edge(pyflatsurf.flatsurf.HalfEdge(1R))
-            ((0, 0), 0)
-
-        """
-        return self._half_edge_to_label[half_edge.id()]
-
-    def _image_saddle_connection(self, saddle_connection):
-        r"""
-        Return the image of the ``saddle_connection``.
-
-        This is a helper method for :meth:`__call__`.
-
-        INPUT:
-
-        - ``saddle_connection`` -- a saddle connection defined in the :meth:`domain`.
-
-        EXAMPLES::
-
-            sage: from flatsurf import translation_surfaces
-            sage: from flatsurf.geometry.pyflatsurf_conversion import FlatTriangulationConversion
-            sage: from flatsurf.geometry.surface_objects import SurfacePoint
-            sage: S = translation_surfaces.veech_double_n_gon(5).triangulate().codomain()
-            sage: conversion = FlatTriangulationConversion.to_pyflatsurf(S)
-
-            sage: conversion._image_saddle_connection(next(iter(S.saddle_connections(1))))
-            5
-
-        """
-        import pyflatsurf
-
-        return pyflatsurf.flatsurf.SaddleConnection[type(self.codomain())].inSector(
-            self.codomain(),
-            self._image_half_edge(*saddle_connection.start()),
-            self.vector_space_conversion()(saddle_connection.holonomy()),
-        )
-
-    def _preimage_saddle_connection(self, saddle_connection):
-        r"""
-        Return the preimage of the ``saddle_connection`` in the domain of this
-        conversion.
-
-        This is a helper method for :meth:`section`.
-
-        EXAMPLES::
-
-            sage: from flatsurf import translation_surfaces
-            sage: from flatsurf.geometry.pyflatsurf_conversion import FlatTriangulationConversion
-            sage: from flatsurf.geometry.surface_objects import SurfacePoint
-            sage: S = translation_surfaces.veech_double_n_gon(5).triangulate().codomain()
-            sage: conversion = FlatTriangulationConversion.to_pyflatsurf(S)
-
-            sage: connection = next(iter(conversion.codomain().connections()))
-            sage: connection
-            1
-
-            sage: preimage = conversion._preimage_saddle_connection(connection)
-            sage: preimage
-            Saddle connection (1, 0) from vertex 0 of polygon (0, 0) to vertex 0 of polygon (1, 0)
-
-            sage: conversion(preimage)
-            1
-
-        """
-        from flatsurf.geometry.saddle_connection import SaddleConnection
-
-        # TODO: Speed this up!
-        return SaddleConnection.from_vertex(
-            self.domain(),
-            *self._preimage_half_edge(saddle_connection.source()),
-            self.vector_space_conversion().section(saddle_connection.vector()),
-        )
-
-
-def to_pyflatsurf(S):
-    r"""
-    Given S a translation surface from sage-flatsurf return a
-    flatsurf::FlatTriangulation from libflatsurf/pyflatsurf.
-    """
     import warnings
 
     warnings.warn(
@@ -4098,7 +2127,4 @@
         "from_pyflatsurf() is deprecated and will be removed in a future version of sage-flatsurf. Use TranslationSurface(FlatTriangulationConversion.from_pyflatsurf(surface).domain()) instead."
     )
 
-=======
-    """
->>>>>>> a540cdd7
     return FlatTriangulationConversion.from_pyflatsurf(T).domain()