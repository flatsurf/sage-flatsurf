--- conflicted
+++ resolved
@@ -276,7 +276,6 @@
         True
 
     """
-<<<<<<< HEAD
     @staticmethod
     def _ring_conversions():
         r"""
@@ -427,30 +426,11 @@
         INPUT:
 
         - ``elements`` -- a sequence of elements that libflatsurf/pyflatsurf understands
-=======
-    from flatsurf.geometry.categories import TranslationSurfaces
-
-    if S not in TranslationSurfaces():
-        raise TypeError("S must be a translation surface")
-    if not S.is_finite_type():
-        raise ValueError("the surface S must be finite")
->>>>>>> 27ea7d4b
 
         - ``domain`` -- a SageMath ring, or ``None`` (default: ``None``); if
           ``None``, the ring is determined automatically.
 
-<<<<<<< HEAD
-        EXAMPLES::
-=======
-    # populate half edges and vectors
-    n = sum(len(S.polygon(lab).vertices()) for lab in S.labels())
-    half_edge_labels = {}  # map: (face lab, edge num) in faltsurf -> integer
-    vec = []  # vectors
-    k = 1  # half edge label in {1, ..., n}
-    for t0, t1 in S.gluings():
-        if t0 in half_edge_labels:
-            continue
->>>>>>> 27ea7d4b
+        EXAMPLES::
 
             sage: from flatsurf import translation_surfaces
             sage: from flatsurf.geometry.pyflatsurf_conversion import RingConversion
@@ -467,18 +447,7 @@
             if conversion is not None:
                 return conversion
 
-<<<<<<< HEAD
         raise NotImplementedError(f"cannot determine a SageMath ring for {elements} yet")
-=======
-    # compute vertex and face permutations
-    vp = [None] * (n + 1)  # vertex permutation
-    fp = [None] * (n + 1)  # face permutation
-    for t in S.edges():
-        e = half_edge_labels[t]
-        j = (t[1] + 1) % len(S.polygon(t[0]).vertices())
-        fp[e] = half_edge_labels[(t[0], j)]
-        vp[fp[e]] = -e
->>>>>>> 27ea7d4b
 
     @classmethod
     def from_pyflatsurf(cls, codomain, domain=None):
@@ -1710,17 +1679,12 @@
         sage: from flatsurf import translation_surfaces
         sage: from flatsurf.geometry.pyflatsurf_conversion import to_pyflatsurf, from_pyflatsurf # optional: pyflatsurf
         sage: S = translation_surfaces.veech_double_n_gon(5) # optional: pyflatsurf
-<<<<<<< HEAD
-        sage: from_pyflatsurf(to_pyflatsurf(S)) # optional: pyflatsurf
+        sage: T = from_pyflatsurf(to_pyflatsurf(S)) # optional: pyflatsurf
         doctest:warning
         ...
         UserWarning: from_pyflatsurf() is deprecated and will be removed in a future version of sage-flatsurf. Use TranslationSurface(FlatTriangulationConversion.from_pyflatsurf(surface).domain()) instead.
-        TranslationSurface built from 6 polygons
-=======
-        sage: T = from_pyflatsurf(to_pyflatsurf(S)) # optional: pyflatsurf
         sage: T  # optional: pyflatsurf
         Translation Surface in H_2(2) built from 6 isosceles triangles
->>>>>>> 27ea7d4b
 
     TESTS::
 
@@ -1747,51 +1711,7 @@
         Translation Surface in H_2(1^2) built from 2 isosceles triangles and 6 triangles
 
     """
-<<<<<<< HEAD
     import warnings
     warnings.warn("from_pyflatsurf() is deprecated and will be removed in a future version of sage-flatsurf. Use TranslationSurface(FlatTriangulationConversion.from_pyflatsurf(surface).domain()) instead.")
 
-    from flatsurf.geometry.translation_surface import TranslationSurface
-    return TranslationSurface(FlatTriangulationConversion.from_pyflatsurf(T).domain())
-=======
-    from flatsurf.features import pyflatsurf_feature
-
-    pyflatsurf_feature.require()
-    import pyflatsurf
-
-    ring = sage_ring(T)
-
-    from flatsurf.geometry.surface import MutableOrientedSimilaritySurface
-
-    S = MutableOrientedSimilaritySurface(ring)
-
-    from flatsurf.geometry.polygon import Polygon
-
-    V = ring**2
-
-    half_edges = {}
-
-    for face in T.faces():
-        a, b, c = map(pyflatsurf.flatsurf.HalfEdge, face)
-
-        vectors = [T.fromHalfEdge(he) for he in face]
-        vectors = [
-            V([ring(to_sage_ring(v.x())), ring(to_sage_ring(v.y()))]) for v in vectors
-        ]
-        triangle = Polygon(edges=vectors)
-        face_id = S.add_polygon(triangle)
-
-        assert a not in half_edges
-        half_edges[a] = (face_id, 0)
-        assert b not in half_edges
-        half_edges[b] = (face_id, 1)
-        assert c not in half_edges
-        half_edges[c] = (face_id, 2)
-
-    for half_edge, (face, id) in half_edges.items():
-        _face, _id = half_edges[-half_edge]
-        S.glue((face, id), (_face, _id))
-
-    S.set_immutable()
-    return S
->>>>>>> 27ea7d4b
+    return FlatTriangulationConversion.from_pyflatsurf(T).domain()