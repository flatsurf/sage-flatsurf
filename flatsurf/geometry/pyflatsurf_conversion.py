--- conflicted
+++ resolved
@@ -12,7 +12,7 @@
 
     sage: from flatsurf import translation_surfaces
     sage: from flatsurf.geometry.pyflatsurf_conversion import FlatTriangulationConversion
-    sage: S = translation_surfaces.veech_double_n_gon(5).triangulate().underlying_surface()
+    sage: S = translation_surfaces.veech_double_n_gon(5).triangulate()
     sage: conversion = FlatTriangulationConversion.to_pyflatsurf(S)  # random output due to deprecation warnings
 
 """
@@ -80,7 +80,7 @@
 
         sage: from flatsurf import translation_surfaces
         sage: from flatsurf.geometry.pyflatsurf_conversion import FlatTriangulationConversion
-        sage: S = translation_surfaces.veech_double_n_gon(5).triangulate().underlying_surface()
+        sage: S = translation_surfaces.veech_double_n_gon(5).triangulate()
         sage: conversion = FlatTriangulationConversion.to_pyflatsurf(S)
 
     TESTS::
@@ -104,7 +104,7 @@
 
             sage: from flatsurf import translation_surfaces
             sage: from flatsurf.geometry.pyflatsurf_conversion import FlatTriangulationConversion
-            sage: S = translation_surfaces.veech_double_n_gon(5).triangulate().underlying_surface()
+            sage: S = translation_surfaces.veech_double_n_gon(5).triangulate()
             sage: conversion = FlatTriangulationConversion.to_pyflatsurf(S)
 
         """
@@ -119,7 +119,7 @@
 
             sage: from flatsurf import translation_surfaces
             sage: from flatsurf.geometry.pyflatsurf_conversion import FlatTriangulationConversion
-            sage: S = translation_surfaces.veech_double_n_gon(5).triangulate().underlying_surface()
+            sage: S = translation_surfaces.veech_double_n_gon(5).triangulate()
             sage: conversion = FlatTriangulationConversion.to_pyflatsurf(S)
             sage: FlatTriangulationConversion.from_pyflatsurf(conversion.codomain())
             Conversion from ... to ...
@@ -153,10 +153,10 @@
 
             sage: from flatsurf import translation_surfaces
             sage: from flatsurf.geometry.pyflatsurf_conversion import FlatTriangulationConversion
-            sage: S = translation_surfaces.veech_double_n_gon(5).triangulate().underlying_surface()
+            sage: S = translation_surfaces.veech_double_n_gon(5).triangulate()
             sage: conversion = FlatTriangulationConversion.to_pyflatsurf(S)
             sage: conversion.domain()
-            <flatsurf.geometry.surface.Surface_dict object at 0x...>
+            Translation Surface in H_2(2) built from 6 isosceles triangles
 
         """
         if self._domain is not None:
@@ -172,10 +172,10 @@
 
             sage: from flatsurf import translation_surfaces
             sage: from flatsurf.geometry.pyflatsurf_conversion import FlatTriangulationConversion
-            sage: S = translation_surfaces.veech_double_n_gon(5).triangulate().underlying_surface()
+            sage: S = translation_surfaces.veech_double_n_gon(5).triangulate()
             sage: conversion = FlatTriangulationConversion.to_pyflatsurf(S)
             sage: conversion.codomain()
-            FlatTriangulationCombinatorial(vertices = (1, -3, 2, -1, -8, 9, 7, -6, -9, 4, 3, -2, -4, 8, 5, -7, 6, -5), faces = (1, 2, 3)(-1, -5, 8)(-2, -3, 4)(-4, -9, -8)(5, 6, 7)(-6, -7, 9)) with vectors {...}
+            FlatTriangulationCombinatorial(vertices = (1, -3, 2, -1, -5, -9, 8, -7, 9, 6, 3, -2, -6, 5, -4, -8, 7, 4), faces = (1, 2, 3)(-1, 4, 5)(-2, -3, 6)(-4, 7, 8)(-5, -6, 9)(-7, -8, -9)) with vectors {...}
 
         """
         if self._codomain is not None:
@@ -193,7 +193,7 @@
             sage: from flatsurf import translation_surfaces
             sage: from flatsurf.geometry.pyflatsurf_conversion import FlatTriangulationConversion
             sage: from flatsurf.geometry.surface_objects import SurfacePoint
-            sage: S = translation_surfaces.veech_double_n_gon(5).triangulate().underlying_surface()
+            sage: S = translation_surfaces.veech_double_n_gon(5).triangulate()
             sage: conversion = FlatTriangulationConversion.to_pyflatsurf(S)
 
             sage: p = SurfacePoint(S, 0, (0, 1/2))
@@ -215,7 +215,7 @@
             sage: from flatsurf import translation_surfaces
             sage: from flatsurf.geometry.pyflatsurf_conversion import FlatTriangulationConversion
             sage: from flatsurf.geometry.surface_objects import SurfacePoint
-            sage: S = translation_surfaces.veech_double_n_gon(5).triangulate().underlying_surface()
+            sage: S = translation_surfaces.veech_double_n_gon(5).triangulate()
             sage: conversion = FlatTriangulationConversion.to_pyflatsurf(S)
 
             sage: p = SurfacePoint(S, 0, (0, 1/2))
@@ -235,20 +235,9 @@
             sage: from flatsurf import translation_surfaces
             sage: from flatsurf.geometry.pyflatsurf_conversion import FlatTriangulationConversion
             sage: from flatsurf.geometry.surface_objects import SurfacePoint
-            sage: S = translation_surfaces.veech_double_n_gon(5).triangulate().underlying_surface()
+            sage: S = translation_surfaces.veech_double_n_gon(5).triangulate()
             sage: FlatTriangulationConversion.to_pyflatsurf(S)
-            Conversion from <flatsurf.geometry.surface.Surface_dict object at 0x...> to
-            FlatTriangulationCombinatorial(vertices = (1, -3, 2, -1, -8, 9, 7, -6, -9, 4, 3, -2, -4, 8, 5, -7, 6, -5),
-                                           faces = (1, 2, 3)(-1, -5, 8)(-2, -3, 4)(-4, -9, -8)(5, 6, 7)(-6, -7, 9))
-                                           with vectors {1: ((1/2 ~ 0.50000000), (1/2*a^3 - 1*a ~ 1.5388418)),
-                                                         2: ((-1/2*a^2 + 1 ~ -0.80901699), (-1/2*a^3 + 3/2*a ~ -0.58778525)),
-                                                         3: ((1/2*a^2 - 3/2 ~ 0.30901699), (-1/2*a ~ -0.95105652)),
-                                                         4: ((-1/2 ~ -0.50000000), (-1/2*a^3 + 1*a ~ -1.5388418)),
-                                                         5: ((-1/2*a^2 + 1/2 ~ -1.3090170), (-1/2*a ~ -0.95105652)),
-                                                         6: (1, 0),
-                                                         7: ((1/2*a^2 - 3/2 ~ 0.30901699), (1/2*a ~ 0.95105652)),
-                                                         8: ((-1/2*a^2 + 1 ~ -0.80901699), (1/2*a^3 - 3/2*a ~ 0.58778525)),
-                                                         9: ((1/2*a^2 - 1/2 ~ 1.3090170), (1/2*a ~ 0.95105652))}
+            Conversion from Translation Surface in H_2(2) built from 6 isosceles triangles to ...
 
         """
         codomain = self.codomain()
@@ -276,7 +265,6 @@
         True
 
     """
-<<<<<<< HEAD
     @staticmethod
     def _ring_conversions():
         r"""
@@ -355,30 +343,11 @@
         INPUT:
 
         - ``domain`` -- a ring
-=======
-    from flatsurf.geometry.categories import TranslationSurfaces
-
-    if S not in TranslationSurfaces():
-        raise TypeError("S must be a translation surface")
-    if not S.is_finite_type():
-        raise ValueError("the surface S must be finite")
->>>>>>> abf210e0
 
         - ``codomain`` -- a C/C++ type or ``None`` (default: ``None``); if
           ``None``, the corresponding type is constructed.
 
-<<<<<<< HEAD
-        EXAMPLES::
-=======
-    # populate half edges and vectors
-    n = sum(len(S.polygon(lab).vertices()) for lab in S.labels())
-    half_edge_labels = {}  # map: (face lab, edge num) in faltsurf -> integer
-    vec = []  # vectors
-    k = 1  # half edge label in {1, ..., n}
-    for t0, t1 in S.gluings():
-        if t0 in half_edge_labels:
-            continue
->>>>>>> abf210e0
+        EXAMPLES::
 
             sage: from flatsurf import translation_surfaces
             sage: from flatsurf.geometry.pyflatsurf_conversion import RingConversion
@@ -393,22 +362,11 @@
 
         raise NotImplementedError(f"cannot determine pyflatsurf ring corresponding to {domain} yet")
 
-<<<<<<< HEAD
     @classmethod
     def from_pyflatsurf_from_flat_triangulation(cls, flat_triangulation, domain=None):
         r"""
         Return a :class:`RingConversion` that can map ``domain`` to the ring
         over which ``flat_triangulation`` is defined.
-=======
-    # compute vertex and face permutations
-    vp = [None] * (n + 1)  # vertex permutation
-    fp = [None] * (n + 1)  # face permutation
-    for t in S.edges():
-        e = half_edge_labels[t]
-        j = (t[1] + 1) % len(S.polygon(t[0]).vertices())
-        fp[e] = half_edge_labels[(t[0], j)]
-        vp[fp[e]] = -e
->>>>>>> abf210e0
 
         INPUT:
 
@@ -421,7 +379,7 @@
 
             sage: from flatsurf import translation_surfaces
             sage: from flatsurf.geometry.pyflatsurf_conversion import FlatTriangulationConversion, RingConversion
-            sage: S = translation_surfaces.veech_double_n_gon(5).triangulate().underlying_surface()
+            sage: S = translation_surfaces.veech_double_n_gon(5).triangulate()
             sage: flat_triangulation = FlatTriangulationConversion.to_pyflatsurf(S).codomain()
             sage: conversion = RingConversion.from_pyflatsurf_from_flat_triangulation(flat_triangulation)
 
@@ -924,7 +882,7 @@
 
         sage: from flatsurf import translation_surfaces
         sage: from flatsurf.geometry.pyflatsurf_conversion import FlatTriangulationConversion
-        sage: S = translation_surfaces.veech_double_n_gon(5).triangulate().underlying_surface()
+        sage: S = translation_surfaces.veech_double_n_gon(5).triangulate()
         sage: conversion = FlatTriangulationConversion.to_pyflatsurf(S)
 
     """
@@ -935,7 +893,7 @@
 
             sage: from flatsurf import translation_surfaces
             sage: from flatsurf.geometry.pyflatsurf_conversion import FlatTriangulationConversion
-            sage: S = translation_surfaces.square_torus().triangulate().underlying_surface()
+            sage: S = translation_surfaces.square_torus().triangulate()
             sage: conversion = FlatTriangulationConversion.to_pyflatsurf(S)
 
             sage: isinstance(conversion, FlatTriangulationConversion)
@@ -969,17 +927,18 @@
 
             sage: from flatsurf import translation_surfaces
             sage: from flatsurf.geometry.pyflatsurf_conversion import FlatTriangulationConversion
-            sage: S = translation_surfaces.veech_double_n_gon(5).triangulate().underlying_surface()
+            sage: S = translation_surfaces.veech_double_n_gon(5).triangulate()
             sage: conversion = FlatTriangulationConversion.to_pyflatsurf(S)
 
         """
         pyflatsurf_feature.require()
 
-        from flatsurf.geometry.surface import Surface
-
-        if not isinstance(domain, Surface):
+        from flatsurf.geometry.surface import Surface_base
+
+        # TODO: We should check the category instead.
+        if not isinstance(domain, Surface_base):
             raise TypeError("domain must be a Surface")
-        if not domain.is_finite():
+        if not domain.is_finite_type():
             raise ValueError("domain must be finite")
         if not domain.is_triangulated():
             raise ValueError("domain must be triangulated")
@@ -1005,30 +964,30 @@
 
             sage: from flatsurf import translation_surfaces
             sage: from flatsurf.geometry.pyflatsurf_conversion import FlatTriangulationConversion
-            sage: S = translation_surfaces.veech_double_n_gon(5).triangulate().underlying_surface()
+            sage: S = translation_surfaces.veech_double_n_gon(5).triangulate()
             sage: FlatTriangulationConversion._pyflatsurf_labels(S)
             {(0, 0): 1,
              (0, 1): 2,
              (0, 2): 3,
-             (1, 0): 4,
+             (1, 0): 6,
              (1, 1): -2,
              (1, 2): -3,
-             (ExtraLabel(...), 0): 5,
-             (ExtraLabel(...), 1): 6,
-             (ExtraLabel(...), 2): 7,
-             (ExtraLabel(...), 0): -1,
-             (ExtraLabel(...), 1): -5,
-             (ExtraLabel(...), 2): 8,
-             (ExtraLabel(...), 0): 9,
-             (ExtraLabel(...), 1): -6,
-             (ExtraLabel(...), 2): -7,
-             (ExtraLabel(...), 0): -4,
-             (ExtraLabel(...), 1): -9,
-             (ExtraLabel(...), 2): -8}
+             (2, 0): -4,
+             (2, 1): 7,
+             (2, 2): 8,
+             (3, 0): -1,
+             (3, 1): 4,
+             (3, 2): 5,
+             (4, 0): -9,
+             (4, 1): -7,
+             (4, 2): -8,
+             (5, 0): -6,
+             (5, 1): 9,
+             (5, 2): -5}
 
         """
         labels = {}
-        for half_edge, opposite_half_edge in domain.edge_gluing_iterator():
+        for half_edge, opposite_half_edge in domain.gluings():
             if half_edge in labels:
                 continue
 
@@ -1046,17 +1005,17 @@
 
             sage: from flatsurf import translation_surfaces
             sage: from flatsurf.geometry.pyflatsurf_conversion import FlatTriangulationConversion
-            sage: S = translation_surfaces.veech_double_n_gon(5).triangulate().underlying_surface()
+            sage: S = translation_surfaces.veech_double_n_gon(5).triangulate()
             sage: FlatTriangulationConversion._pyflatsurf_vectors(S)
             [((1/2 ~ 0.50000000), (1/2*a^3 - 1*a ~ 1.5388418)),
              ((-1/2*a^2 + 1 ~ -0.80901699), (-1/2*a^3 + 3/2*a ~ -0.58778525)),
              ((1/2*a^2 - 3/2 ~ 0.30901699), (-1/2*a ~ -0.95105652)),
+             ((1/2*a^2 - 1/2 ~ 1.3090170), (1/2*a ~ 0.95105652)),
+             ((-1/2*a^2 + 1 ~ -0.80901699), (1/2*a^3 - 3/2*a ~ 0.58778525)),
              ((-1/2 ~ -0.50000000), (-1/2*a^3 + 1*a ~ -1.5388418)),
-             ((-1/2*a^2 + 1/2 ~ -1.3090170), (-1/2*a ~ -0.95105652)),
              (1, 0),
              ((1/2*a^2 - 3/2 ~ 0.30901699), (1/2*a ~ 0.95105652)),
-             ((-1/2*a^2 + 1 ~ -0.80901699), (1/2*a^3 - 3/2*a ~ 0.58778525)),
-             ((1/2*a^2 - 1/2 ~ 1.3090170), (1/2*a ~ 0.95105652))]
+             ((-1/2*a^2 + 1/2 ~ -1.3090170), (-1/2*a ~ -0.95105652))]
 
         """
         labels = cls._pyflatsurf_labels(domain)
@@ -1089,19 +1048,19 @@
 
             sage: from flatsurf import translation_surfaces
             sage: from flatsurf.geometry.pyflatsurf_conversion import FlatTriangulationConversion
-            sage: S = translation_surfaces.veech_double_n_gon(5).triangulate().underlying_surface()
+            sage: S = translation_surfaces.veech_double_n_gon(5).triangulate()
             sage: FlatTriangulationConversion._pyflatsurf_vertex_permutation(S)
-            [[1, -3, 2, -1, -8, 9, 7, -6, -9, 4, 3, -2, -4, 8, 5, -7, 6, -5]]
+            [[1, -3, 2, -1, -5, -9, 8, -7, 9, 6, 3, -2, -6, 5, -4, -8, 7, 4]]
 
         """
         pyflatsurf_labels = cls._pyflatsurf_labels(domain)
 
         vertex_permutation = {}
 
-        for polygon, edge in domain.edge_iterator():
+        for polygon, edge in domain.edges():
             pyflatsurf_edge = pyflatsurf_labels[(polygon, edge)]
 
-            next_edge = (edge + 1) % domain.polygon(polygon).num_edges()
+            next_edge = (edge + 1) % len(domain.polygon(polygon).vertices())
             pyflatsurf_next_edge = pyflatsurf_labels[(polygon, next_edge)]
 
             vertex_permutation[pyflatsurf_next_edge] = -pyflatsurf_edge
@@ -1158,7 +1117,7 @@
 
             sage: from flatsurf import translation_surfaces
             sage: from flatsurf.geometry.pyflatsurf_conversion import FlatTriangulationConversion
-            sage: S = translation_surfaces.veech_double_n_gon(5).triangulate().underlying_surface()
+            sage: S = translation_surfaces.veech_double_n_gon(5).triangulate()
             sage: conversion = FlatTriangulationConversion.to_pyflatsurf(S)
             sage: FlatTriangulationConversion.from_pyflatsurf(conversion.codomain())
             Conversion from ... to ...
@@ -1171,11 +1130,10 @@
 
         ring_conversion = RingConversion.from_pyflatsurf_from_flat_triangulation(codomain)
 
-        from flatsurf.geometry.surface import Surface_dict
-        domain = Surface_dict(ring_conversion.domain())
-
-        from flatsurf.geometry.polygon import ConvexPolygons
-        polygons = ConvexPolygons(ring_conversion.domain())
+        from flatsurf.geometry.surface import MutableOrientedSimilaritySurface
+        domain = MutableOrientedSimilaritySurface(ring_conversion.domain())
+
+        from flatsurf import Polygon
 
         half_edge_to_polygon_edge = {}
 
@@ -1185,7 +1143,7 @@
         for (a, b, c) in codomain.faces():
             vectors = [codomain.fromHalfEdge(a), codomain.fromHalfEdge(b), codomain.fromHalfEdge(c)]
             vectors = [vector_conversion.section(vector) for vector in vectors]
-            triangle = polygons(vectors)
+            triangle = Polygon(edges=vectors)
 
             label = (a.id(), b.id(), c.id())
 
@@ -1197,7 +1155,7 @@
 
         for half_edge, (polygon, edge) in half_edge_to_polygon_edge.items():
             opposite = half_edge_to_polygon_edge[-half_edge]
-            domain.change_edge_gluing(polygon, edge, *opposite)
+            domain.glue((polygon, edge), opposite)
 
         domain.set_immutable()
 
@@ -1214,7 +1172,7 @@
             sage: from flatsurf import translation_surfaces
             sage: from flatsurf.geometry.pyflatsurf_conversion import FlatTriangulationConversion
             sage: from flatsurf.geometry.surface_objects import SurfacePoint
-            sage: S = translation_surfaces.veech_double_n_gon(5).triangulate().underlying_surface()
+            sage: S = translation_surfaces.veech_double_n_gon(5).triangulate()
             sage: conversion = FlatTriangulationConversion.to_pyflatsurf(S)
             sage: conversion.ring_conversion()
             Conversion from Number Field in a with defining polynomial y^4 - 5*y^2 + 5 with a = 1.902113032590308? to NumberField(a^4 - 5*a^2 + 5, [1.902113032590307144232878666758764287 +/- 6.87e-37])
@@ -1233,7 +1191,7 @@
             sage: from flatsurf import translation_surfaces
             sage: from flatsurf.geometry.pyflatsurf_conversion import FlatTriangulationConversion
             sage: from flatsurf.geometry.surface_objects import SurfacePoint
-            sage: S = translation_surfaces.veech_double_n_gon(5).triangulate().underlying_surface()
+            sage: S = translation_surfaces.veech_double_n_gon(5).triangulate()
             sage: conversion = FlatTriangulationConversion.to_pyflatsurf(S)
             sage: conversion.vector_space_conversion()
             Conversion from Vector space of dimension 2 over Number Field in a with defining polynomial y^4 - 5*y^2 + 5 with a = 1.902113032590308? to flatsurf::cppyy::Vector<eantic::renf_class>
@@ -1257,7 +1215,7 @@
             sage: from flatsurf import translation_surfaces
             sage: from flatsurf.geometry.pyflatsurf_conversion import FlatTriangulationConversion
             sage: from flatsurf.geometry.surface_objects import SurfacePoint
-            sage: S = translation_surfaces.veech_double_n_gon(5).triangulate().underlying_surface()
+            sage: S = translation_surfaces.veech_double_n_gon(5).triangulate()
             sage: conversion = FlatTriangulationConversion.to_pyflatsurf(S)
 
         We map a point::
@@ -1295,7 +1253,7 @@
             sage: from flatsurf import translation_surfaces
             sage: from flatsurf.geometry.pyflatsurf_conversion import FlatTriangulationConversion
             sage: from flatsurf.geometry.surface_objects import SurfacePoint
-            sage: S = translation_surfaces.veech_double_n_gon(5).triangulate().underlying_surface()
+            sage: S = translation_surfaces.veech_double_n_gon(5).triangulate()
             sage: conversion = FlatTriangulationConversion.to_pyflatsurf(S)
 
         We roundtrip a point::
@@ -1332,7 +1290,7 @@
             sage: from flatsurf import translation_surfaces
             sage: from flatsurf.geometry.pyflatsurf_conversion import FlatTriangulationConversion
             sage: from flatsurf.geometry.surface_objects import SurfacePoint
-            sage: S = translation_surfaces.veech_double_n_gon(5).triangulate().underlying_surface()
+            sage: S = translation_surfaces.veech_double_n_gon(5).triangulate()
             sage: conversion = FlatTriangulationConversion.to_pyflatsurf(S)
 
             sage: p = SurfacePoint(S, 0, (0, 1/2))
@@ -1360,7 +1318,7 @@
             sage: from flatsurf import translation_surfaces
             sage: from flatsurf.geometry.pyflatsurf_conversion import FlatTriangulationConversion
             sage: from flatsurf.geometry.surface_objects import SurfacePoint
-            sage: S = translation_surfaces.veech_double_n_gon(5).triangulate().underlying_surface()
+            sage: S = translation_surfaces.veech_double_n_gon(5).triangulate()
             sage: conversion = FlatTriangulationConversion.to_pyflatsurf(S)
 
             sage: p = SurfacePoint(S, 0, (0, 1/2))
@@ -1398,7 +1356,7 @@
             sage: from flatsurf import translation_surfaces
             sage: from flatsurf.geometry.pyflatsurf_conversion import FlatTriangulationConversion
             sage: from flatsurf.geometry.surface_objects import SurfacePoint
-            sage: S = translation_surfaces.veech_double_n_gon(5).triangulate().underlying_surface()
+            sage: S = translation_surfaces.veech_double_n_gon(5).triangulate()
             sage: conversion = FlatTriangulationConversion.to_pyflatsurf(S)
 
             sage: conversion._image_half_edge(0, 0)
@@ -1420,7 +1378,7 @@
             sage: from flatsurf import translation_surfaces
             sage: from flatsurf.geometry.pyflatsurf_conversion import FlatTriangulationConversion
             sage: from flatsurf.geometry.surface_objects import SurfacePoint
-            sage: S = translation_surfaces.veech_double_n_gon(5).triangulate().underlying_surface()
+            sage: S = translation_surfaces.veech_double_n_gon(5).triangulate()
             sage: conversion = FlatTriangulationConversion.to_pyflatsurf(S)
 
             sage: import pyflatsurf
@@ -1437,9 +1395,9 @@
     flatsurf::FlatTriangulation from libflatsurf/pyflatsurf.
     """
     import warnings
-    warnings.warn("to_pyflatsurf() is deprecated and will be removed in a future version of sage-flatsurf. Use FlatTriangulationConversion.to_pyflatsurf(surface.triangulate().underlying_surface()).codomain() instead.")
-
-    return FlatTriangulationConversion.to_pyflatsurf(S.triangulate().underlying_surface()).codomain()
+    warnings.warn("to_pyflatsurf() is deprecated and will be removed in a future version of sage-flatsurf. Use FlatTriangulationConversion.to_pyflatsurf(surface.triangulate()).codomain() instead.")
+
+    return FlatTriangulationConversion.to_pyflatsurf(S.triangulate()).codomain()
 
 
 def from_pyflatsurf(T):
@@ -1452,20 +1410,14 @@
         sage: from flatsurf import translation_surfaces
         sage: from flatsurf.geometry.pyflatsurf_conversion import to_pyflatsurf, from_pyflatsurf # optional: pyflatsurf
         sage: S = translation_surfaces.veech_double_n_gon(5) # optional: pyflatsurf
-<<<<<<< HEAD
         sage: from_pyflatsurf(to_pyflatsurf(S)) # optional: pyflatsur
         doctest:warning
         ...
-        UserWarning: to_pyflatsurf() is deprecated and will be removed in a future version of sage-flatsurf. Use FlatTriangulationConversion.to_pyflatsurf(surface.triangulate().underlying_surface()).codomain() instead.
+        UserWarning: to_pyflatsurf() is deprecated and will be removed in a future version of sage-flatsurf. Use FlatTriangulationConversion.to_pyflatsurf(surface.triangulate()).codomain() instead.
         doctest:warning
         ...
         UserWarning: from_pyflatsurf() is deprecated and will be removed in a future version of sage-flatsurf. Use TranslationSurface(FlatTriangulationConversion.from_pyflatsurf(surface).domain()) instead.
         TranslationSurface built from 6 polygons
-=======
-        sage: T = from_pyflatsurf(to_pyflatsurf(S)) # optional: pyflatsurf
-        sage: T  # optional: pyflatsurf
-        Translation Surface in H_2(2) built from 6 isosceles triangles
->>>>>>> abf210e0
 
     TESTS::
 
@@ -1489,7 +1441,6 @@
         sage: D0 = list(X.decompositions(2))[2]  # optional: pyflatsurf
         sage: T0 = D0.triangulation()  # optional: pyflatsurf
         sage: from_pyflatsurf(T0)  # optional: pyflatsurf
-<<<<<<< HEAD
         doctest:warning
         ...
         UserWarning: from_pyflatsurf() is deprecated and will be removed in a future version of sage-flatsurf. Use TranslationSurface(FlatTriangulationConversion.from_pyflatsurf(surface).domain()) instead.
@@ -1500,49 +1451,4 @@
     warnings.warn("from_pyflatsurf() is deprecated and will be removed in a future version of sage-flatsurf. Use TranslationSurface(FlatTriangulationConversion.from_pyflatsurf(surface).domain()) instead.")
 
     from flatsurf.geometry.translation_surface import TranslationSurface
-    return TranslationSurface(FlatTriangulationConversion.from_pyflatsurf(T).domain())
-=======
-        Translation Surface in H_2(1^2) built from 2 isosceles triangles and 6 triangles
-
-    """
-    from flatsurf.features import pyflatsurf_feature
-
-    pyflatsurf_feature.require()
-    import pyflatsurf
-
-    ring = sage_ring(T)
-
-    from flatsurf.geometry.surface import MutableOrientedSimilaritySurface
-
-    S = MutableOrientedSimilaritySurface(ring)
-
-    from flatsurf.geometry.polygon import Polygon
-
-    V = ring**2
-
-    half_edges = {}
-
-    for face in T.faces():
-        a, b, c = map(pyflatsurf.flatsurf.HalfEdge, face)
-
-        vectors = [T.fromHalfEdge(he) for he in face]
-        vectors = [
-            V([ring(to_sage_ring(v.x())), ring(to_sage_ring(v.y()))]) for v in vectors
-        ]
-        triangle = Polygon(edges=vectors)
-        face_id = S.add_polygon(triangle)
-
-        assert a not in half_edges
-        half_edges[a] = (face_id, 0)
-        assert b not in half_edges
-        half_edges[b] = (face_id, 1)
-        assert c not in half_edges
-        half_edges[c] = (face_id, 2)
-
-    for half_edge, (face, id) in half_edges.items():
-        _face, _id = half_edges[-half_edge]
-        S.glue((face, id), (_face, _id))
-
-    S.set_immutable()
-    return S
->>>>>>> abf210e0
+    return TranslationSurface(FlatTriangulationConversion.from_pyflatsurf(T).domain())