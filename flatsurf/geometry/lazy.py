r"""
Triangulations, Delaunay triangulations, and Delaunay decompositions of
(possibly infinite) surfaces.

EXAMPLES:

Typically, you don't need to create these surfaces directly, they are created
by invoking methods on the underlying surfaces::

    sage: from flatsurf import translation_surfaces
    sage: S = translation_surfaces.infinite_staircase()
    sage: S.triangulate().codomain()
    Triangulation of The infinite staircase

    sage: S.delaunay_triangulate().codomain()
    Delaunay triangulation of The infinite staircase

<<<<<<< HEAD
    sage: S.delaunay_decomposition()
    Delaunay Decomposition morphism:
      From: The infinite staircase
      To:   Delaunay cell decomposition of The infinite staircase
=======
    sage: S.delaunay_decompose().codomain()
    Delaunay cell decomposition of The infinite staircase
>>>>>>> f5b1a0ae

"""
# ********************************************************************
#  This file is part of sage-flatsurf.
#
#       Copyright (C) 2013-2019 Vincent Delecroix
#                     2013-2019 W. Patrick Hooper
#                          2023 Julian Rüth
#
#  sage-flatsurf is free software: you can redistribute it and/or modify
#  it under the terms of the GNU General Public License as published by
#  the Free Software Foundation, either version 2 of the License, or
#  (at your option) any later version.
#
#  sage-flatsurf is distributed in the hope that it will be useful,
#  but WITHOUT ANY WARRANTY; without even the implied warranty of
#  MERCHANTABILITY or FITNESS FOR A PARTICULAR PURPOSE.  See the
#  GNU General Public License for more details.
#
#  You should have received a copy of the GNU General Public License
#  along with sage-flatsurf. If not, see <https://www.gnu.org/licenses/>.
# ********************************************************************

from sage.misc.cachefunc import cached_method

from flatsurf.geometry.surface import (
    MutableOrientedSimilaritySurface_base,
    OrientedSimilaritySurface,
    Labels,
)


class LazyTriangulatedSurface(OrientedSimilaritySurface):
    r"""
    A triangulated surface whose structure is computed on demand.

    Used to triangulate surfaces when in-place-triangulation is not requested.
    In particular, this is used to triangulate infinite type surface.

    EXAMPLES::

        sage: from flatsurf import translation_surfaces
        sage: S = translation_surfaces.infinite_staircase()
        sage: S = S.triangulate().codomain()

    TESTS::

        sage: from flatsurf.geometry.lazy import LazyTriangulatedSurface
        sage: isinstance(S, LazyTriangulatedSurface)
        True
        sage: TestSuite(S).run()  # long time (1s)

    """

    def __init__(self, surface, labels=None, relabel=None, category=None):
        if relabel is not None:
            if relabel:
                raise NotImplementedError(
                    "the relabel keyword has been removed from LazyTriangulatedSurface; use relabel() to use integer labels instead"
                )
            else:
                import warnings

                warnings.warn(
                    "the relabel keyword will be removed in a future version of sage-flatsurf; do not pass it explicitly anymore to LazyTriangulatedSurface()"
                )

        if surface.is_mutable():
            raise ValueError("Surface must be immutable.")

        if labels is not None:
            labels = set(labels)

        if surface.is_finite_type():
            if labels == set(surface.labels()):
                labels = None

        self._reference = surface
        self._triangulated_reference_labels = labels

        OrientedSimilaritySurface.__init__(
            self,
            surface.base_ring(),
            category=category or self._reference.category(),
        )

    def _is_triangulated(self, reference_label):
        r"""
        Return whether the ``reference_label`` of the reference surface is
        explicitly triangulated in this surface.

        EXAMPLES::

            sage: from flatsurf import translation_surfaces
            sage: S = translation_surfaces.infinite_staircase()
            sage: S = S.triangulate().codomain()
            sage: S._is_triangulated(0)
            True
            sage: S._is_triangulated(1)
            True

            sage: S = S.triangulate(label=0).codomain()
            sage: S._is_triangulated(0)
            True
            sage: S._is_triangulated(1)
            False

        """
        if self._triangulated_reference_labels is None:
            return True

        return reference_label in self._triangulated_reference_labels

    def is_mutable(self):
        r"""
        Return whether this surface is mutable, i.e., return ``False``.

        This implements
        :meth:`flatsurf.geometry.categories.topological_surfaces.TopologicalSurfaces.ParentMethods.is_mutable`.

        EXAMPLES::

            sage: from flatsurf import translation_surfaces
            sage: S = translation_surfaces.infinite_staircase().triangulate().codomain()
            sage: S.is_mutable()
            False

        """
        return False

    def is_compact(self):
        r"""
        Return whether this surface is compact as a topological space.

        This implements
        :meth:`flatsurf.geometry.categories.topological_surfaces.TopologicalSurfaces.ParentMethods.is_compact`.

        EXAMPLES::

            sage: from flatsurf import translation_surfaces
            sage: S = translation_surfaces.infinite_staircase().triangulate().codomain()
            sage: S.is_compact()
            False

        """
        return self._reference.is_compact()

    def roots(self):
        r"""
        Return root labels for the polygons forming the connected
        components of this surface.

        This implements
        :meth:`flatsurf.geometry.categories.polygonal_surfaces.PolygonalSurfaces.ParentMethods.roots`.

        EXAMPLES::

            sage: from flatsurf import translation_surfaces
            sage: S = translation_surfaces.infinite_staircase().triangulate().codomain()
            sage: S.roots()
            ((0, 0),)

        """
        return tuple(self._image(root)[0].root() for root in self._reference.roots())

    @cached_method
    def _image(self, reference_label):
        r"""
        Return a triangulation of the ``reference_label`` in the underlying
        (typically non-triangulated) reference surface.

        If the ``reference_label`` is not being triangulated, the return a
        surface just consisting of this polygon.

        INPUT:

        - ``reference_label`` -- a polygon label in the reference surface that
          we are triangulating.

        EXAMPLES::

            sage: from flatsurf import translation_surfaces
            sage: S = translation_surfaces.infinite_staircase().triangulate().codomain()
            sage: S._image(0)
            (Translation Surface with boundary built from 2 isosceles triangles,
             bidict({0: ((0, 0), 0), 1: ((0, 0), 1), 2: ((0, 1), 1), 3: ((0, 1), 2)}))

            sage: S = translation_surfaces.infinite_staircase().triangulate(label=1).codomain()
            sage: S._image(0)
            (Translation Surface with boundary built from a square,
             bidict({0: (0, 0), 1: (0, 1), 2: (0, 2), 3: (0, 3)}))

        """
        reference_polygon = self._reference.polygon(reference_label)

        if not self._is_triangulated(reference_label):
            from flatsurf import MutableOrientedSimilaritySurface

            triangulation = MutableOrientedSimilaritySurface(
                self._reference.base_ring()
            )
            triangulation.add_polygon(reference_polygon)

            from bidict import bidict

            return triangulation, bidict(
                {e: (reference_label, e) for e in range(len(reference_polygon.edges()))}
            )

        from flatsurf.geometry.surface import MutableOrientedSimilaritySurface

        return MutableOrientedSimilaritySurface._triangulate(
            self._reference, reference_label
        )

    def _reference_label(self, label):
        r"""
        Return the label of the underlying (untriangulated) reference surface
        which led to the creation of the polygon with ``label`` in this
        triangulation.

        EXAMPLES::

            sage: from flatsurf import translation_surfaces
            sage: S = translation_surfaces.infinite_staircase().triangulate().codomain()
            sage: S._reference_label((0, 0))
            0

        """
        if label in self._reference.labels():
            if not self._is_triangulated(label):
                return label
            if len(self._reference.polygon(label).vertices()) == 3:
                return label

        if not isinstance(label, tuple):
            raise KeyError(label)

        if len(label) != 2:
            raise KeyError(label)

        if label[0] not in self._reference.labels():
            raise KeyError(label)

        if label not in self._image(label[0])[0].labels():
            raise KeyError(label)

        return label[0]

    def polygon(self, label):
        r"""
        Return the polygon with ``label``.

        This implements
        :meth:`flatsurf.geometry.categories.polygonal_surfaces.PolygonalSurfaces.ParentMethods.polygon`.

        EXAMPLES::

            sage: from flatsurf import translation_surfaces
            sage: S = translation_surfaces.infinite_staircase().triangulate().codomain()
            sage: S.polygon((0, 0))
            Polygon(vertices=[(0, 0), (1, 0), (1, 1)])

        """
        reference_label = self._reference_label(label)

        if not self._is_triangulated(reference_label):
            return self._reference.polygon(reference_label)

        triangulation, _ = self._image(reference_label)

        return triangulation.polygon(label)

    def opposite_edge(self, label, edge):
        r"""
        Return the polygon label and edge index when crossing over the ``edge``
        of the polygon ``label``.

        This implements
        :meth:`flatsurf.geometry.categories.polygonal_surfaces.PolygonalSurfaces.ParentMethods.opposite_edge`.

        EXAMPLES::

            sage: from flatsurf import translation_surfaces
            sage: S = translation_surfaces.infinite_staircase().triangulate().codomain()
            sage: S.opposite_edge((0, 0), 0)
            ((1, 1), 1)

        """
        reference_label = self._reference_label(label)

        triangulation, outer_edges = self._image(reference_label)

        if (label, edge) in outer_edges.values():
            # pylint does not understand the bidict return type, so we disable a failing check here
            # pylint: disable=unsubscriptable-object
            reference_edge = outer_edges.inverse[(label, edge)]
            (
                opposite_reference_label,
                opposite_reference_edge,
            ) = self._reference.opposite_edge(reference_label, reference_edge)
            opposite_triangulation, opposite_outer_edges = self._image(
                opposite_reference_label
            )
            return opposite_outer_edges[opposite_reference_edge]

        return triangulation.opposite_edge(label, edge)

    def is_triangulated(self, limit=None):
        r"""
        Return whether this surface is triangulated.

        EXAMPLES::

            sage: from flatsurf import translation_surfaces
            sage: S = translation_surfaces.infinite_staircase().triangulate().codomain()
            sage: S.is_triangulated()
            True

            sage: S = translation_surfaces.infinite_staircase().triangulate(label=0).codomain()
            sage: S.is_triangulated()
            Traceback (most recent call last):
            ...
            NotImplementedError: cannot decide whether this (potentially infinite type) surface is triangulated

        """
        if limit is not None:
            import warnings

            warnings.warn(
                "limit has been deprecated as a keyword argument for is_triangulated() and will be removed from a future version of sage-flatsurf; "
                "if you rely on this check, you can try to run this method on MutableOrientedSimilaritySurface.from_surface(surface, labels=surface.labels()[:limit])"
            )

        if self._triangulated_reference_labels is None:
            return True

        return super().is_triangulated(limit=limit)

    def __hash__(self):
        r"""
        Return a hash value for this surface that is compatible with
        :meth:`__eq__`.

        EXAMPLES::

            sage: from flatsurf import translation_surfaces
            sage: S = translation_surfaces.infinite_staircase()
            sage: hash(S.triangulate().codomain()) == hash(S.triangulate().codomain())
            True

        """
        return hash(self._reference)

    def __eq__(self, other):
        r"""
        Return whether this surface is indistinguishable from ``other``.

        See :meth:`SimilaritySurfaces.FiniteType._test_eq_surface` for details
        on this notion of equality.

        EXAMPLES::

            sage: from flatsurf import translation_surfaces
            sage: S = translation_surfaces.infinite_staircase()
            sage: S.triangulate().codomain() == S.triangulate().codomain()
            True

        """
        if not isinstance(other, LazyTriangulatedSurface):
            return False

        return (
            self._reference == other._reference
            and self._triangulated_reference_labels
            == other._triangulated_reference_labels
        )

    def labels(self):
        r"""
        Return the labels of this surface.

        This implements
        :meth:`flatsurf.geometry.categories.polygonal_surfaces.PolygonalSurfaces.ParentMethods.labels`.

        EXAMPLES::

            sage: from flatsurf import translation_surfaces
            sage: S = translation_surfaces.infinite_staircase().triangulate().codomain()
            sage: S.labels()
            ((0, 0), (1, 1), (-1, 1), (0, 1), (1, 0), (2, 0), (-1, 0), (-2, 0), (2, 1), (3, 1), (-2, 1), (-3, 1), (3, 0), (4, 0), (-3, 0), (-4, 0), …)

        """
        return TriangulationLabels(self, finite=self._reference.is_finite_type())

    def _repr_(self):
        r"""
        Return a printable representation of this surface.

        EXAMPLES::

            sage: from flatsurf import translation_surfaces
            sage: S = translation_surfaces.infinite_staircase().triangulate().codomain()
            sage: S
            Triangulation of The infinite staircase

        """
        if self._triangulated_reference_labels is not None:
            return f"Partial Triangulation of {self._reference!r}"

        return f"Triangulation of {self._reference!r}"


class TriangulationLabels(Labels):
    r"""
    The labels of a triangulation of a (possibly infinite) surface.

    EXAMPLES::

        sage: from flatsurf import translation_surfaces
        sage: S = translation_surfaces.infinite_staircase().triangulate().codomain()
        sage: labels = S.labels()

    TESTS::

        sage: from flatsurf.geometry.lazy import TriangulationLabels
        sage: isinstance(labels, TriangulationLabels)
        True

    """

    def __contains__(self, label):
        r"""
        Return whether ``label`` is present as a label in this triangulation.

        EXAMPLES::

            sage: from flatsurf import translation_surfaces
            sage: S = translation_surfaces.infinite_staircase().triangulate().codomain()
            sage: labels = S.labels()
            sage: 0 in labels
            False
            sage: (0, 0) in labels
            True
            sage: (0, 1) in labels
            True
            sage: (0, 2) in labels
            False

        """
        try:
            self._surface._reference_label(label)
        except KeyError:
            return False

        return True


class LazyOrientedSimilaritySurface(OrientedSimilaritySurface):
    r"""
    A surface that forwards all queries to an underlying reference surface.

    EXAMPLES::

        sage: from flatsurf import translation_surfaces
        sage: S = translation_surfaces.infinite_staircase()
        sage: T = matrix([[2, 0], [0, 1]]) * S

        sage: from flatsurf.geometry.lazy import LazyOrientedSimilaritySurface
        sage: isinstance(T, LazyOrientedSimilaritySurface)
        True

    """

    def __init__(self, base_ring, reference, category=None):
        super().__init__(base_ring, category=category or reference.category())
        self._reference = reference

    def is_compact(self):
        r"""
        Return whether this surface is compact as a topological space.

        This implements
        :meth:`flatsurf.geometry.categories.topological_surfaces.TopologicalSurfaces.ParentMethods.is_compact`.

        EXAMPLES::

            sage: from flatsurf import translation_surfaces
            sage: S = translation_surfaces.octagon_and_squares()
            sage: r = matrix(ZZ,[[0, 1], [1, 0]])
            sage: S = r * S

            sage: S.is_compact()
            True

        """
        return self._reference.is_compact()

    def is_translation_surface(self, positive=True):
        r"""
        Return whether this surface is a translation surface, i.e., glued
        edges can be transformed into each other by translations.

        This implements
        :meth:`flatsurf.geometry.categories.similarity_surfaces.SimilaritySurfaces.ParentMethods.is_translation_surface`.

        EXAMPLES::

            sage: from flatsurf import translation_surfaces
            sage: S = translation_surfaces.octagon_and_squares()
            sage: r = matrix(ZZ,[[0, 1], [1, 0]])
            sage: S = r * S

            sage: S.is_translation_surface()
            True

        """
        return self._reference.is_translation_surface(positive=positive)

    def roots(self):
        r"""
        Return root labels for the polygons forming the connected
        components of this surface.

        This implements
        :meth:`flatsurf.geometry.categories.polygonal_surfaces.PolygonalSurfaces.ParentMethods.roots`.

        EXAMPLES::

            sage: from flatsurf import translation_surfaces
            sage: S = translation_surfaces.infinite_staircase()

            sage: from flatsurf.geometry.lazy import LazyMutableOrientedSimilaritySurface
            sage: T = LazyMutableOrientedSimilaritySurface(S)
            sage: T.roots()
            (0,)

        """
        return self._reference.roots()

    def labels(self):
        r"""
        Return the labels of this surface which are just the labels of the
        underlying reference surface.

        This implements
        :meth:`flatsurf.geometry.categories.polygonal_surfaces.PolygonalSurfaces.ParentMethods.labels`.

        EXAMPLES::

            sage: from flatsurf import translation_surfaces
            sage: S = translation_surfaces.infinite_staircase()

            sage: from flatsurf.geometry.lazy import LazyMutableOrientedSimilaritySurface
            sage: T = LazyMutableOrientedSimilaritySurface(S)
            sage: T.labels()
            (0, 1, -1, 2, -2, 3, -3, 4, -4, 5, -5, 6, -6, 7, -7, 8, …)

        """
        return self._reference.labels()

    def polygon(self, label):
        r"""
        Return the polygon with ``label``.

        This implements
        :meth:`flatsurf.geometry.categories.polygonal_surfaces.PolygonalSurfaces.ParentMethods.polygon`.

        EXAMPLES::

            sage: from flatsurf import translation_surfaces
            sage: S = translation_surfaces.infinite_staircase()
            sage: T = matrix([[2, 0], [0, 1]]) * S
            sage: T.polygon(0)
            Polygon(vertices=[(0, 0), (2, 0), (2, 1), (0, 1)])

        """
        return self._reference.polygon(label)

    def opposite_edge(self, label, edge):
        r"""
        Return the polygon label and edge index when crossing over the ``edge``
        of the polygon ``label``.

        This implements
        :meth:`flatsurf.geometry.categories.polygonal_surfaces.PolygonalSurfaces.ParentMethods.opposite_edge`.

        EXAMPLES::

            sage: from flatsurf import translation_surfaces
            sage: S = translation_surfaces.infinite_staircase()
            sage: T = matrix([[2, 0], [0, 1]]) * S
            sage: T.opposite_edge(0, 0)
            (1, 2)

        """
        return self._reference.opposite_edge(label, edge)

    def is_mutable(self):
        r"""
        Return whether this surface could be changing.

        EXAMPLES::

            sage: from flatsurf import translation_surfaces
            sage: S = translation_surfaces.infinite_staircase()
            sage: T = matrix([[2, 0], [0, 1]]) * S
            sage: T.is_mutable()
            False

        """
        return self._reference.is_mutable()


class GL2RImageSurface(LazyOrientedSimilaritySurface):
    r"""
    The GL(2,R) image of an oriented similarity surface obtained by applying a
    matrix to each polygon while keeping the gluings intact.

    EXAMPLE::

        sage: from flatsurf import translation_surfaces
        sage: S = translation_surfaces.octagon_and_squares()
        sage: r = matrix(ZZ,[[0, 1], [1, 0]])
        sage: SS = r * S

        sage: S.canonicalize() == SS.canonicalize()
        True

    TESTS::

        sage: TestSuite(SS).run()

        sage: from flatsurf.geometry.lazy import GL2RImageSurface
        sage: isinstance(SS, GL2RImageSurface)
        True

    """

    def __init__(self, reference, m, category=None):
        if reference.is_mutable():
            if not reference.is_finite_type():
                raise NotImplementedError(
                    "cannot apply matrix to mutable surface of infinite type"
                )

            from flatsurf.geometry.surface import MutableOrientedSimilaritySurface

            reference = MutableOrientedSimilaritySurface.from_surface(reference)

        self._reference = reference

        from sage.structure.element import get_coercion_model

        cm = get_coercion_model()
        base_ring = cm.common_parent(m.base_ring(), self._reference.base_ring())

        from sage.all import matrix

        self._matrix = matrix(base_ring, m, immutable=True)

        super().__init__(
            base_ring, reference, category=category or self._reference.category()
        )

    @cached_method
    def _sgn(self):
        r"""
        Return the sign of the determinant of the matrix underlying this
        surface, i.e., whether the matrix reversed orientation or not.

        EXAMPLES::

            sage: from flatsurf import translation_surfaces
            sage: S = translation_surfaces.octagon_and_squares()
            sage: r = matrix(ZZ,[[0, 1], [1, 0]])
            sage: S = r * S
            sage: S._sgn()
            -1

        """
        return self._matrix.det().sign()

    def polygon(self, label):
        r"""
        Return the polygon with ``label``.

        This implements
        :meth:`flatsurf.geometry.categories.polygonal_surfaces.PolygonalSurfaces.ParentMethods.polygon`.

        EXAMPLES::

            sage: from flatsurf import translation_surfaces
            sage: S = translation_surfaces.octagon_and_squares()
            sage: r = matrix(ZZ,[[0, 1], [1, 0]])
            sage: S = r * S

            sage: S.polygon(0)
            Polygon(vertices=[(0, 0), (a, -a), (a + 2, -a), (2*a + 2, 0), (2*a + 2, 2), (a + 2, a + 2), (a, a + 2), (0, 2)])

        """
        return self._matrix * self._reference.polygon(label)

    def opposite_edge(self, label, edge):
        r"""
        Return the polygon label and edge index when crossing over the ``edge``
        of the polygon ``label``.

        This implements
        :meth:`flatsurf.geometry.categories.polygonal_surfaces.PolygonalSurfaces.ParentMethods.opposite_edge`.

        EXAMPLES::

            sage: from flatsurf import translation_surfaces
            sage: S = translation_surfaces.octagon_and_squares()
            sage: r = matrix(ZZ,[[0, 1], [1, 0]])
            sage: S = r * S

            sage: S.opposite_edge(0, 0)
            (2, 0)

        """
        reference_edge = edge
        if self._sgn() == -1:
            reference_edge = len(self.polygon(label).edges()) - 1 - edge

        opposite_label, opposite_edge = self._reference.opposite_edge(
            label, reference_edge
        )

        if self._sgn() == -1:
            opposite_edge = (
                len(self._reference.polygon(opposite_label).edges()) - 1 - opposite_edge
            )

        return opposite_label, opposite_edge

    def is_mutable(self):
        r"""
        Return whether this surface is mutable, i.e., return ``False``.

        This implements
        :meth:`flatsurf.geometry.categories.topological_surfaces.TopologicalSurfaces.ParentMethods.is_mutable`.

        EXAMPLES::

            sage: from flatsurf import translation_surfaces
            sage: S = translation_surfaces.octagon_and_squares()
            sage: r = matrix(ZZ,[[0, 1], [1, 0]])
            sage: S = r * S

            sage: S.is_mutable()
            False

        """
        return False

    def _repr_(self):
        r"""
        Return a printable representation of this surface.

        EXAMPLES::

            sage: from flatsurf import translation_surfaces
            sage: S = translation_surfaces.octagon_and_squares()
            sage: matrix([[0, 1], [1, 0]]) * S
            Translation Surface in H_3(4) built from 2 squares and a regular octagon
            sage: matrix([[0, 2], [1, 0]]) * S
            Translation Surface in H_3(4) built from a rhombus, a rectangle and an octagon

        ::

            sage: m = matrix([[2, 1], [1, 1]])
            sage: m * translation_surfaces.infinite_staircase()
            GL2R image of The infinite staircase

        """
        if self.is_finite_type():
            from flatsurf.geometry.surface import MutableOrientedSimilaritySurface

            S = MutableOrientedSimilaritySurface.from_surface(self)
            S.set_immutable()
            return repr(S)

        return f"GL2R image of {self._reference!r}"

    def __hash__(self):
        r"""
        Return a hash value for this surface that is compatible with
        :meth:`__eq__`.

        EXAMPLES::

            sage: from flatsurf import translation_surfaces
            sage: S = translation_surfaces.octagon_and_squares()
            sage: r = matrix(ZZ,[[0, 1], [1, 0]])

            sage: hash(r * S) == hash(r * S)
            True

        """
        return hash((self._reference, self._matrix))

    def __eq__(self, other):
        r"""
        Return whether this image is indistinguishable from ``other``.

        See :meth:`SimilaritySurfaces.FiniteType._test_eq_surface` for details
        on this notion of equality.

        EXAMPLES::

            sage: from flatsurf import translation_surfaces
            sage: S = translation_surfaces.octagon_and_squares()
            sage: m = matrix(ZZ,[[0, 1], [1, 0]])
            sage: m * S == m * S
            True

        """
        if not isinstance(other, GL2RImageSurface):
            return False

        return (
            self._reference == other._reference
            and self._matrix == other._matrix
            and self.base_ring() == other.base_ring()
        )

    def is_triangulated(self, limit=None):
        r"""
        Return whether this surface is triangulated.

        EXAMPLES::

            sage: from flatsurf import translation_surfaces
            sage: S = translation_surfaces.octagon_and_squares()
            sage: m = matrix(ZZ,[[0, 1], [1, 0]])
            sage: (m * S).is_triangulated()
            False

        """
        if limit is not None:
            import warnings

            warnings.warn(
                "limit has been deprecated as a keyword argument for is_triangulated() and will be removed from a future version of sage-flatsurf; "
                "if you rely on this check, you can try to run this method on MutableOrientedSimilaritySurface.from_surface(surface, labels=surface.labels()[:limit])"
            )

        return self._reference.is_triangulated(limit=limit)


class LazyMutableOrientedSimilaritySurface(
    LazyOrientedSimilaritySurface, MutableOrientedSimilaritySurface_base
):
    r"""
    A helper surface for :class:`LazyDelaunayTriangulatedSurface`.

    A mutable wrapper of an (infinite) reference surface. When a polygon is not
    present in this wrapper yet, it is taken from the reference surface and can
    then be modified.

    .. NOTE::

        This surface does not implement the entire surface interface correctly.
        It just supports the operations in the way that they are necessary to
        make :class:`LazyDelaunayTriangulatedSurface` work.

    EXAMPLES::

        sage: from flatsurf import translation_surfaces
        sage: S = translation_surfaces.infinite_staircase()

        sage: from flatsurf.geometry.lazy import LazyMutableOrientedSimilaritySurface
        sage: T = LazyMutableOrientedSimilaritySurface(S)
        sage: p = T.polygon(0)
        sage: p
        Polygon(vertices=[(0, 0), (1, 0), (1, 1), (0, 1)])
        sage: q = p * 2

        sage: S.replace_polygon(0, q)
        Traceback (most recent call last):
        ...
        AttributeError: '_InfiniteStaircase_with_category' object has no attribute 'replace_polygon'...

        sage: T.replace_polygon(0, q)
        sage: T.polygon(0)
        Polygon(vertices=[(0, 0), (2, 0), (2, 2), (0, 2)])

    """

    def __init__(self, surface, category=None):
        from flatsurf.geometry.categories import SimilaritySurfaces

        if surface not in SimilaritySurfaces().Oriented().WithoutBoundary():
            raise NotImplementedError("cannot handle surfaces with boundary yet")

        from flatsurf.geometry.surface import MutableOrientedSimilaritySurface

        self._surface = MutableOrientedSimilaritySurface(surface.base_ring())

        super().__init__(
            surface.base_ring(), surface, category=category or surface.category()
        )

    def is_mutable(self):
        r"""
        Return whether this surface is mutable, i.e., return ``True``.

        This implements
        :meth:`flatsurf.geometry.categories.topological_surfaces.TopologicalSurfaces.ParentMethods.is_mutable`.

        EXAMPLES::

            sage: from flatsurf import translation_surfaces
            sage: S = translation_surfaces.infinite_staircase()

            sage: from flatsurf.geometry.lazy import LazyMutableOrientedSimilaritySurface
            sage: T = LazyMutableOrientedSimilaritySurface(S)
            sage: T.is_mutable()
            True

        """
        return True

    def replace_polygon(self, label, polygon):
        r"""
        Swap out the polygon with the label ``label`` with ``polygon``.

        The polygons must have the same number of sides since gluings are kept.

        EXAMPLES::

            sage: from flatsurf import translation_surfaces
            sage: S = translation_surfaces.infinite_staircase()

            sage: from flatsurf.geometry.lazy import LazyMutableOrientedSimilaritySurface
            sage: T = LazyMutableOrientedSimilaritySurface(S)
            sage: T.replace_polygon(0, T.polygon(0))

        """
        self._ensure_polygon(label)
        return self._surface.replace_polygon(label, polygon)

    def glue(self, x, y):
        r"""
        Glue the (label, edge) pair ``x`` with the pair ``y`` in this surface.

        This unglues any existing gluings of these edges.

        .. NOTE::

            After a sequence of such glue operations, no edges must be unglued.
            Otherwise, gluings get copied over from the underlying surface with
            confusing side effects.

        EXAMPLES::

            sage: from flatsurf import translation_surfaces
            sage: S = translation_surfaces.infinite_staircase()

            sage: from flatsurf.geometry.lazy import LazyMutableOrientedSimilaritySurface
            sage: T = LazyMutableOrientedSimilaritySurface(S)
            sage: T.gluings()
            (((0, 0), (1, 2)), ((0, 1), (-1, 3)), ((0, 2), (1, 0)), ((0, 3), (-1, 1)), ((1, 0), (0, 2)), ((1, 1), (2, 3)), ((1, 2), (0, 0)), ((1, 3), (2, 1)), ((-1, 0), (-2, 2)),
             ((-1, 1), (0, 3)), ((-1, 2), (-2, 0)), ((-1, 3), (0, 1)), ((2, 0), (3, 2)), ((2, 1), (1, 3)), ((2, 2), (3, 0)), ((2, 3), (1, 1)), …)
            sage: T.glue((0, 0), (1, 0))
            sage: T.glue((1, 2), (0, 2))
            sage: T.gluings()
            (((0, 0), (1, 0)), ((0, 1), (-1, 3)), ((0, 2), (1, 2)), ((0, 3), (-1, 1)), ((1, 0), (0, 0)), ((1, 1), (2, 3)), ((1, 2), (0, 2)), ((1, 3), (2, 1)), ((-1, 0), (-2, 2)),
             ((-1, 1), (0, 3)), ((-1, 2), (-2, 0)), ((-1, 3), (0, 1)), ((2, 0), (3, 2)), ((2, 1), (1, 3)), ((2, 2), (3, 0)), ((2, 3), (1, 1)), …)

        """
        return self._surface.glue(x, y)

    def _ensure_gluings(self, label):
        r"""
        Make sure that the surface used to internally represent this surface
        has copied over all the gluings for ``label`` from the underlying
        surface.

        EXAMPLES::

            sage: from flatsurf import translation_surfaces
            sage: S = translation_surfaces.infinite_staircase()

            sage: from flatsurf.geometry.lazy import LazyMutableOrientedSimilaritySurface
            sage: T = LazyMutableOrientedSimilaritySurface(S)
            sage: T._ensure_polygon(0)
            sage: T._ensure_gluings(0)

        """
        self._ensure_polygon(label)
        for edge in range(len(self._surface.polygon(label).vertices())):
            cross = self._surface.opposite_edge(label, edge)
            if cross is None:
                cross_label, cross_edge = self._reference.opposite_edge(label, edge)
                self._ensure_polygon(cross_label)

                assert (
                    self._surface.opposite_edge(cross_label, cross_edge) is None
                ), "surface must not have a boundary"

                # Note that we cannot detect whether something has been
                # explicitly unglued. So we just reestablish any gluings of
                # this edge.
                self._surface.glue((label, edge), (cross_label, cross_edge))

    def _ensure_polygon(self, label):
        r"""
        Make sure that the surface used to internally represent this surface
        has copied over the polygon ``label`` from the underlying surface.

        EXAMPLES::

            sage: from flatsurf import translation_surfaces
            sage: S = translation_surfaces.infinite_staircase()

            sage: from flatsurf.geometry.lazy import LazyMutableOrientedSimilaritySurface
            sage: T = LazyMutableOrientedSimilaritySurface(S)
            sage: T._ensure_polygon(0)

        """
        if label not in self._surface.labels():
            self._surface.add_polygon(self._reference.polygon(label), label=label)

    def polygon(self, label):
        r"""
        Return the polygon with ``label``.

        This implements
        :meth:`flatsurf.geometry.categories.polygonal_surfaces.PolygonalSurfaces.ParentMethods.polygon`.

        EXAMPLES::

            sage: from flatsurf import translation_surfaces
            sage: S = translation_surfaces.infinite_staircase()

            sage: from flatsurf.geometry.lazy import LazyMutableOrientedSimilaritySurface
            sage: T = LazyMutableOrientedSimilaritySurface(S)
            sage: T.polygon(0)
            Polygon(vertices=[(0, 0), (1, 0), (1, 1), (0, 1)])

        """
        self._ensure_polygon(label)
        return self._surface.polygon(label)

    def opposite_edge(self, label, edge):
        r"""
        Return the polygon label and edge index when crossing over the ``edge``
        of the polygon ``label``.

        This implements
        :meth:`flatsurf.geometry.categories.polygonal_surfaces.PolygonalSurfaces.ParentMethods.opposite_edge`.

        EXAMPLES::

            sage: from flatsurf import translation_surfaces
            sage: S = translation_surfaces.infinite_staircase()

            sage: from flatsurf.geometry.lazy import LazyMutableOrientedSimilaritySurface
            sage: T = LazyMutableOrientedSimilaritySurface(S)
            sage: T.opposite_edge(0, 0)
            (1, 2)

        """
        self._ensure_polygon(label)
        self._ensure_gluings(label)
        cross_label, cross_edge = self._surface.opposite_edge(label, edge)
        self._ensure_polygon(cross_label)
        self._ensure_gluings(cross_label)
        return cross_label, cross_edge


class LazyDelaunayTriangulatedSurface(OrientedSimilaritySurface):
    r"""
    Delaunay triangulation of a (possibly infinite type) surface.

    ALGORITHM:

    Basically we just flip edges that violate the Delaunay condition until
    everything is Delaunay. The complication arises because the surface can be
    infinite. The strategy is therefore, to perform the flips such that more
    and more triangles do not contain any vertices in their circumscribed
    circle. These triangles are then actual triangles of the Delaunay
    triangulation.

    EXAMPLES::

        sage: from flatsurf import translation_surfaces
        sage: S = translation_surfaces.infinite_staircase().delaunay_triangulate().codomain()
        sage: len(S.polygon(S.root()).vertices())
        3
        sage: TestSuite(S).run()  # long time (.8s)
        sage: S.is_delaunay_triangulated()
        True

        sage: from flatsurf.geometry.lazy import LazyDelaunayTriangulatedSurface
        sage: isinstance(S, LazyDelaunayTriangulatedSurface)
        True

    ::

        sage: from flatsurf.geometry.chamanara import chamanara_surface
        sage: S = chamanara_surface(QQ(1/2))
        sage: m = matrix([[2,1],[1,1]])**4
        sage: S = (m*S).delaunay_triangulate().codomain()
        sage: TestSuite(S).run()  # long time (1s)
        sage: S.is_delaunay_triangulated()
        True
        sage: TestSuite(S).run()  # long time (.5s)

        sage: from flatsurf.geometry.lazy import LazyDelaunayTriangulatedSurface
        sage: isinstance(S, LazyDelaunayTriangulatedSurface)
        True

    """

    def __init__(self, similarity_surface, direction=None, relabel=None, category=None):
        if relabel is not None:
            if relabel:
                raise NotImplementedError(
                    "the relabel keyword has been removed from LazyDelaunayTriangulatedSurface; use relabel() to use integer labels instead"
                )
            else:
                import warnings

                warnings.warn(
                    "the relabel keyword will be removed in a future version of sage-flatsurf; do not pass it explicitly anymore to LazyDelaunayTriangulatedSurface()"
                )

        if direction is not None:
            direction = None
            import warnings

            warnings.warn(
                "the direction keyword argument has been deprecated for LazyDelaunayTriangulatedSurface and will be removed in a future version of sage-flatsurf; "
                "its value is ignored in this version of sage-flatsurf; if you see this message when restoring a pickle, the object might not be fully functional"
            )

        if similarity_surface.is_mutable():
            raise ValueError("surface must be immutable")

        if not similarity_surface.is_connected():
            raise NotImplementedError("surface must be connected")

        if not similarity_surface.is_triangulated():
            raise ValueError("surface must be triangulated")

        self._reference = similarity_surface

        # This surface will converge to the Delaunay Triangulation
        self._surface = LazyMutableOrientedSimilaritySurface(similarity_surface)

        # Labels of known Delaunay polygons in self._surface
        self._certified_labels = set()

        # The triangle flips that have been performed so far.
        # When a flip of (label, edge) happens, we record the pair ((label, edge), (opposite_label, opposite_edge)).
        self._flips = []

        OrientedSimilaritySurface.__init__(
            self,
            self._surface.base_ring(),
            category=category or self._surface.category(),
        )

    def is_mutable(self):
        r"""
        Return whether this surface is mutable, i.e., return ``False``.

        This implements
        :meth:`flatsurf.geometry.categories.topological_surfaces.TopologicalSurfaces.ParentMethods.is_mutable`.

        EXAMPLES::

            sage: from flatsurf import translation_surfaces
            sage: S = translation_surfaces.infinite_staircase().delaunay_triangulate().codomain()
            sage: S.is_mutable()
            False

        """
        return False

    def is_compact(self):
        r"""
        Return whether this surface is compact as a topological space.

        This implements
        :meth:`flatsurf.geometry.categories.topological_surfaces.TopologicalSurfaces.ParentMethods.is_compact`.

        EXAMPLES::

            sage: from flatsurf import translation_surfaces
            sage: S = translation_surfaces.infinite_staircase().delaunay_triangulate().codomain()
            sage: S.is_compact()
            False

        """
        return self._reference.is_compact()

    def roots(self):
        r"""
        Return root labels for the polygons forming the connected
        components of this surface.

        This implements
        :meth:`flatsurf.geometry.categories.polygonal_surfaces.PolygonalSurfaces.ParentMethods.roots`.

        EXAMPLES::

            sage: from flatsurf import translation_surfaces
            sage: S = translation_surfaces.infinite_staircase().delaunay_triangulate().codomain()
            sage: S.roots()
            ((0, 0),)

        """
        return self._surface.roots()

    @cached_method
    def polygon(self, label):
        r"""
        Return the polygon with ``label``.

        This implements
        :meth:`flatsurf.geometry.categories.polygonal_surfaces.PolygonalSurfaces.ParentMethods.polygon`.

        EXAMPLES::

            sage: from flatsurf import translation_surfaces
            sage: S = translation_surfaces.infinite_staircase().delaunay_triangulate().codomain()
            sage: S.polygon((0, 0))
            Polygon(vertices=[(0, 0), (1, 0), (1, 1)])

        """
        if label not in self.labels():
            raise ValueError("no polygon with this label")

        self._certify(label)

        return self._surface.polygon(label)

    def _certify(self, label):
        r"""
        Perform flips until ``label`` is final in the underlying partially
        Delauany triangulated surface.

        ALGORITHM:

        We walk all the labels of the surface and certify each one until we
        reach ``label``. (On infinite type surfaces that are not connected,
        this typically doesn't terminate.) To certify a label, we perform edge
        flips until we can show that no vertices are in the interior of the
        circumscribed circle of its triangle.

        EXAMPLES::

            sage: from flatsurf import translation_surfaces
            sage: S = translation_surfaces.infinite_staircase().delaunay_triangulate().codomain()
            sage: S._certify((0, 0))

        """
        if label in self._certified_labels:
            return

        # Ensure that all previous labels are certified so that the shape of
        # the Delaunay triangulation does not depend on the access pattern on
        # it. (Removing this would likely make everything faster but it also
        # adds some strange randomness.)
        for lbl in self.labels():
            if lbl == label:
                break

            self._certify(lbl)

        # To certify that a polygon is final, we need to make sure that there
        # are no vertices contained in its circumscribed circle C of radius R.
        # To that end, we walk the surface from that polygon until we have seen
        # all the polygons that contain points that are at distance <R from the
        # center of C. Whenever we see an edge that is not Delaunay, we flip
        # it. If in this walk we don't come across a vertex that is in the
        # interior of C, then we are done. Otherwise, we restart the process.
        # For finite type surfaces this is guaranteed to terminate. For
        # infinite type surfaces, there is of course no such guarantee.
        while not self._certify_walk(label):
            pass

        self._certified_labels.add(label)

    def _certify_flip(self, label, edge):
        assert label not in self._certified_labels
        assert self._surface.opposite_edge(label, edge)[0] not in self._certified_labels
        self._flips.append(((label, edge), self._surface.opposite_edge(label, edge)))
        self._surface.triangle_flip(label, edge, in_place=True)

    def _certify_walk(self, label):
        r"""
        Return whether there are no vertices contained in the circumscribed
        circle of the polygon with ``label``.

        Along the way, we flip any edges that are not Delaunay.

        EXAMPLES::

            sage: from flatsurf import translation_surfaces
            sage: S = translation_surfaces.infinite_staircase().apply_matrix(matrix([[1, 2], [0, 1]]), in_place=False).codomain().delaunay_triangulate().codomain()
            sage: S._certify_walk((0, 0))
            False

            sage: S._certify((0, 0))
            sage: S._certify_walk((0, 0))
            True

        """
        vertices_in_circumcircle = False

        done = set()
        todo = {(label, self._surface.polygon(label).circumscribed_circle())}

        modified = set()

        while todo:
            item = todo.pop()
            done.add(item)

            label, circle = item

            if label in modified:
                continue

            polygon = self._surface.polygon(label)

            for v in range(3):
                V = polygon.vertex(v)
                if circle.point_position(V) == 1:
                    vertices_in_circumcircle = True

            for e in range(3):
                if (
                    circle.line_segment_position(
                        polygon.vertex(e), polygon.vertex(e + 1)
                    )
                    == 1
                ):
                    (opposite_label, opposite_edge) = self._surface.opposite_edge(
                        label, e
                    )

                    if self._surface._delaunay_edge_needs_flip(label, e):
                        modified.add(label)
                        modified.add(opposite_label)
                        self._certify_flip(label, e)
                    else:
                        item = (
                            opposite_label,
                            self._surface.edge_transformation(label, e) * circle,
                        )

                        if item not in done:
                            todo.add(item)

        return not vertices_in_circumcircle and not modified

    @cached_method
    def opposite_edge(self, label, edge):
        r"""
        Return the polygon label and edge index when crossing over the ``edge``
        of the polygon ``label``.

        This implements
        :meth:`flatsurf.geometry.categories.polygonal_surfaces.PolygonalSurfaces.ParentMethods.opposite_edge`.

        EXAMPLES::

            sage: from flatsurf import translation_surfaces
            sage: S = translation_surfaces.infinite_staircase().delaunay_triangulate().codomain()
            sage: S.opposite_edge((0, 0), 0)
            ((1, 1), 1)

        """
        self._certify(label)
        while True:
            cross_label, cross_edge = self._surface.opposite_edge(label, edge)
            if cross_label in self._certified_labels:
                return cross_label, cross_edge

            self._certify(cross_label)

    def is_triangulated(self, limit=None):
        r"""
        Return whether this surface is triangulated, which it naturally is.

        EXAMPLES::

            sage: from flatsurf import translation_surfaces
            sage: S = translation_surfaces.infinite_staircase().delaunay_triangulate().codomain()
            sage: S.is_triangulated()
            True

        """
        if limit is not None:
            import warnings

            warnings.warn(
                "limit has been deprecated as a keyword argument for is_triangulated() and will be removed from a future version of sage-flatsurf; "
                "if you rely on this check, you can try to run this method on MutableOrientedSimilaritySurface.from_surface(surface, labels=surface.labels()[:limit])"
            )

        return True

    def is_delaunay_triangulated(self, limit=None):
        r"""
        Return whether this surface is Delaunay triangulated, which it
        naturally is.

        EXAMPLES::

            sage: from flatsurf import translation_surfaces
            sage: S = translation_surfaces.infinite_staircase().delaunay_triangulate().codomain()
            sage: S.is_delaunay_triangulated()
            True

        """
        if limit is not None:
            import warnings

            warnings.warn(
                "limit has been deprecated as a keyword argument for is_delaunay_triangulated() and will be removed from a future version of sage-flatsurf; "
                "if you rely on this check, you can try to run this method on MutableOrientedSimilaritySurface.from_surface(surface, labels=surface.labels()[:limit])"
            )

        return True

    def labels(self):
        r"""
        Return the labels of this surface.

        This implements
        :meth:`flatsurf.geometry.categories.polygonal_surfaces.PolygonalSurfaces.ParentMethods.labels`.

        EXAMPLES::

            sage: from flatsurf import translation_surfaces
            sage: S = translation_surfaces.infinite_staircase().delaunay_triangulate().codomain()
            sage: S.labels()
            ((0, 0), (1, 1), (-1, 1), (0, 1), (1, 0), (2, 0), (-1, 0), (-2, 0), (2, 1), (3, 1), (-2, 1), (-3, 1), (3, 0), (4, 0), (-3, 0), (-4, 0), …)

        """
        return self._surface.labels()

    def __hash__(self):
        r"""
        Return a hash value for this surface that is compatible with
        :meth:`__eq__`.

        EXAMPLES::

            sage: from flatsurf import translation_surfaces
            sage: S = translation_surfaces.infinite_staircase()
            sage: hash(S.delaunay_triangulate().codomain()) == hash(S.delaunay_triangulate().codomain())
            True

        """
        return hash(self._reference)

    def __eq__(self, other):
        r"""
        Return whether this surface is indistinguishable from ``other``.

        See :meth:`SimilaritySurfaces.FiniteType._test_eq_surface` for details
        on this notion of equality.

        EXAMPLES::

            sage: from flatsurf import translation_surfaces
            sage: S = translation_surfaces.infinite_staircase()
            sage: S.delaunay_triangulate().codomain() == S.delaunay_triangulate().codomain()
            True

        """
        if not isinstance(other, LazyDelaunayTriangulatedSurface):
            return False

        return self._reference == other._reference

    def _repr_(self):
        r"""
        Return a printable representation of this surface.

        EXAMPLES::

            sage: from flatsurf import translation_surfaces
            sage: S = translation_surfaces.infinite_staircase().delaunay_triangulate().codomain()

        """
        reference = self._reference
        if isinstance(reference, LazyTriangulatedSurface):
            reference = reference._reference
        return f"Delaunay triangulation of {reference!r}"


class LazyDelaunaySurface(OrientedSimilaritySurface):
    r"""
    Delaunay cell decomposition of a (possibly infinite type) surface.

    EXAMPLES::

        sage: from flatsurf import translation_surfaces
        sage: S = translation_surfaces.infinite_staircase()
        sage: m = matrix([[2, 1], [1, 1]])
<<<<<<< HEAD
        sage: S = (m * S).delaunay_decomposition().codomain()
=======
        sage: S = (m * S).delaunay_decompose().codomain()
>>>>>>> f5b1a0ae

        sage: S.polygon(S.root())
        Polygon(vertices=[(0, 0), (-1, 0), (-1, -1), (0, -1)])

        sage: S.is_delaunay_decomposed()
        True

        sage: TestSuite(S).run()  # long time (2s)

        sage: from flatsurf.geometry.lazy import LazyDelaunaySurface
        sage: isinstance(S, LazyDelaunaySurface)
        True

    ::

        sage: from flatsurf.geometry.chamanara import chamanara_surface
        sage: S = chamanara_surface(QQ(1/2))
        sage: m = matrix([[3, 4], [-4, 3]]) * matrix([[4, 0],[0, 1/4]])
<<<<<<< HEAD
        sage: S = (m * S).delaunay_decomposition().codomain()
=======
        sage: S = (m * S).delaunay_decompose().codomain()
>>>>>>> f5b1a0ae
        sage: S.is_delaunay_decomposed()
        True

        sage: TestSuite(S).run()  # long time (1.5s)

        sage: from flatsurf.geometry.lazy import LazyDelaunaySurface
        sage: isinstance(S, LazyDelaunaySurface)
        True

    """

    def __init__(self, similarity_surface, direction=None, relabel=None, category=None):
        if relabel is not None:
            if relabel:
                raise NotImplementedError(
                    "the relabel keyword has been removed from LazyDelaunaySurface; use relabel() to use integer labels instead"
                )
            else:
                import warnings

                warnings.warn(
                    "the relabel keyword will be removed in a future version of sage-flatsurf; do not pass it explicitly anymore to LazyDelaunaySurface()"
                )

        if direction is not None:
            direction = None
            import warnings

            warnings.warn(
                "the direction keyword argument has been deprecated for LazyDelaunayTriangulatedSurface and will be removed in a future version of sage-flatsurf; "
                "its value is ignored in this version of sage-flatsurf; if you see this message when restoring a pickle, the object might not be fully functional"
            )

        if similarity_surface.is_mutable():
            raise ValueError("surface must be immutable")

        if not similarity_surface.is_delaunay_triangulated():
            raise ValueError("surface must be Delaunay triangulated")

        self._reference = similarity_surface

        super().__init__(
            similarity_surface.base_ring(),
            category=category or similarity_surface.category(),
        )

    @cached_method
    def polygon(self, label):
        r"""
        Return the polygon with ``label``.

        This implements
        :meth:`flatsurf.geometry.categories.polygonal_surfaces.PolygonalSurfaces.ParentMethods.polygon`.

        EXAMPLES::

            sage: from flatsurf import translation_surfaces
<<<<<<< HEAD
            sage: S = translation_surfaces.infinite_staircase().delaunay_decomposition().codomain()
=======
            sage: S = translation_surfaces.infinite_staircase().delaunay_decompose().codomain()
>>>>>>> f5b1a0ae
            sage: S.polygon((0, 0))
            Polygon(vertices=[(0, 0), (1, 0), (1, 1), (0, 1)])

        """
        if label not in self._reference.labels():
            raise ValueError("no polygon with this label")

        cell, edges = self._cell(label)

        if label != self._label(cell):
            raise ValueError("no polygon with this label")

        edges = [self._reference.polygon(edge[0]).edge(edge[1]) for edge in edges]

        from flatsurf import Polygon

        return Polygon(edges=edges)

    @cached_method
    def _label(self, cell):
        r"""
        Return a canonical label for the Delaunay cell that is made up by the
        Delaunay triangles ``cell``.

        EXAMPLES::

            sage: from flatsurf import translation_surfaces
<<<<<<< HEAD
            sage: S = translation_surfaces.infinite_staircase().delaunay_decomposition().codomain()
=======
            sage: S = translation_surfaces.infinite_staircase().delaunay_decompose().codomain()
>>>>>>> f5b1a0ae
            sage: S._label(frozenset({
            ....:     (0, 0),
            ....:     (0, 1)}))
            (0, 0)

        """
        for label in self._reference.labels():
            if label in cell:
                return label

        assert False

    @cached_method
    def _normalize_label(self, label):
        r"""
        Return a canonical label for the Delaunay cell that contains the
        Delaunay triangle ``label``.

        EXAMPLES::

            sage: from flatsurf import translation_surfaces
<<<<<<< HEAD
            sage: S = translation_surfaces.infinite_staircase().delaunay_decomposition().codomain()
=======
            sage: S = translation_surfaces.infinite_staircase().delaunay_decompose().codomain()
>>>>>>> f5b1a0ae
            sage: S._normalize_label((0, 0))
            (0, 0)
            sage: S._normalize_label((0, 1))
            (0, 0)

        """
        cell, _ = self._cell(label)
        return self._label(cell)

    @cached_method
    def _cell(self, label):
        r"""
        Return the labels of the Delaunay triangles that form the Delaunay cell
        that contains the Delaunay triangle ``label``, together with the
        exterior edges in that cell (in a counterclockwise order.)

        EXAMPLES::

            sage: from flatsurf import translation_surfaces
<<<<<<< HEAD
            sage: S = translation_surfaces.infinite_staircase().delaunay_decomposition().codomain()
=======
            sage: S = translation_surfaces.infinite_staircase().delaunay_decompose().codomain()
>>>>>>> f5b1a0ae

        This cell (a square) is formed by two triangles that form a cylinder,
        i.e., the two triangles are glued at two of their edges::

            sage: S._cell((0, 0))
            (frozenset({(0, 0), (0, 1)}),
             [((0, 0), 0), ((0, 0), 1), ((0, 1), 1), ((0, 1), 2)])

        """
        edges = []
        cell = set()
        explore = [(label, 2), (label, 1), (label, 0)]

        while explore:
            triangle, edge = explore.pop()

            cell.add(triangle)

            delaunay = self._reference._delaunay_edge_needs_join(triangle, edge)

            if not delaunay:
                edges.append((triangle, edge))
                continue

            cross_triangle, cross_edge = self._reference.opposite_edge(triangle, edge)

            for shift in [2, 1]:
                next_triangle, next_edge = cross_triangle, (cross_edge + shift) % 3

                if (next_triangle, next_edge) in edges:
                    raise NotImplementedError
                if (next_triangle, next_edge) in explore:
                    raise NotImplementedError

                explore.append((next_triangle, next_edge))

        cell = frozenset(cell)
        normalized_label = self._label(cell)
        if normalized_label != label:
            return self._cell(normalized_label)

        return cell, edges

    @cached_method
    def opposite_edge(self, label, edge):
        r"""
        Return the polygon label and edge index when crossing over the ``edge``
        of the polygon ``label``.

        This implements
        :meth:`flatsurf.geometry.categories.polygonal_surfaces.PolygonalSurfaces.ParentMethods.opposite_edge`.

        EXAMPLES::

            sage: from flatsurf import translation_surfaces
<<<<<<< HEAD
            sage: S = translation_surfaces.infinite_staircase().delaunay_decomposition().codomain()
=======
            sage: S = translation_surfaces.infinite_staircase().delaunay_decompose().codomain()
>>>>>>> f5b1a0ae
            sage: S.opposite_edge((0, 0), 0)
            ((1, 1), 2)

        """
        if label not in self._reference.labels():
            raise ValueError

        cell, edges = self._cell(label)

        if label != self._label(cell):
            raise ValueError

        edge = edges[edge]

        cross_triangle, cross_edge = self._reference.opposite_edge(*edge)

        cross_cell, cross_edges = self._cell(cross_triangle)
        cross_label = self._label(cross_cell)
        return cross_label, cross_edges.index((cross_triangle, cross_edge))

    def roots(self):
        r"""
        Return root labels for the polygons forming the connected
        components of this surface.

        This implements
        :meth:`flatsurf.geometry.categories.polygonal_surfaces.PolygonalSurfaces.ParentMethods.roots`.

        EXAMPLES::

            sage: from flatsurf import translation_surfaces
<<<<<<< HEAD
            sage: S = translation_surfaces.infinite_staircase().delaunay_decomposition().codomain()
=======
            sage: S = translation_surfaces.infinite_staircase().delaunay_decompose().codomain()
>>>>>>> f5b1a0ae
            sage: S.roots()
            ((0, 0),)

        """
        return self._reference.roots()

    def is_compact(self):
        r"""
        Return whether this surface is compact as a topological space.

        This implements
        :meth:`flatsurf.geometry.categories.topological_surfaces.TopologicalSurfaces.ParentMethods.is_compact`.

        EXAMPLES::

            sage: from flatsurf import translation_surfaces
<<<<<<< HEAD
            sage: S = translation_surfaces.infinite_staircase().delaunay_decomposition().codomain()
=======
            sage: S = translation_surfaces.infinite_staircase().delaunay_decompose().codomain()
>>>>>>> f5b1a0ae
            sage: S.is_compact()
            False

        """
        return self._reference.is_compact()

    def is_mutable(self):
        r"""
        Return whether this surface is mutable, i.e., return ``False``.

        This implements
        :meth:`flatsurf.geometry.categories.topological_surfaces.TopologicalSurfaces.ParentMethods.is_mutable`.

        EXAMPLES::

            sage: from flatsurf import translation_surfaces
<<<<<<< HEAD
            sage: S = translation_surfaces.infinite_staircase().delaunay_decomposition().codomain()
=======
            sage: S = translation_surfaces.infinite_staircase().delaunay_decompose().codomain()
>>>>>>> f5b1a0ae
            sage: S.is_mutable()
            False

        """
        return False

    def __hash__(self):
        r"""
        Return a hash value for this surface that is compatible with
        :meth:`__eq__`.

        EXAMPLES::

            sage: from flatsurf import translation_surfaces
            sage: S = translation_surfaces.infinite_staircase()
<<<<<<< HEAD
            sage: hash(S.delaunay_decomposition().codomain()) == hash(S.delaunay_decomposition().codomain())
=======
            sage: hash(S.delaunay_decompose().codomain()) == hash(S.delaunay_decompose().codomain())
>>>>>>> f5b1a0ae
            True

        """
        return hash(self._reference)

    def __eq__(self, other):
        r"""
        Return whether this surface is indistinguishable from ``other``.

        See :meth:`SimilaritySurfaces.FiniteType._test_eq_surface` for details
        on this notion of equality.

        EXAMPLES::

            sage: from flatsurf import translation_surfaces
            sage: from flatsurf.geometry.lazy import LazyDelaunaySurface
            sage: S = translation_surfaces.infinite_staircase()
            sage: m = matrix([[2, 1], [1, 1]])
            sage: S = (m * S).delaunay_triangulate().codomain()
            sage: S == S
            True

        """
        if not isinstance(other, LazyDelaunaySurface):
            return False

        return self._reference == other._reference

    def _repr_(self):
        r"""
        Return a printable representation of this surface.

        EXAMPLES::

            sage: from flatsurf import translation_surfaces
            sage: S = translation_surfaces.infinite_staircase()
<<<<<<< HEAD
            sage: S.delaunay_decomposition().codomain()
=======
            sage: S.delaunay_decompose().codomain()
>>>>>>> f5b1a0ae
            Delaunay cell decomposition of The infinite staircase

        """
        reference = self._reference
        if isinstance(reference, LazyDelaunayTriangulatedSurface):
            reference = reference._reference
        if isinstance(reference, LazyTriangulatedSurface):
            reference = reference._reference
        return f"Delaunay cell decomposition of {reference!r}"

    def is_delaunay_decomposed(self, limit=None):
        r"""
        Return whether this surface is decomposed into Delaunay cells, which it
        naturally is.

        EXAMPLES::

            sage: from flatsurf import translation_surfaces
            sage: S = translation_surfaces.infinite_staircase()
            sage: S.delaunay_decompose().codomain().is_delaunay_decomposed()
            True

        """
        if limit is not None:
            import warnings

            warnings.warn(
                "limit has been deprecated as a keyword argument for is_delaunay_decomposed() and will be removed from a future version of sage-flatsurf; "
                "if you rely on this check, you can try to run this method on MutableOrientedSimilaritySurface.from_surface(surface, labels=surface.labels()[:limit])"
            )

        return True


class LazyRelabeledSurface(LazyOrientedSimilaritySurface):
    r"""
    A relabeled surface which forwards all requests to an underlying reference
    surface after translation of labels.

    Subclasses may override ``_to_reference_label`` and
    ``_from_reference_label`` to establish a custom mapping of labels.
    Otherwise, labels are mapped to the non-negative integers in order.

    EXAMPLES::

        sage: from flatsurf.geometry.chamanara import chamanara_surface
        sage: S = chamanara_surface(1/2)

    TESTS::

        sage: from flatsurf.geometry.lazy import LazyRelabeledSurface
        sage: isinstance(S, LazyRelabeledSurface)
        True

    """

    def __init__(self, reference, category=None):
        super().__init__(
            base_ring=reference.base_ring(),
            reference=reference,
            category=category or reference.category(),
        )

    def _to_reference_label(self, label):
        r"""
        Return the image of ``label`` in the underlying reference surface.

        EXAMPLES::

            sage: from flatsurf.geometry.chamanara import chamanara_surface
            sage: S = chamanara_surface(1/2)
            sage: S._to_reference_label(0)
            (0, 1, 0)

        """
        return self._reference.labels()[label]

    def _from_reference_label(self, reference_label):
        r"""
        Return the preimage of ``reference_label`` in the labels of this surface.

        EXAMPLES::

            sage: from flatsurf.geometry.chamanara import chamanara_surface
            sage: S = chamanara_surface(1/2)
            sage: S._from_reference_label((0, 1, 0))
            0

        """
        label = 0
        for lbl in self._reference.labels():
            if lbl == reference_label:
                return label
            label += 1

        raise ValueError

    def _test_label_map(self, **options):
        r"""
        Verify that :meth:`_to_reference_label` and
        :meth:`_from_reference_label` are inverse to each other.

        EXAMPLES::

            sage: from flatsurf.geometry.chamanara import chamanara_surface
            sage: S = chamanara_surface(1/2)
            sage: S._test_label_map()

        """
        tester = self._tester(**options)

        from itertools import islice

        for label in islice(self._reference.labels(), 30):
            tester.assertEqual(
                label, self._to_reference_label(self._from_reference_label(label))
            )

        for label in islice(
            range(30)
            if not self.is_finite_type()
            else range(len(self._reference.labels())),
            30,
        ):
            tester.assertEqual(
                label, self._from_reference_label(self._to_reference_label(label))
            )

    def labels(self):
        r"""
        Return the labels of this surface after renaming.

            sage: from flatsurf.geometry.chamanara import chamanara_surface
            sage: S = chamanara_surface(1/2)
            sage: S.labels()
            (0, 1, 2, 3, 4, 5, 6, 7, 8, 9, 10, 11, 12, 13, 14, 15, …)

        """
        from flatsurf.geometry.surface import LabelsFromView

        if self._reference.is_finite_type():
            return LabelsFromView(self, range(len(self._reference.labels())))

        from sage.all import NN

        return LabelsFromView(self, NN)

    def polygon(self, label):
        r"""
        Return the polygon with ``label`` in this surface.

        EXAMPLES::

            sage: from flatsurf.geometry.chamanara import chamanara_surface
            sage: S = chamanara_surface(1/2)
            sage: S.polygon(0)
            Polygon(vertices=[(0, 0), (1, 0), (-1, 2), (-1, 1)])

        """
        return self._reference.polygon(self._to_reference_label(label))

    def opposite_edge(self, label, edge):
        r"""
        Return the polygon label and its edge that is across from the polygon
        with ``label`` and its ``edge``.

        Return ``None`` if there is no polygon glued to that edge.

        EXAMPLES::

            sage: from flatsurf.geometry.chamanara import chamanara_surface
            sage: S = chamanara_surface(1/2)
            sage: S.opposite_edge(0, 0)
            (1, 0)
            sage: S.opposite_edge(1, 0)
            (0, 0)

        """
        label = self._to_reference_label(label)
        opposite_edge = self._reference.opposite_edge(label, edge)

        if opposite_edge is None:
            return None

        opposite_label, opposite_edge = opposite_edge
        opposite_label = self._from_reference_label(opposite_label)

        return opposite_label, opposite_edge

    def roots(self):
        r"""
        Return the labels of the roots of the components of this surface.

        EXAMPLES::

            sage: from flatsurf.geometry.chamanara import chamanara_surface
            sage: S = chamanara_surface(1/2)
            sage: S.roots()
            (0,)

        """
        return tuple(
            self._from_reference_label(label) for label in self._reference.roots()
        )

    def __hash__(self):
        r"""
        Return a hash value for this surface that is compatible with
        ``__eq__``.

        EXAMPLES::

            sage: from flatsurf.geometry.chamanara import chamanara_surface
            sage: S = chamanara_surface(1/2)
            sage: hash(S) == hash(S)
            True

        """
        return hash(self._reference)

    def __eq__(self, other):
        r"""
        Return whether this surface and ``other`` are indistinguishable.

        EXAMPLES::

            sage: from flatsurf.geometry.chamanara import chamanara_surface
            sage: S = chamanara_surface(1/2)
            sage: T = chamanara_surface(1/2)
            sage: S == T
            True

        """
        if type(self) != type(other):
            # Since we encourage subclassing this surface, we are very strict here.
            return False

        return self._reference == other._reference

    def _repr_(self):
        r"""
        Return a printable representation of this surface.

        Since the relabeling is often just done to make the labels a bit easier
        to work with, we do not mention it when printing this surface.

        EXAMPLES::

            sage: from flatsurf.geometry.chamanara import chamanara_surface
            sage: S = chamanara_surface(1/2)
            sage: S
            Minimal Translation Cover of Chamanara surface with parameter 1/2

        """
        return repr(self._reference)<|MERGE_RESOLUTION|>--- conflicted
+++ resolved
@@ -15,15 +15,8 @@
     sage: S.delaunay_triangulate().codomain()
     Delaunay triangulation of The infinite staircase
 
-<<<<<<< HEAD
-    sage: S.delaunay_decomposition()
-    Delaunay Decomposition morphism:
-      From: The infinite staircase
-      To:   Delaunay cell decomposition of The infinite staircase
-=======
     sage: S.delaunay_decompose().codomain()
     Delaunay cell decomposition of The infinite staircase
->>>>>>> f5b1a0ae
 
 """
 # ********************************************************************
@@ -1534,11 +1527,7 @@
         sage: from flatsurf import translation_surfaces
         sage: S = translation_surfaces.infinite_staircase()
         sage: m = matrix([[2, 1], [1, 1]])
-<<<<<<< HEAD
-        sage: S = (m * S).delaunay_decomposition().codomain()
-=======
         sage: S = (m * S).delaunay_decompose().codomain()
->>>>>>> f5b1a0ae
 
         sage: S.polygon(S.root())
         Polygon(vertices=[(0, 0), (-1, 0), (-1, -1), (0, -1)])
@@ -1557,11 +1546,7 @@
         sage: from flatsurf.geometry.chamanara import chamanara_surface
         sage: S = chamanara_surface(QQ(1/2))
         sage: m = matrix([[3, 4], [-4, 3]]) * matrix([[4, 0],[0, 1/4]])
-<<<<<<< HEAD
-        sage: S = (m * S).delaunay_decomposition().codomain()
-=======
         sage: S = (m * S).delaunay_decompose().codomain()
->>>>>>> f5b1a0ae
         sage: S.is_delaunay_decomposed()
         True
 
@@ -1619,11 +1604,7 @@
         EXAMPLES::
 
             sage: from flatsurf import translation_surfaces
-<<<<<<< HEAD
-            sage: S = translation_surfaces.infinite_staircase().delaunay_decomposition().codomain()
-=======
             sage: S = translation_surfaces.infinite_staircase().delaunay_decompose().codomain()
->>>>>>> f5b1a0ae
             sage: S.polygon((0, 0))
             Polygon(vertices=[(0, 0), (1, 0), (1, 1), (0, 1)])
 
@@ -1651,11 +1632,7 @@
         EXAMPLES::
 
             sage: from flatsurf import translation_surfaces
-<<<<<<< HEAD
-            sage: S = translation_surfaces.infinite_staircase().delaunay_decomposition().codomain()
-=======
             sage: S = translation_surfaces.infinite_staircase().delaunay_decompose().codomain()
->>>>>>> f5b1a0ae
             sage: S._label(frozenset({
             ....:     (0, 0),
             ....:     (0, 1)}))
@@ -1677,11 +1654,7 @@
         EXAMPLES::
 
             sage: from flatsurf import translation_surfaces
-<<<<<<< HEAD
-            sage: S = translation_surfaces.infinite_staircase().delaunay_decomposition().codomain()
-=======
             sage: S = translation_surfaces.infinite_staircase().delaunay_decompose().codomain()
->>>>>>> f5b1a0ae
             sage: S._normalize_label((0, 0))
             (0, 0)
             sage: S._normalize_label((0, 1))
@@ -1701,11 +1674,7 @@
         EXAMPLES::
 
             sage: from flatsurf import translation_surfaces
-<<<<<<< HEAD
-            sage: S = translation_surfaces.infinite_staircase().delaunay_decomposition().codomain()
-=======
             sage: S = translation_surfaces.infinite_staircase().delaunay_decompose().codomain()
->>>>>>> f5b1a0ae
 
         This cell (a square) is formed by two triangles that form a cylinder,
         i.e., the two triangles are glued at two of their edges::
@@ -1761,11 +1730,7 @@
         EXAMPLES::
 
             sage: from flatsurf import translation_surfaces
-<<<<<<< HEAD
-            sage: S = translation_surfaces.infinite_staircase().delaunay_decomposition().codomain()
-=======
             sage: S = translation_surfaces.infinite_staircase().delaunay_decompose().codomain()
->>>>>>> f5b1a0ae
             sage: S.opposite_edge((0, 0), 0)
             ((1, 1), 2)
 
@@ -1797,11 +1762,7 @@
         EXAMPLES::
 
             sage: from flatsurf import translation_surfaces
-<<<<<<< HEAD
-            sage: S = translation_surfaces.infinite_staircase().delaunay_decomposition().codomain()
-=======
             sage: S = translation_surfaces.infinite_staircase().delaunay_decompose().codomain()
->>>>>>> f5b1a0ae
             sage: S.roots()
             ((0, 0),)
 
@@ -1818,11 +1779,7 @@
         EXAMPLES::
 
             sage: from flatsurf import translation_surfaces
-<<<<<<< HEAD
-            sage: S = translation_surfaces.infinite_staircase().delaunay_decomposition().codomain()
-=======
             sage: S = translation_surfaces.infinite_staircase().delaunay_decompose().codomain()
->>>>>>> f5b1a0ae
             sage: S.is_compact()
             False
 
@@ -1839,11 +1796,7 @@
         EXAMPLES::
 
             sage: from flatsurf import translation_surfaces
-<<<<<<< HEAD
-            sage: S = translation_surfaces.infinite_staircase().delaunay_decomposition().codomain()
-=======
             sage: S = translation_surfaces.infinite_staircase().delaunay_decompose().codomain()
->>>>>>> f5b1a0ae
             sage: S.is_mutable()
             False
 
@@ -1859,11 +1812,7 @@
 
             sage: from flatsurf import translation_surfaces
             sage: S = translation_surfaces.infinite_staircase()
-<<<<<<< HEAD
-            sage: hash(S.delaunay_decomposition().codomain()) == hash(S.delaunay_decomposition().codomain())
-=======
             sage: hash(S.delaunay_decompose().codomain()) == hash(S.delaunay_decompose().codomain())
->>>>>>> f5b1a0ae
             True
 
         """
@@ -1900,11 +1849,7 @@
 
             sage: from flatsurf import translation_surfaces
             sage: S = translation_surfaces.infinite_staircase()
-<<<<<<< HEAD
-            sage: S.delaunay_decomposition().codomain()
-=======
             sage: S.delaunay_decompose().codomain()
->>>>>>> f5b1a0ae
             Delaunay cell decomposition of The infinite staircase
 
         """
