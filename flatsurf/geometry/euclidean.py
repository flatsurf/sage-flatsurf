r"""
A loose collection of tools for Euclidean geometry in the plane.

.. SEEALSO::

    :mod:`flatsurf.geometry.circle` for everything specific to circles in the plane

"""
######################################################################
#  This file is part of sage-flatsurf.
#
#        Copyright (C) 2016-2020 Vincent Delecroix
#                      2020-2024 Julian Rüth
#
#  sage-flatsurf is free software: you can redistribute it and/or modify
#  it under the terms of the GNU General Public License as published by
#  the Free Software Foundation, either version 2 of the License, or
#  (at your option) any later version.
#
#  sage-flatsurf is distributed in the hope that it will be useful,
#  but WITHOUT ANY WARRANTY; without even the implied warranty of
#  MERCHANTABILITY or FITNESS FOR A PARTICULAR PURPOSE.  See the
#  GNU General Public License for more details.
#
#  You should have received a copy of the GNU General Public License
#  along with sage-flatsurf. If not, see <https://www.gnu.org/licenses/>.
######################################################################


def is_cosine_sine_of_rational(cos, sin, scaled=False):
    r"""
    Check whether the given pair is a cosine and sine of a same rational angle.

    INPUT:

    - ``cos`` -- a number

    - ``sin`` -- a number

    - ``scaled`` -- a boolean (default: ``False``); whether to allow ``cos``
      and ``sin`` to be scaled by the same positive algebraic number

    EXAMPLES::

        sage: from flatsurf.geometry.euclidean import is_cosine_sine_of_rational

        sage: c = s = AA(sqrt(2))/2
        sage: is_cosine_sine_of_rational(c, s)
        True

        sage: c = AA(sqrt(3))/2
        sage: s = AA(1/2)
        sage: is_cosine_sine_of_rational(c, s)
        True

        sage: c = AA(sqrt(5)/2)
        sage: s = (1 - c**2).sqrt()
        sage: c**2 + s**2
        1.000000000000000?
        sage: is_cosine_sine_of_rational(c, s)
        False

        sage: c = (AA(sqrt(5)) + 1)/4
        sage: s = (1 - c**2).sqrt()
        sage: is_cosine_sine_of_rational(c, s)
        True

        sage: K.<sqrt2> = NumberField(x**2 - 2, embedding=1.414)
        sage: is_cosine_sine_of_rational(K.zero(), -K.one())
        True

    TESTS::

        sage: from pyexactreal import ExactReals # optional: exactreal  # random output due to matplotlib warnings with some combinations of setuptools and matplotlib
        sage: R = ExactReals() # optional: exactreal
        sage: is_cosine_sine_of_rational(R.one(), R.zero()) # optional: exactreal
        True

    """
    from sage.all import AA

    # We cannot check in AA due to https://github.com/flatsurf/exact-real/issues/172
    # We just trust that non-algebraic elements won't allow conversion to AA.
    # if cos not in AA:
    #     return False
    # if sin not in AA:
    #     return False

    if not scaled:
        if cos**2 + sin**2 != 1:
            return False

    try:
        cos = AA(cos)
    except ValueError:
        # This is a replacement for the "in AA" checked disabled above.
        return False

    cos = cos.as_number_field_element(embedded=True)
    # We need an explicit conversion to the number field due to https://github.com/sagemath/sage/issues/35613
    cos = cos[0](cos[1])

    try:
        sin = AA(sin)
    except ValueError:
        # This is a replacement for the "in AA" checked disabled above.
        return False
    sin = sin.as_number_field_element(embedded=True)
    # We need an explicit conversion to the number field due to https://github.com/sagemath/sage/issues/35613
    sin = sin[0](sin[1])

    from sage.all import ComplexBallField

    CBF = ComplexBallField(53)

    x = CBF(cos) + CBF.gen(0) * CBF(sin)
    xN = x

    # Suppose that (cos, sin) are indeed sine and cosine of a rational angle.
    # Then x = cos + I*sin generates a cyclotomic field C and for some N we
    # have x^N = ±1. Since C is contained in the compositum of K=Q(cos) and
    # L=Q(i*sin) and Q(cos) and Q(sin) are both contained in C, the degree of C
    # is bounded from above by twice (accounting for the imaginary unit) the
    # degrees of K and L. The degree of C is the totient of N which is bounded
    # from below by n / (e^γ loglog n + 3 / loglog n) [cf. wikipedia].
    degree_bound = 2 * cos.minpoly().degree() * sin.minpoly().degree()

    from itertools import count

    for n in count(2):
        xN *= x

        c = xN.real()
        s = xN.imag()

        if xN.real().contains_zero() or xN.imag().contains_zero():
            c, s = cos, sin
            for i in range(n - 1):
                c, s = c * cos - s * sin, s * cos + c * sin

            if c == 0 or s == 0:
                return True

            CBF = ComplexBallField(CBF.precision() * 2)
            x = CBF(cos) + CBF.gen(0) * CBF(sin)
            xN = x**n

        from math import log

        if n / (2.0 * log(log(n)) + 3 / log(log(n))) > 2 * degree_bound:
            return False


def angle(u, v, numerical=False):
    r"""
    Return the angle between the vectors ``u`` and ``v`` divided by `2 \pi`.

    INPUT:

    - ``u``, ``v`` - vectors in the plane

    - ``numerical`` - boolean (default: ``False``), whether to return floating
      point numbers

    EXAMPLES::

        sage: from flatsurf.geometry.euclidean import angle

    As the implementation is dirty, we at least check that it works for all
    denominator up to 20::

        sage: u = vector((AA(1),AA(0)))
        sage: for n in xsrange(1,20):       # long time  (1.5s)
        ....:     for k in xsrange(1,n):
        ....:         v = vector((AA(cos(2*k*pi/n)), AA(sin(2*k*pi/n))))
        ....:         assert angle(u,v) == k/n

    The numerical version (working over floating point numbers)::

        sage: import math
        sage: u = (1, 0)
        sage: for n in xsrange(1,20):
        ....:     for k in xsrange(1,n):
        ....:         a = 2 * k * math.pi / n
        ....:         v = (math.cos(a), math.sin(a))
        ....:         assert abs(angle(u,v,numerical=True) * 2 * math.pi - a) < 1.e-10

    If the angle is not rational, then the method returns an element in the real
    lazy field::

        sage: v = vector((AA(sqrt(2)), AA(sqrt(3))))
        sage: a = angle(u, v)
        Traceback (most recent call last):
        ...
        NotImplementedError: cannot recover a rational angle from these numerical results
        sage: a = angle(u, v, numerical=True)
        sage: a    # abs tol 1e-14
        0.14102355421224375
        sage: exp(2*pi.n()*CC(0,1)*a)
        0.632455532033676 + 0.774596669241483*I
        sage: v / v.norm()
        (0.6324555320336758?, 0.774596669241484?)

    """
    import math

    u0 = float(u[0])
    u1 = float(u[1])
    v0 = float(v[0])
    v1 = float(v[1])

    cos_uv = (u0 * v0 + u1 * v1) / math.sqrt((u0 * u0 + u1 * u1) * (v0 * v0 + v1 * v1))
    if cos_uv < -1.0:
        assert cos_uv > -1.0000001
        cos_uv = -1.0
    elif cos_uv > 1.0:
        assert cos_uv < 1.0000001
        cos_uv = 1.0
    angle = math.acos(cos_uv) / (2 * math.pi)  # rat number between 0 and 1/2

    if numerical:
        return 1.0 - angle if u0 * v1 - u1 * v0 < 0 else angle

    # fast and dirty way using floating point approximation
    # (see below for a slow but exact method)
    from sage.all import RR

    angle_rat = RR(angle).nearby_rational(0.00000001)
    if angle_rat.denominator() > 256:
        raise NotImplementedError(
            "cannot recover a rational angle from these numerical results"
        )
    return 1 - angle_rat if u0 * v1 - u1 * v0 < 0 else angle_rat


def ccw(v, w):
    r"""
    Return a positive number if the turn from ``v`` to ``w`` is
    counterclockwise, a negative number if it is clockwise, and zero if the two
    vectors are collinear.

    .. NOTE::

        This function is sometimes also referred to as the wedge product or
        simply the determinant. We chose the more customary name ``ccw`` from
        computational geometry here.

    EXAMPLES::

        sage: from flatsurf.geometry.euclidean import ccw
        sage: ccw((1, 0), (0, 1))
        1
        sage: ccw((1, 0), (-1, 0))
        0
        sage: ccw((1, 0), (0, -1))
        -1
        sage: ccw((1, 0), (1, 0))
        0

    """
    return v[0] * w[1] - v[1] * w[0]


def is_parallel(v, w):
    r"""
    Return whether the vectors ``v`` and ``w`` are parallel (but not
    anti-parallel.)

    EXAMPLES::

        sage: from flatsurf.geometry.euclidean import is_parallel
        sage: is_parallel((0, 1), (0, 1))
        True
        sage: is_parallel((0, 1), (0, 2))
        True
        sage: is_parallel((0, 1), (0, -2))
        False
        sage: is_parallel((0, 1), (0, 0))
        False
        sage: is_parallel((0, 1), (1, 0))
        False

    TESTS::

        sage: V = QQ**2

        sage: is_parallel(V((0,1)), V((0,2)))
        True
        sage: is_parallel(V((1,-1)), V((2,-2)))
        True
        sage: is_parallel(V((4,-2)), V((2,-1)))
        True
        sage: is_parallel(V((1,2)), V((2,4)))
        True
        sage: is_parallel(V((0,2)), V((0,1)))
        True

        sage: is_parallel(V((1,1)), V((1,2)))
        False
        sage: is_parallel(V((1,2)), V((2,1)))
        False
        sage: is_parallel(V((1,2)), V((1,-2)))
        False
        sage: is_parallel(V((1,2)), V((-1,-2)))
        False
        sage: is_parallel(V((2,-1)), V((-2,1)))
        False

    """
    if ccw(v, w) != 0:
        # vectors are not collinear
        return False

    return v[0] * w[0] + v[1] * w[1] > 0


def is_anti_parallel(v, w):
    r"""
    Return whether the vectors ``v`` and ``w`` are anti-parallel, i.e., whether
    ``v`` and ``-w`` are parallel.

    EXAMPLES::

        sage: from flatsurf.geometry.euclidean import is_anti_parallel
        sage: V = QQ**2

        sage: is_anti_parallel(V((0,1)), V((0,-2)))
        True
        sage: is_anti_parallel(V((1,-1)), V((-2,2)))
        True
        sage: is_anti_parallel(V((4,-2)), V((-2,1)))
        True
        sage: is_anti_parallel(V((-1,-2)), V((2,4)))
        True

        sage: is_anti_parallel(V((1,1)), V((1,2)))
        False
        sage: is_anti_parallel(V((1,2)), V((2,1)))
        False
        sage: is_anti_parallel(V((0,2)), V((0,1)))
        False
        sage: is_anti_parallel(V((1,2)), V((1,-2)))
        False
        sage: is_anti_parallel(V((1,2)), V((-1,2)))
        False
        sage: is_anti_parallel(V((2,-1)), V((-2,-1)))
        False

    """
    return is_parallel(v, -w)


def line_intersection(l, m):
    r"""
    Return the point of intersection between the lines ``l`` and ``m``. If the
    lines do not have a single point of intersection, returns None.

    INPUT:

    - ``l`` -- a line in the plane given by two points (as vectors) in the plane

    - ``m`` -- a line in the plane given by two points (as vectors) in the plane

    EXAMPLES::

        sage: from flatsurf.geometry.euclidean import line_intersection
        sage: line_intersection((vector((-1, 0)), vector((1, 0))), (vector((0, -1)), vector((0, 1))))
        (0, 0)

    Parallel lines have no single point of intersection:: 

        sage: line_intersection((vector((-1, 0)), vector((1, 0))), (vector((-1, 1)), vector((1, 1))))

    Identical lines have no single point of intersection::

        sage: line_intersection((vector((-1, 0)), vector((1, 0))), (vector((-2, 0)), vector((2, 0))))

    """
    Δl = l[1] - l[0]
    Δm = m[1] - m[0]

    # We solve the linear system determining the time when l[0] + t * Δl hits
    # m, i.e., l[0] + t Δl == m[0] + s Δm.
    a, b, c, d = Δl[0], -Δm[0], Δl[1], -Δm[1]
    rhs = m[0] - l[0]

    det = a * d - b * c
    if det == 0:
        # The lines are parallel
        return None

    # Solve the linear system. We only need t (and not s.)
    t = (d * rhs[0] - b * rhs[1]) / det

    return l[0] + t * Δl


def time_on_ray(p, direction, q):
    if direction[0]:
        dim = 0
    else:
        dim = 1

    delta = q[dim] - p[dim]
    length = direction[dim]
    if length < 0:
        delta *= -1
        length *= -1

    return delta, length


def ray_segment_intersection(p, direction, segment):
    r"""
    Return the intersection of the ray from ``p`` in ``direction`` with
    ``segment``.

    If the segment and the ray intersect in a point, return that point as a
    vector.

    If the segment and the ray overlap in a segment, return the end points of
    that segment (in order.)

    If the segment and the ray do not intersect, return ``None``.

    EXAMPLES::

        sage: from flatsurf.geometry.euclidean import ray_segment_intersection
        sage: V = QQ**2

        sage: ray_segment_intersection(V((0, 0)), V((1, 0)), (V((1, -1)), V((1, 1))))
        (1, 0)
        sage: ray_segment_intersection(V((0, 0)), V((1, 0)), (V((0, 0)), V((1, 0))))
        ((0, 0), (1, 0))
        sage: ray_segment_intersection(V((0, 0)), V((1, 0)), (V((1, 0)), V((2, 0))))
        ((1, 0), (2, 0))
        sage: ray_segment_intersection(V((0, 0)), V((1, 0)), (V((-1, 0)), V((1, 0))))
        ((0, 0), (1, 0))
        sage: ray_segment_intersection(V((0, 0)), V((1, 0)), (V((-1, -1)), V((-1, 1))))

    TESTS::

        sage: ray_segment_intersection(V((0, 0)), V((5, 1)), (V((3, 2)), V((3, 3))))

    """
    intersection = line_intersection((p, p + direction), segment)

    if intersection is None:
        # ray and segment are parallel.
        if ccw(direction, segment[0] - p) != 0:
            # ray and segment are not on the same line
            return None

        t0, length = time_on_ray(p, direction, segment[0])
        t1, _ = time_on_ray(p, direction, segment[1])

        if t1 < t0:
            t0, t1 = t1, t0

        if t1 < 0:
            return None

        if t1 == 0:
            return p

        t0 /= length
        t1 /= length

        if t0 < 0:
            return (p, p + t1 * direction)

        return (p + t0 * direction, p + t1 * direction)

    if time_on_ray(p, direction, intersection)[0] < 0:
        return None

    if ccw(segment[0] - p, direction) * ccw(segment[1] - p, direction) > 0:
        return None

    return intersection


def is_segment_intersecting(s, t):
    r"""
    Return whether the segments ``s`` and ``t`` intersect.

    INPUT:

    - ``s`` -- a segment given as a pair of endpoints (given as vectors in the plane.)

    - ``t`` -- a segment given as a pair of endpoints (given as vectors in the plane.)

    OUTPUT:

    - ``0`` - do not intersect
    - ``1`` - exactly one endpoint in common
    - ``2`` - non-trivial intersection

    EXAMPLES::

        sage: from flatsurf.geometry.euclidean import is_segment_intersecting
        sage: is_segment_intersecting((vector((0, 0)), vector((1, 0))), (vector((0, 1)), vector((0, 3))))
        0
        sage: is_segment_intersecting((vector((0, 0)), vector((1, 0))), (vector((0, 0)), vector((0, 3))))
        1
        sage: is_segment_intersecting((vector((0, 0)), vector((1, 0))), (vector((0, -1)), vector((0, 3))))
        2
        sage: is_segment_intersecting((vector((-1, -1)), vector((1, 1))), (vector((0, 0)), vector((2, 2))))
        2
        sage: is_segment_intersecting((vector((-1, -1)), vector((1, 1))), (vector((1, 1)), vector((2, 2))))
        1

    """
    turn_from_s = ccw(s[1] - s[0], t[0] - s[0]) * ccw(s[1] - s[0], t[1] - s[0])
    if turn_from_s > 0:
        # Both endpoints of t are on the same side of s
        return 0

    turn_from_t = ccw(t[1] - t[0], s[0] - t[0]) * ccw(t[1] - t[0], s[1] - t[0])
    if turn_from_t > 0:
        # Both endpoints of s are on the same side of t
        return 0

    Δs = s[1] - s[0]
    Δt = t[1] - t[0]
    if ccw(Δs, Δt) == 0:
        # Segments are parallel
        if is_anti_parallel(Δs, Δt):
            # Ensure segments are oriented the same way.
            t = (t[1], t[0])
            Δt = -Δt

        time_to_t0, length = time_on_ray(s[0], Δs, t[0])
        time_to_t1, _ = time_on_ray(s[0], Δs, t[1])

        if time_to_t0 < 0 and time_to_t1 < 0:
            # Both endpoints of t are earlier than s
            return 0

        if time_to_t0 > length and time_to_t1 > length:
            # Both endpoints of t are later than s
            return 0

        if time_to_t0 == length:
            return 1

        if time_to_t1 == 0:
            return 1

        return 2

    if turn_from_t == 0 and turn_from_s == 0:
        return 1

    return 2


def is_between(begin, end, v):
    r"""
    Check whether the vector ``v`` is strictly in the sector formed by the vectors
    ``begin`` and ``end`` (in counter-clockwise order).

    EXAMPLES::

        sage: from flatsurf.geometry.euclidean import is_between
        sage: is_between((1, 0), (1, 1), (2, 1))
        True

        sage: from itertools import product
        sage: vecs = [(1, 0), (1, 1), (0, 1), (-1, 1), (-1, 0), (-1, -1), (0, -1), (1, -1)]
        sage: for (i, vi), (j, vj), (k, vk) in product(enumerate(vecs), repeat=3):
        ....:     assert is_between(vi, vj, vk) == ((i == j and i != k) or i < k < j or k < j < i or j < i < k), ((i, vi), (j, vj), (k, vk))
    """
    if begin[0] * end[1] > end[0] * begin[1]:
        # positive determinant
        # [ begin[0] end[0] ]^-1 = [ end[1] -end[0] ]
        # [ begin[1] end[1] ]      [-begin[1]  begin[0] ]
        # v[0] * end[1] - end[0] * v[1] > 0
        # - v[0] * begin[1] + begin[0] * v[1] > 0
        return end[1] * v[0] > end[0] * v[1] and begin[0] * v[1] > begin[1] * v[0]
    elif begin[0] * end[1] == end[0] * begin[1]:
        # aligned vector
        if begin[0] * end[0] >= 0 and begin[1] * end[1] >= 0:
            return v[0] * begin[1] != v[1] * begin[0] or v[0] * begin[0] < 0 or v[1] * begin[1] < 0
        else:
            return begin[0] * v[1] > begin[1] * v[0]
    else:
        # negative determinant
        # [ end[0] begin[0] ]^-1 = [ begin[1] -begin[0] ]
        # [ end[1] begin[1] ]      [-end[1]  end[0] ]
        # v[0] * begin[1] - begin[0] * v[1] > 0
        # - v[0] * end[1] + end[0] * v[1] > 0
        return begin[1] * v[0] < begin[0] * v[1] or end[0] * v[1] < end[1] * v[0]


def solve(x, u, y, v):
    r"""
    Return (a,b) so that: x + au = y + bv

    INPUT:

    - ``x``, ``u``, ``y``, ``v`` -- two dimensional vectors

    EXAMPLES::

        sage: from flatsurf.geometry.euclidean import solve
        sage: K.<sqrt2> = NumberField(x^2 - 2, embedding=AA(2).sqrt())
        sage: V = VectorSpace(K,2)
        sage: x = V((1,-sqrt2))
        sage: y = V((1,1))
        sage: a = V((0,1))
        sage: b = V((-sqrt2, sqrt2+1))
        sage: u = V((0,1))
        sage: v = V((-sqrt2, sqrt2+1))
        sage: a, b = solve(x,u,y,v)
        sage: x + a*u == y + b*v
        True

        sage: u = V((1,1))
        sage: v = V((1,sqrt2))
        sage: a, b = solve(x,u,y,v)
        sage: x + a*u == y + b*v
        True

    """
    d = -u[0] * v[1] + u[1] * v[0]
    if d.is_zero():
        raise ValueError("parallel vectors")
    a = v[1] * (x[0] - y[0]) + v[0] * (y[1] - x[1])
    b = u[1] * (x[0] - y[0]) + u[0] * (y[1] - x[1])
    return (a / d, b / d)


def projectivization(x, y, signed=True, denominator=None):
    r"""
    Return a simplified version of the projective coordinate [x: y].

    If ``signed`` (the default), the second coordinate is made non-negative;
    otherwise the coordinates keep their signs.

    If ``denominator`` is ``False``, returns [x/y: 1] up to sign. Otherwise,
    the returned coordinates have no denominator and no non-unit gcd.

    TESTS::

        sage: from flatsurf.geometry.euclidean import projectivization

        sage: projectivization(2/3, -3/5, signed=True, denominator=True)
        (10, -9)
        sage: projectivization(2/3, -3/5, signed=False, denominator=True)
        (-10, 9)
        sage: projectivization(2/3, -3/5, signed=True, denominator=False)
        (10/9, -1)
        sage: projectivization(2/3, -3/5, signed=False, denominator=False)
        (-10/9, 1)

        sage: projectivization(-1/2, 0, signed=True, denominator=True)
        (-1, 0)
        sage: projectivization(-1/2, 0, signed=False, denominator=True)
        (1, 0)
        sage: projectivization(-1/2, 0, signed=True, denominator=False)
        (-1, 0)
        sage: projectivization(-1/2, 0, signed=False, denominator=False)
        (1, 0)

    """
    from sage.all import Sequence

    parent = Sequence([x, y]).universe()
    if y:
        z = x / y
        if denominator is True or (denominator is None and hasattr(z, "denominator")):
            d = parent(z.denominator())
        else:
            d = parent(1)
        if signed and y < 0:
            d *= -1
        return (z * d, d)
    elif signed and x < 0:
        return (parent(-1), parent(0))
    else:
        return (parent(1), parent(0))


<<<<<<< HEAD
class OrientedSegment:
    r"""
    A segment in the Euclidean plane with an explicit orientation.

    .. NOTE::

        SageMath provides polyhedra that implement more functionality than this
        object. However, these polyhedra are notoriously slow for computations
        in the Euclidean plane since they were (apparently) never optimized for
        computations in low dimensions.

    EXAMPLES::

        sage: from flatsurf.geometry.euclidean import OrientedSegment
        sage: S = OrientedSegment((0, 0), (1, 1))
        sage: S
        OrientedSegment((0, 0), (1, 1))

    """

    def __init__(self, a, b):
        # TODO: Force a common base ring.
        from sage.all import vector

        self._a = vector(a, immutable=True)
        self._b = vector(b, immutable=True)

    def __hash__(self):
        r"""
        Return a hash value for this segment that is compatible with equality.

        EXAMPLES::

            sage: from flatsurf.geometry.euclidean import OrientedSegment
            sage: S = OrientedSegment((0, 0), (1, 1))
            sage: hash(S) == hash(S)
            True

        """
        return hash((self._a, self._b))

    def __eq__(self, other):
        r"""
        Return whether this segment is indistinguishable from ``other``.

        EXAMPLES::

            sage: from flatsurf.geometry.euclidean import OrientedSegment
            sage: S = OrientedSegment((0, 0), (1, 1))
            sage: S == S
            True

        """
        if not isinstance(other, OrientedSegment):
            return False
        return self._a == other._a and self._b == other._b

    def __ne__(self, other):
        return not (self == other)

    def __repr__(self):
        return f"OrientedSegment({self._a}, {self._b})"

    def as_polyhedron(self):
        r"""
        Return this segment as a SageMath polyhedron.

        EXAMPLES::

            sage: from flatsurf.geometry.euclidean import OrientedSegment
            sage: S = OrientedSegment((0, 0), (1, 1))
            sage: S.as_polyhedron()
            A 1-dimensional polyhedron in ZZ^2 defined as the convex hull of 2 vertices

        """
        from sage.all import Polyhedron
        return Polyhedron(vertices=[self._a, self._b])

    def _parametrize(self, w):
        r"""
        Return a t such that `w = a + t (b-a)`.

        Return ``None`` if no such ``t`` exists.

        EXAMPLES::

            sage: from flatsurf.geometry.euclidean import OrientedSegment
            sage: S = OrientedSegment((0, 0), (1, 1))
            sage: S._parametrize((0, 0))
            0
            sage: S._parametrize((1, 1))
            1
            sage: S._parametrize((0, 1))

        """
        from sage.all import vector
        w = vector(w)

        v = self._b - self._a
        wa = w - self._a
        if v[0]:
            t = wa[0] / v[0]
        else:
            t = wa[1] / v[1]

        if self._a + t * v != w:
            return None

        return t

    def is_subset(self, other):
        r"""
        Return whether this segment is a subset of ``other``.

        EXAMPLES::

            sage: from flatsurf.geometry.euclidean import OrientedSegment
            sage: S = OrientedSegment((0, 0), (1, 1))
            sage: S.is_subset(S)
            True

        """
        if isinstance(other, OrientedSegment):
            s = other._parametrize(self._a)
            if s is None:
                return False

            t = other._parametrize(self._b)
            if t is None:
                return False

            return 0 <= s <= 1 and 0 <= t <= 1
        else:
            raise NotImplementedError

    def contains_point(self, point):
        r"""
        Return whether this segment contains ``point``.

        EXAMPLES::

            sage: from flatsurf.geometry.euclidean import OrientedSegment
            sage: S = OrientedSegment((0, 0), (1, 1))
            sage: S.contains_point((0, 0))
            True
            sage: S.contains_point((-1, -1))
            False
            sage: S.contains_point((-1, 0))
            False

        """
        t = self._parametrize(point)
        if t is None:
            return False
        return 0 <= t <= 1

    def left_half_space(self):
        r"""
        Return the half space to the left of the line extending this segment.

        EXAMPLES::

            sage: from flatsurf.geometry.euclidean import OrientedSegment
            sage: S = OrientedSegment((0, 0), (1, 1))
            sage: S.left_half_space()
            {-x + y ≥ 0}

        """
        v = self._b - self._a

        return HalfSpace(v[1] * self._a[0] - v[0] * self._a[1], -v[1], v[0])

    def translate(self, delta):
        r"""
        Return this segment translated by the vector ``delta``.

        EXAMPLES::

            sage: from flatsurf.geometry.euclidean import OrientedSegment
            sage: S = OrientedSegment((0, 0), (1, 1))
            sage: S.translate((1, 2))
            OrientedSegment((1, 2), (2, 3))

        """
        from sage.all import vector
        delta = vector(delta)

        return OrientedSegment(self._a + delta, self._b + delta)

    def plot(self, **kwargs):
        r"""
        Return a graphical representation of this segment.

        EXAMPLES::

            sage: from flatsurf.geometry.euclidean import OrientedSegment
            sage: S = OrientedSegment((0, 0), (1, 1))
            sage: S.plot()
            Graphics object consisting of 2 graphics primitives

        """
        return self.as_polyhedron().plot(**kwargs)

    def __neg__(self):
        r"""
        Return this segment with the endpoints swapped.

        EXAMPLES::

            sage: from flatsurf.geometry.euclidean import OrientedSegment
            sage: S = OrientedSegment((0, 0), (1, 1))
            sage: -S
            OrientedSegment((1, 1), (0, 0))

        """
        return OrientedSegment(self._b, self._a)

    def intersection(self, other):
        r"""
        Return the intersection of this segment and ``other``.

        Return ``None`` if the objects do not intersect.

        EXAMPLES::

            sage: from flatsurf.geometry.euclidean import OrientedSegment
            sage: S = OrientedSegment((0, 0), (1, 1))
            sage: S.intersection(S) == S
            True

            sage: T = OrientedSegment((0, 0), (2, 1))
            sage: S.intersection(T)
            (0, 0)

        """
        # TODO: Test that everything can intersect with everything else and that the orientation of self is preserved in the intersection.
        # TODO: Deprecate intersection functions (and everything else) defined at the top of this file.
        if isinstance(other, OrientedSegment):
            # TODO: Rewrite using line intersection.
            intersecting = is_segment_intersecting((self._a, self._b), (other._a, other._b))
            if not intersecting:
                return None

            intersection = line_intersection(self._a, self._b, other._a, other._b)
            if intersection is not None:
                return intersection

            s = self._parametrize(other._a)
            t = self._parametrize(other._b)

            if t < s:
                s, t = t, s

            if s < 0:
                s = 0

            if t > 1:
                t = 1

            assert 0 <= s < t <= 1

            v = self._b - self._a
            return OrientedSegment(self._a + s * v, self._a + t * v)
        else:
            raise NotImplementedError("cannot intersect a segment with this object yet")

    def start(self):
        r"""
        Return the starting endpoint of this segment.

        EXAMPLES::

            sage: from flatsurf.geometry.euclidean import OrientedSegment
            sage: S = OrientedSegment((0, 0), (1, 1))
            sage: S.start()
            (0, 0)

        """
        return self._a

    def end(self):
        r"""
        Return the final endpoint of this segment.

        EXAMPLES::

            sage: from flatsurf.geometry.euclidean import OrientedSegment
            sage: S = OrientedSegment((0, 0), (1, 1))
            sage: S.end()
            (1, 1)

        """
        return self._b

    def line(self):
        r"""
        Return a line containing this segment.

        EXAMPLES::

            sage: from flatsurf.geometry.euclidean import OrientedSegment
            sage: S = OrientedSegment((0, 0), (1, 1))
            sage: S.line()
            {-x + y = 0}

        """
        return Ray(self.start(), self.end() - self.start()).line()

    def midpoint(self):
        r"""
        Return the barycenter of this segment.

        EXAMPLES::

            sage: from flatsurf.geometry.euclidean import OrientedSegment
            sage: S = OrientedSegment((0, 0), (1, 1))
            sage: S.midpoint()
            (1/2, 1/2)

        """
        from sage.all import vector
        return vector((self.start() + self.end()) / 2, immutable=True)


class HalfSpace:
    r"""
    The half plane in the Euclidean plane given by `bx + cy + a ≥ 0`.

    .. NOTE::

        SageMath provides polyhedra that implement more functionality than this
        object. However, these polyhedra are notoriously slow for computations
        in the Euclidean plane since they were (apparently) never optimized for
        computations in low dimensions.

    EXAMPLES::

        sage: from flatsurf.geometry.euclidean import HalfSpace
        sage: H = HalfSpace(1, 2, 3)
        sage: H
        {2 * x + 3 * y ≥ -1}

    """

    def __init__(self, a, b, c):
        # TODO: Force a common base ring.
        if not b and not c:
            raise ValueError("a and b must not both be zero")

        self._a = a
        self._b = b
        self._c = c

    def __hash__(self):
        r"""
        Return a hash value for this half space that is compatible with equality.

        EXAMPLES::

            sage: from flatsurf.geometry.euclidean import HalfSpace
            sage: H = HalfSpace(0, 1, 2)
            sage: hash(H) == hash(H)
            True
            sage: H = HalfSpace(1, 0, 2)
            sage: hash(H) == hash(H)
            True
            sage: H = HalfSpace(1, 2, 0)
            sage: hash(H) == hash(H)
            True

        """
        if self._a:
            return hash((self._b / self._a, self._c / self._a))
        return hash((self._a / self._b, self._c / self._b))

    def __eq__(self, other):
        r"""
        Return whether this half space is indistinguishable from ``other``.

        EXAMPLES::

            sage: from flatsurf.geometry.euclidean import HalfSpace
            sage: H = HalfSpace(0, 1, 2)
            sage: H == H
            True

            sage: G = HalfSpace(0, 2, 3)
            sage: H == G
            False

            sage: G = HalfSpace(0, 2, 4)
            sage: H == G
            True

        """
        if not isinstance(other, HalfSpace):
            return False

        return self._a * other._c == other._a * self._c and self._b * other._c == other._b * self._c

    def __ne__(self, other):
        return not (self == other)

    def __repr__(self):
        def render_term(coefficient, variable):
            if not coefficient:
                return ""
            if coefficient == 1:
                return variable
            if coefficient == -1:
                return f"-{variable}"
            coefficient = repr(coefficient)
            if "+" in coefficient or "-" in coefficient:
                coefficient = f"({coefficient})"
            return f"{coefficient} * {variable}"

        lhs = [render_term(self._b, "x"), render_term(self._c, "y")]
        lhs = [term for term in lhs if term]

        lhs = (" + " if self._c >= 0 else " - ").join(lhs)

        return f"{{{lhs} ≥ {-self._a}}}"

    def as_polyhedron(self):
        r"""
        Return this half space as a SageMath polyhedron.

        EXAMPLES::

            sage: from flatsurf.geometry.euclidean import HalfSpace
            sage: H = HalfSpace(0, 1, 2)
            sage: H.as_polyhedron()
            A 2-dimensional polyhedron in QQ^2 defined as the convex hull of 1 vertex, 1 ray, 1 line

        """
        from sage.all import Polyhedron
        return Polyhedron(ieqs=[(self._a, self._b, self._c)])

    @staticmethod
    def compact_intersection(*half_spaces):
        r"""
        Return the intersection of the ``half_spaces`` as the set of segments
        on the boundary of the intersection (in no particular order but
        oriented such that the intersection is on the left of each segment.)

        Return ``None`` if the intersection is empty.

        EXAMPLES::

            sage: from flatsurf.geometry.euclidean import HalfSpace
            sage: HalfSpace.compact_intersection(
            ....:     HalfSpace(1, 1, 0),
            ....:     HalfSpace(1, -1, 0),
            ....:     HalfSpace(1, 0, 1),
            ....:     HalfSpace(1, 0, -1))
            [OrientedSegment((-1, -1), (1, -1)),
             OrientedSegment((-1, 1), (-1, -1)),
             OrientedSegment((1, 1), (-1, 1)),
             OrientedSegment((1, -1), (1, 1))]

        """
        from sage.all import Polyhedron
        intersection = Polyhedron(ieqs=[(h._a, h._b, h._c) for h in half_spaces])

        if intersection.is_empty():
            return None

        if not intersection.is_compact():
            raise ValueError("half_spaces must have a bounded intersection")

        interior_point = intersection.interior().an_element()

        segments = [segment.as_polyhedron() for segment in intersection.faces(1)]

        segments = [OrientedSegment(*[vertex.vector() for vertex in segment.vertices()]) for segment in segments]

        # Orient segments such that the interior is on the left hand side.
        segments = [segment if segment.left_half_space().contains_point(interior_point) else -segment for segment in segments]

        return segments

    def contains_point(self, point):
        r"""
        Return whether the ``point`` is in this set.

        EXAMPLES::

            sage: from flatsurf.geometry.euclidean import HalfSpace
            sage: H = HalfSpace(0, 1, 2)
            sage: H.contains_point((0, 0))
            True

        """
        return point[0] * self._b + point[1] * self._c + self._a >= 0


class OrientedLine:
    r"""
    The line in the Euclidean plane satisfying `bx + cy + a = 0` oriented such
    that `bx + cy + a ≥ 0` is to the left of the line.

    .. NOTE::

        SageMath provides polyhedra that implement more functionality than this
        object. However, these polyhedra are notoriously slow for computations
        in the Euclidean plane since they were (apparently) never optimized for
        computations in low dimensions.

    EXAMPLES::

        sage: from flatsurf.geometry.euclidean import OrientedLine
        sage: L = OrientedLine(1, 2, 3)
        sage: L
        {2 * x + 3 * y = -1}

    """

    def __init__(self, a, b, c):
        self._half_space = HalfSpace(a, b, c)

    def __repr__(self):
        return repr(self._half_space).replace("≥", "=")

    def __hash__(self):
        return hash(self._half_space)

    def __eq__(self, other):
        if not isinstance(other, OrientedLine):
            return False
        return self._half_space == other._half_space

    def __ne__(self, other):
        return not (self == other)

    def as_polyhedron(self):
        r"""
        Return this line as a SageMath polyhedron.

        EXAMPLES::

            sage: from flatsurf.geometry.euclidean import OrientedLine
            sage: L = OrientedLine(1, 2, 3)
            sage: L.as_polyhedron()
            A 1-dimensional polyhedron in QQ^2 defined as the convex hull of 1 vertex and 1 line

        """
        return self._half_space.as_polyhedron().faces(1)[0].as_polyhedron()

    def __neg__(self):
        return OrientedLine(-self._half_space._a, -self._half_space._b, -self._half_space._c)

    def intersection(self, other):
        r"""
        Return the intersection of this line with the object ``other``.

        Return ``None`` if they do not intersect.

        EXAMPLES::

            sage: from flatsurf.geometry.euclidean import OrientedLine
            sage: L = OrientedLine(1, 2, 3)
            sage: M = OrientedLine(1, 2, 4)
            sage: L.intersection(M)
            (-1/2, 0)

        """
        if isinstance(other, OrientedLine):
            if self == other:
                return self
            if self == -other:
                return self
            return line_intersection(*self._points(), *other._points())
        if isinstance(other, OrientedSegment):
            intersection = self.intersection(other.line())
            if intersection is None:
                return None
            if intersection == self:
                return other
            if other.contains_point(intersection):
                return intersection
            return None
        raise NotImplementedError("cannot intersect a line with this object yet")

    def contains_point(self, point):
        r"""
        Return whether ``point`` is on this line.

        EXAMPLES::

            sage: from flatsurf.geometry.euclidean import OrientedLine
            sage: L = OrientedLine(1, 2, 3)
            sage: L.contains_point((-1/2, 0))
            True

        """
        return self._half_space._a + point[0] * self._half_space._b + point[1] * self._half_space._c == 0

    def _points(self):
        r"""
        Return a pair of points on this line.

        EXAMPLES::

            sage: from flatsurf.geometry.euclidean import OrientedLine
            sage: L = OrientedLine(1, 2, 3)
            sage: L._points()
            ((0, -1/3), (1, -1))

        """
        a, b, c = self._half_space._a, self._half_space._b, self._half_space._c

        from sage.all import vector
        if not c:
            assert b
            return vector((-a / b, 0)), vector((-a / b, 1))

        return vector((0, -a / c)), vector((1, (-a - b) / c))


class Ray:
    r"""
    The infinite ray in the Euclidean plane from a finite point towards a direction.

    .. NOTE::

        SageMath provides polyhedra that implement more functionality than this
        object. However, these polyhedra are notoriously slow for computations
        in the Euclidean plane since they were (apparently) never optimized for
        computations in low dimensions.

    EXAMPLES::

        sage: from flatsurf.geometry.euclidean import Ray
        sage: R = Ray((0, 0), (-1, 0))
        sage: R
        (0, 0) + λ (-1, 0)

    """

    def __init__(self, point, direction):
        from sage.all import vector
        self._point = vector(point, immutable=True)
        self._direction = vector(direction, immutable=True)

    def _normalized_direction(self):
        r"""
        Return the direction of this ray, normalized up to scaling.

        EXAMPLES::

            sage: from flatsurf.geometry.euclidean import Ray
            sage: R = Ray((0, 0), (-2, 0))
            sage: R._normalized_direction()
            (-1, 0)
            sage: R = Ray((0, 0), (2, 0))
            sage: R._normalized_direction()
            (1, 0)
            sage: R = Ray((0, 0), (-2, 3))
            sage: R._normalized_direction()
            (-2/3, 1)
            sage: R = Ray((0, 0), (2, -3))
            sage: R._normalized_direction()
            (2/3, -1)

        """
        from sage.all import vector, sgn
        if not self._direction[1]:
            return vector((sgn(self._direction[0]), 0), immutable=True)

        return vector((sgn(self._direction[0]) * abs(self._direction[0] / self._direction[1]), sgn(self._direction[1])), immutable=True)

    def __repr__(self):
        return f"{self._point} + λ {self._normalized_direction()}"

    def __hash__(self):
        return hash((self._point, self._normalized_direction()))

    def __eq__(self, other):
        r"""
        Return whether this ray is indistinguishable from ``other``.
        """
        if not isinstance(other, Ray):
            return False
        return self._point == other._point and self._normalized_direction() == other._normalized_direction()

    def __ne__(self, other):
        return not (self == other)

    def as_polyhedron(self):
        r"""
        Return a representation of this ray as a SageMath polyhedron.

        EXAMPLES::

            sage: from flatsurf.geometry.euclidean import Ray
            sage: R = Ray((0, 0), (-2, 0))
            sage: R.as_polyhedron()
            A 1-dimensional polyhedron in ZZ^2 defined as the convex hull of 1 vertex and 1 ray

        """
        from sage.all import Polyhedron
        return Polyhedron(vertices=[self._point], rays=[self._direction])

    def contains_point(self, point):
        r"""
        Return whether the Euclidean ``point`` is contained in this ray.

        EXAMPLES::

            sage: from flatsurf.geometry.euclidean import Ray
            sage: R = Ray((0, 0), (-2, 0))
            sage: R.contains_point((0, 0))
            True
            sage: R.contains_point((-2, 0))
            True
            sage: R.contains_point((2, 0))
            False

        """
        t = OrientedSegment(self._point, self._point + self._direction)._parametrize(point)
        if t is None:
            return False
        return t >= 0

    def intersection(self, other):
        r"""
        Return the intersection of this ray with the object ``other``.

        Return ``None`` if the objects do not intersect.

        EXAMPLES::

            sage: from flatsurf.geometry.euclidean import Ray, OrientedSegment
            sage: R = Ray((0, 0), (-2, 0))
            sage: R.intersection(OrientedSegment((1, 0), (-2, 0)))
            OrientedSegment((0, 0), (-2, 0))
            sage: R.intersection(OrientedSegment((-1, 0), (-2, 1)))
            (-1, 0)
            sage: R.intersection(OrientedSegment((-1, 1), (-2, -1)))
            (-3/2, 0)

        """
        if isinstance(other, OrientedSegment):
            line_intersection = self.line().intersection(other)
            if line_intersection is None:
                return None
            if isinstance(line_intersection, OrientedSegment):
                s = self._parametrize(line_intersection.start())
                t = self._parametrize(line_intersection.end())
                if s > t:
                    s, t = t, s
                if t < 0:
                    return None
                s = max(s, 0)
                if s == t:
                    from sage.all import vector
                    return vector(self._point + s * self._direction)
                return OrientedSegment(self._point + s * self._direction, self._point + t * self._direction)
            if self.contains_point(line_intersection):
                return line_intersection
            return None

        raise NotImplementedError("cannot intersect a ray with this object yet")

    def _parametrize(self, point):
        return OrientedSegment(self._point, self._point + self._direction)._parametrize(point)

    def line(self):
        r"""
        Return the oriented line containing this ray.

        EXAMPLES::

            sage: from flatsurf.geometry.euclidean import Ray, OrientedSegment
            sage: R = Ray((0, 0), (-2, 0))
            sage: R.line()
            {(-2) * y = 0}

        """
        b = -self._direction[1]
        c = self._direction[0]
        a = - (b * self._point[0] + c * self._point[1])
        return OrientedLine(a, b, c)
=======
def slope(a, rotate=1):
    r"""
    Return either ``1`` (positive slope) or ``-1`` (negative slope).

    If ``rotate`` is set to 1 then consider the edge as if it was rotated counterclockwise
    infinitesimally.

    EXAMPLES::

        sage: from flatsurf.geometry.euclidean import slope
        sage: slope((1, 1))
        1
        sage: slope((-1, 1))
        -1
        sage: slope((-1, -1))
        1
        sage: slope((1, -1))
        -1

        sage: slope((1, 0))
        1
        sage: slope((0, 1))
        -1
        sage: slope((-1, 0))
        1
        sage: slope((0, -1))
        -1

        sage: slope((1, 0), rotate=-1)
        -1
        sage: slope((0, 1), rotate=-1)
        1
        sage: slope((-1, 0), rotate=-1)
        -1
        sage: slope((0, -1), rotate=-1)
        1

        sage: slope((1, 0), rotate=0)
        0
        sage: slope((0, 1), rotate=0)
        0
        sage: slope((-1, 0), rotate=0)
        0
        sage: slope((0, -1), rotate=0)
        0

        sage: slope((0, 0))
        Traceback (most recent call last):
        ...
        ValueError: zero vector
    """
    x, y = a
    if not x and not y:
        raise ValueError("zero vector")
    if (x > 0 and y > 0) or (x < 0 and y < 0):
        return 1
    elif (x > 0 and y < 0) or (x < 0 and y > 0):
        return -1
    if rotate == 0:
        return 0
    if rotate == 1:
        return 1 if x else -1
    if rotate == -1:
        return 1 if y else -1
    raise ValueError("invalid argument rotate={}".format(rotate))
>>>>>>> 3226c155
<|MERGE_RESOLUTION|>--- conflicted
+++ resolved
@@ -682,791 +682,6 @@
         return (parent(1), parent(0))
 
 
-<<<<<<< HEAD
-class OrientedSegment:
-    r"""
-    A segment in the Euclidean plane with an explicit orientation.
-
-    .. NOTE::
-
-        SageMath provides polyhedra that implement more functionality than this
-        object. However, these polyhedra are notoriously slow for computations
-        in the Euclidean plane since they were (apparently) never optimized for
-        computations in low dimensions.
-
-    EXAMPLES::
-
-        sage: from flatsurf.geometry.euclidean import OrientedSegment
-        sage: S = OrientedSegment((0, 0), (1, 1))
-        sage: S
-        OrientedSegment((0, 0), (1, 1))
-
-    """
-
-    def __init__(self, a, b):
-        # TODO: Force a common base ring.
-        from sage.all import vector
-
-        self._a = vector(a, immutable=True)
-        self._b = vector(b, immutable=True)
-
-    def __hash__(self):
-        r"""
-        Return a hash value for this segment that is compatible with equality.
-
-        EXAMPLES::
-
-            sage: from flatsurf.geometry.euclidean import OrientedSegment
-            sage: S = OrientedSegment((0, 0), (1, 1))
-            sage: hash(S) == hash(S)
-            True
-
-        """
-        return hash((self._a, self._b))
-
-    def __eq__(self, other):
-        r"""
-        Return whether this segment is indistinguishable from ``other``.
-
-        EXAMPLES::
-
-            sage: from flatsurf.geometry.euclidean import OrientedSegment
-            sage: S = OrientedSegment((0, 0), (1, 1))
-            sage: S == S
-            True
-
-        """
-        if not isinstance(other, OrientedSegment):
-            return False
-        return self._a == other._a and self._b == other._b
-
-    def __ne__(self, other):
-        return not (self == other)
-
-    def __repr__(self):
-        return f"OrientedSegment({self._a}, {self._b})"
-
-    def as_polyhedron(self):
-        r"""
-        Return this segment as a SageMath polyhedron.
-
-        EXAMPLES::
-
-            sage: from flatsurf.geometry.euclidean import OrientedSegment
-            sage: S = OrientedSegment((0, 0), (1, 1))
-            sage: S.as_polyhedron()
-            A 1-dimensional polyhedron in ZZ^2 defined as the convex hull of 2 vertices
-
-        """
-        from sage.all import Polyhedron
-        return Polyhedron(vertices=[self._a, self._b])
-
-    def _parametrize(self, w):
-        r"""
-        Return a t such that `w = a + t (b-a)`.
-
-        Return ``None`` if no such ``t`` exists.
-
-        EXAMPLES::
-
-            sage: from flatsurf.geometry.euclidean import OrientedSegment
-            sage: S = OrientedSegment((0, 0), (1, 1))
-            sage: S._parametrize((0, 0))
-            0
-            sage: S._parametrize((1, 1))
-            1
-            sage: S._parametrize((0, 1))
-
-        """
-        from sage.all import vector
-        w = vector(w)
-
-        v = self._b - self._a
-        wa = w - self._a
-        if v[0]:
-            t = wa[0] / v[0]
-        else:
-            t = wa[1] / v[1]
-
-        if self._a + t * v != w:
-            return None
-
-        return t
-
-    def is_subset(self, other):
-        r"""
-        Return whether this segment is a subset of ``other``.
-
-        EXAMPLES::
-
-            sage: from flatsurf.geometry.euclidean import OrientedSegment
-            sage: S = OrientedSegment((0, 0), (1, 1))
-            sage: S.is_subset(S)
-            True
-
-        """
-        if isinstance(other, OrientedSegment):
-            s = other._parametrize(self._a)
-            if s is None:
-                return False
-
-            t = other._parametrize(self._b)
-            if t is None:
-                return False
-
-            return 0 <= s <= 1 and 0 <= t <= 1
-        else:
-            raise NotImplementedError
-
-    def contains_point(self, point):
-        r"""
-        Return whether this segment contains ``point``.
-
-        EXAMPLES::
-
-            sage: from flatsurf.geometry.euclidean import OrientedSegment
-            sage: S = OrientedSegment((0, 0), (1, 1))
-            sage: S.contains_point((0, 0))
-            True
-            sage: S.contains_point((-1, -1))
-            False
-            sage: S.contains_point((-1, 0))
-            False
-
-        """
-        t = self._parametrize(point)
-        if t is None:
-            return False
-        return 0 <= t <= 1
-
-    def left_half_space(self):
-        r"""
-        Return the half space to the left of the line extending this segment.
-
-        EXAMPLES::
-
-            sage: from flatsurf.geometry.euclidean import OrientedSegment
-            sage: S = OrientedSegment((0, 0), (1, 1))
-            sage: S.left_half_space()
-            {-x + y ≥ 0}
-
-        """
-        v = self._b - self._a
-
-        return HalfSpace(v[1] * self._a[0] - v[0] * self._a[1], -v[1], v[0])
-
-    def translate(self, delta):
-        r"""
-        Return this segment translated by the vector ``delta``.
-
-        EXAMPLES::
-
-            sage: from flatsurf.geometry.euclidean import OrientedSegment
-            sage: S = OrientedSegment((0, 0), (1, 1))
-            sage: S.translate((1, 2))
-            OrientedSegment((1, 2), (2, 3))
-
-        """
-        from sage.all import vector
-        delta = vector(delta)
-
-        return OrientedSegment(self._a + delta, self._b + delta)
-
-    def plot(self, **kwargs):
-        r"""
-        Return a graphical representation of this segment.
-
-        EXAMPLES::
-
-            sage: from flatsurf.geometry.euclidean import OrientedSegment
-            sage: S = OrientedSegment((0, 0), (1, 1))
-            sage: S.plot()
-            Graphics object consisting of 2 graphics primitives
-
-        """
-        return self.as_polyhedron().plot(**kwargs)
-
-    def __neg__(self):
-        r"""
-        Return this segment with the endpoints swapped.
-
-        EXAMPLES::
-
-            sage: from flatsurf.geometry.euclidean import OrientedSegment
-            sage: S = OrientedSegment((0, 0), (1, 1))
-            sage: -S
-            OrientedSegment((1, 1), (0, 0))
-
-        """
-        return OrientedSegment(self._b, self._a)
-
-    def intersection(self, other):
-        r"""
-        Return the intersection of this segment and ``other``.
-
-        Return ``None`` if the objects do not intersect.
-
-        EXAMPLES::
-
-            sage: from flatsurf.geometry.euclidean import OrientedSegment
-            sage: S = OrientedSegment((0, 0), (1, 1))
-            sage: S.intersection(S) == S
-            True
-
-            sage: T = OrientedSegment((0, 0), (2, 1))
-            sage: S.intersection(T)
-            (0, 0)
-
-        """
-        # TODO: Test that everything can intersect with everything else and that the orientation of self is preserved in the intersection.
-        # TODO: Deprecate intersection functions (and everything else) defined at the top of this file.
-        if isinstance(other, OrientedSegment):
-            # TODO: Rewrite using line intersection.
-            intersecting = is_segment_intersecting((self._a, self._b), (other._a, other._b))
-            if not intersecting:
-                return None
-
-            intersection = line_intersection(self._a, self._b, other._a, other._b)
-            if intersection is not None:
-                return intersection
-
-            s = self._parametrize(other._a)
-            t = self._parametrize(other._b)
-
-            if t < s:
-                s, t = t, s
-
-            if s < 0:
-                s = 0
-
-            if t > 1:
-                t = 1
-
-            assert 0 <= s < t <= 1
-
-            v = self._b - self._a
-            return OrientedSegment(self._a + s * v, self._a + t * v)
-        else:
-            raise NotImplementedError("cannot intersect a segment with this object yet")
-
-    def start(self):
-        r"""
-        Return the starting endpoint of this segment.
-
-        EXAMPLES::
-
-            sage: from flatsurf.geometry.euclidean import OrientedSegment
-            sage: S = OrientedSegment((0, 0), (1, 1))
-            sage: S.start()
-            (0, 0)
-
-        """
-        return self._a
-
-    def end(self):
-        r"""
-        Return the final endpoint of this segment.
-
-        EXAMPLES::
-
-            sage: from flatsurf.geometry.euclidean import OrientedSegment
-            sage: S = OrientedSegment((0, 0), (1, 1))
-            sage: S.end()
-            (1, 1)
-
-        """
-        return self._b
-
-    def line(self):
-        r"""
-        Return a line containing this segment.
-
-        EXAMPLES::
-
-            sage: from flatsurf.geometry.euclidean import OrientedSegment
-            sage: S = OrientedSegment((0, 0), (1, 1))
-            sage: S.line()
-            {-x + y = 0}
-
-        """
-        return Ray(self.start(), self.end() - self.start()).line()
-
-    def midpoint(self):
-        r"""
-        Return the barycenter of this segment.
-
-        EXAMPLES::
-
-            sage: from flatsurf.geometry.euclidean import OrientedSegment
-            sage: S = OrientedSegment((0, 0), (1, 1))
-            sage: S.midpoint()
-            (1/2, 1/2)
-
-        """
-        from sage.all import vector
-        return vector((self.start() + self.end()) / 2, immutable=True)
-
-
-class HalfSpace:
-    r"""
-    The half plane in the Euclidean plane given by `bx + cy + a ≥ 0`.
-
-    .. NOTE::
-
-        SageMath provides polyhedra that implement more functionality than this
-        object. However, these polyhedra are notoriously slow for computations
-        in the Euclidean plane since they were (apparently) never optimized for
-        computations in low dimensions.
-
-    EXAMPLES::
-
-        sage: from flatsurf.geometry.euclidean import HalfSpace
-        sage: H = HalfSpace(1, 2, 3)
-        sage: H
-        {2 * x + 3 * y ≥ -1}
-
-    """
-
-    def __init__(self, a, b, c):
-        # TODO: Force a common base ring.
-        if not b and not c:
-            raise ValueError("a and b must not both be zero")
-
-        self._a = a
-        self._b = b
-        self._c = c
-
-    def __hash__(self):
-        r"""
-        Return a hash value for this half space that is compatible with equality.
-
-        EXAMPLES::
-
-            sage: from flatsurf.geometry.euclidean import HalfSpace
-            sage: H = HalfSpace(0, 1, 2)
-            sage: hash(H) == hash(H)
-            True
-            sage: H = HalfSpace(1, 0, 2)
-            sage: hash(H) == hash(H)
-            True
-            sage: H = HalfSpace(1, 2, 0)
-            sage: hash(H) == hash(H)
-            True
-
-        """
-        if self._a:
-            return hash((self._b / self._a, self._c / self._a))
-        return hash((self._a / self._b, self._c / self._b))
-
-    def __eq__(self, other):
-        r"""
-        Return whether this half space is indistinguishable from ``other``.
-
-        EXAMPLES::
-
-            sage: from flatsurf.geometry.euclidean import HalfSpace
-            sage: H = HalfSpace(0, 1, 2)
-            sage: H == H
-            True
-
-            sage: G = HalfSpace(0, 2, 3)
-            sage: H == G
-            False
-
-            sage: G = HalfSpace(0, 2, 4)
-            sage: H == G
-            True
-
-        """
-        if not isinstance(other, HalfSpace):
-            return False
-
-        return self._a * other._c == other._a * self._c and self._b * other._c == other._b * self._c
-
-    def __ne__(self, other):
-        return not (self == other)
-
-    def __repr__(self):
-        def render_term(coefficient, variable):
-            if not coefficient:
-                return ""
-            if coefficient == 1:
-                return variable
-            if coefficient == -1:
-                return f"-{variable}"
-            coefficient = repr(coefficient)
-            if "+" in coefficient or "-" in coefficient:
-                coefficient = f"({coefficient})"
-            return f"{coefficient} * {variable}"
-
-        lhs = [render_term(self._b, "x"), render_term(self._c, "y")]
-        lhs = [term for term in lhs if term]
-
-        lhs = (" + " if self._c >= 0 else " - ").join(lhs)
-
-        return f"{{{lhs} ≥ {-self._a}}}"
-
-    def as_polyhedron(self):
-        r"""
-        Return this half space as a SageMath polyhedron.
-
-        EXAMPLES::
-
-            sage: from flatsurf.geometry.euclidean import HalfSpace
-            sage: H = HalfSpace(0, 1, 2)
-            sage: H.as_polyhedron()
-            A 2-dimensional polyhedron in QQ^2 defined as the convex hull of 1 vertex, 1 ray, 1 line
-
-        """
-        from sage.all import Polyhedron
-        return Polyhedron(ieqs=[(self._a, self._b, self._c)])
-
-    @staticmethod
-    def compact_intersection(*half_spaces):
-        r"""
-        Return the intersection of the ``half_spaces`` as the set of segments
-        on the boundary of the intersection (in no particular order but
-        oriented such that the intersection is on the left of each segment.)
-
-        Return ``None`` if the intersection is empty.
-
-        EXAMPLES::
-
-            sage: from flatsurf.geometry.euclidean import HalfSpace
-            sage: HalfSpace.compact_intersection(
-            ....:     HalfSpace(1, 1, 0),
-            ....:     HalfSpace(1, -1, 0),
-            ....:     HalfSpace(1, 0, 1),
-            ....:     HalfSpace(1, 0, -1))
-            [OrientedSegment((-1, -1), (1, -1)),
-             OrientedSegment((-1, 1), (-1, -1)),
-             OrientedSegment((1, 1), (-1, 1)),
-             OrientedSegment((1, -1), (1, 1))]
-
-        """
-        from sage.all import Polyhedron
-        intersection = Polyhedron(ieqs=[(h._a, h._b, h._c) for h in half_spaces])
-
-        if intersection.is_empty():
-            return None
-
-        if not intersection.is_compact():
-            raise ValueError("half_spaces must have a bounded intersection")
-
-        interior_point = intersection.interior().an_element()
-
-        segments = [segment.as_polyhedron() for segment in intersection.faces(1)]
-
-        segments = [OrientedSegment(*[vertex.vector() for vertex in segment.vertices()]) for segment in segments]
-
-        # Orient segments such that the interior is on the left hand side.
-        segments = [segment if segment.left_half_space().contains_point(interior_point) else -segment for segment in segments]
-
-        return segments
-
-    def contains_point(self, point):
-        r"""
-        Return whether the ``point`` is in this set.
-
-        EXAMPLES::
-
-            sage: from flatsurf.geometry.euclidean import HalfSpace
-            sage: H = HalfSpace(0, 1, 2)
-            sage: H.contains_point((0, 0))
-            True
-
-        """
-        return point[0] * self._b + point[1] * self._c + self._a >= 0
-
-
-class OrientedLine:
-    r"""
-    The line in the Euclidean plane satisfying `bx + cy + a = 0` oriented such
-    that `bx + cy + a ≥ 0` is to the left of the line.
-
-    .. NOTE::
-
-        SageMath provides polyhedra that implement more functionality than this
-        object. However, these polyhedra are notoriously slow for computations
-        in the Euclidean plane since they were (apparently) never optimized for
-        computations in low dimensions.
-
-    EXAMPLES::
-
-        sage: from flatsurf.geometry.euclidean import OrientedLine
-        sage: L = OrientedLine(1, 2, 3)
-        sage: L
-        {2 * x + 3 * y = -1}
-
-    """
-
-    def __init__(self, a, b, c):
-        self._half_space = HalfSpace(a, b, c)
-
-    def __repr__(self):
-        return repr(self._half_space).replace("≥", "=")
-
-    def __hash__(self):
-        return hash(self._half_space)
-
-    def __eq__(self, other):
-        if not isinstance(other, OrientedLine):
-            return False
-        return self._half_space == other._half_space
-
-    def __ne__(self, other):
-        return not (self == other)
-
-    def as_polyhedron(self):
-        r"""
-        Return this line as a SageMath polyhedron.
-
-        EXAMPLES::
-
-            sage: from flatsurf.geometry.euclidean import OrientedLine
-            sage: L = OrientedLine(1, 2, 3)
-            sage: L.as_polyhedron()
-            A 1-dimensional polyhedron in QQ^2 defined as the convex hull of 1 vertex and 1 line
-
-        """
-        return self._half_space.as_polyhedron().faces(1)[0].as_polyhedron()
-
-    def __neg__(self):
-        return OrientedLine(-self._half_space._a, -self._half_space._b, -self._half_space._c)
-
-    def intersection(self, other):
-        r"""
-        Return the intersection of this line with the object ``other``.
-
-        Return ``None`` if they do not intersect.
-
-        EXAMPLES::
-
-            sage: from flatsurf.geometry.euclidean import OrientedLine
-            sage: L = OrientedLine(1, 2, 3)
-            sage: M = OrientedLine(1, 2, 4)
-            sage: L.intersection(M)
-            (-1/2, 0)
-
-        """
-        if isinstance(other, OrientedLine):
-            if self == other:
-                return self
-            if self == -other:
-                return self
-            return line_intersection(*self._points(), *other._points())
-        if isinstance(other, OrientedSegment):
-            intersection = self.intersection(other.line())
-            if intersection is None:
-                return None
-            if intersection == self:
-                return other
-            if other.contains_point(intersection):
-                return intersection
-            return None
-        raise NotImplementedError("cannot intersect a line with this object yet")
-
-    def contains_point(self, point):
-        r"""
-        Return whether ``point`` is on this line.
-
-        EXAMPLES::
-
-            sage: from flatsurf.geometry.euclidean import OrientedLine
-            sage: L = OrientedLine(1, 2, 3)
-            sage: L.contains_point((-1/2, 0))
-            True
-
-        """
-        return self._half_space._a + point[0] * self._half_space._b + point[1] * self._half_space._c == 0
-
-    def _points(self):
-        r"""
-        Return a pair of points on this line.
-
-        EXAMPLES::
-
-            sage: from flatsurf.geometry.euclidean import OrientedLine
-            sage: L = OrientedLine(1, 2, 3)
-            sage: L._points()
-            ((0, -1/3), (1, -1))
-
-        """
-        a, b, c = self._half_space._a, self._half_space._b, self._half_space._c
-
-        from sage.all import vector
-        if not c:
-            assert b
-            return vector((-a / b, 0)), vector((-a / b, 1))
-
-        return vector((0, -a / c)), vector((1, (-a - b) / c))
-
-
-class Ray:
-    r"""
-    The infinite ray in the Euclidean plane from a finite point towards a direction.
-
-    .. NOTE::
-
-        SageMath provides polyhedra that implement more functionality than this
-        object. However, these polyhedra are notoriously slow for computations
-        in the Euclidean plane since they were (apparently) never optimized for
-        computations in low dimensions.
-
-    EXAMPLES::
-
-        sage: from flatsurf.geometry.euclidean import Ray
-        sage: R = Ray((0, 0), (-1, 0))
-        sage: R
-        (0, 0) + λ (-1, 0)
-
-    """
-
-    def __init__(self, point, direction):
-        from sage.all import vector
-        self._point = vector(point, immutable=True)
-        self._direction = vector(direction, immutable=True)
-
-    def _normalized_direction(self):
-        r"""
-        Return the direction of this ray, normalized up to scaling.
-
-        EXAMPLES::
-
-            sage: from flatsurf.geometry.euclidean import Ray
-            sage: R = Ray((0, 0), (-2, 0))
-            sage: R._normalized_direction()
-            (-1, 0)
-            sage: R = Ray((0, 0), (2, 0))
-            sage: R._normalized_direction()
-            (1, 0)
-            sage: R = Ray((0, 0), (-2, 3))
-            sage: R._normalized_direction()
-            (-2/3, 1)
-            sage: R = Ray((0, 0), (2, -3))
-            sage: R._normalized_direction()
-            (2/3, -1)
-
-        """
-        from sage.all import vector, sgn
-        if not self._direction[1]:
-            return vector((sgn(self._direction[0]), 0), immutable=True)
-
-        return vector((sgn(self._direction[0]) * abs(self._direction[0] / self._direction[1]), sgn(self._direction[1])), immutable=True)
-
-    def __repr__(self):
-        return f"{self._point} + λ {self._normalized_direction()}"
-
-    def __hash__(self):
-        return hash((self._point, self._normalized_direction()))
-
-    def __eq__(self, other):
-        r"""
-        Return whether this ray is indistinguishable from ``other``.
-        """
-        if not isinstance(other, Ray):
-            return False
-        return self._point == other._point and self._normalized_direction() == other._normalized_direction()
-
-    def __ne__(self, other):
-        return not (self == other)
-
-    def as_polyhedron(self):
-        r"""
-        Return a representation of this ray as a SageMath polyhedron.
-
-        EXAMPLES::
-
-            sage: from flatsurf.geometry.euclidean import Ray
-            sage: R = Ray((0, 0), (-2, 0))
-            sage: R.as_polyhedron()
-            A 1-dimensional polyhedron in ZZ^2 defined as the convex hull of 1 vertex and 1 ray
-
-        """
-        from sage.all import Polyhedron
-        return Polyhedron(vertices=[self._point], rays=[self._direction])
-
-    def contains_point(self, point):
-        r"""
-        Return whether the Euclidean ``point`` is contained in this ray.
-
-        EXAMPLES::
-
-            sage: from flatsurf.geometry.euclidean import Ray
-            sage: R = Ray((0, 0), (-2, 0))
-            sage: R.contains_point((0, 0))
-            True
-            sage: R.contains_point((-2, 0))
-            True
-            sage: R.contains_point((2, 0))
-            False
-
-        """
-        t = OrientedSegment(self._point, self._point + self._direction)._parametrize(point)
-        if t is None:
-            return False
-        return t >= 0
-
-    def intersection(self, other):
-        r"""
-        Return the intersection of this ray with the object ``other``.
-
-        Return ``None`` if the objects do not intersect.
-
-        EXAMPLES::
-
-            sage: from flatsurf.geometry.euclidean import Ray, OrientedSegment
-            sage: R = Ray((0, 0), (-2, 0))
-            sage: R.intersection(OrientedSegment((1, 0), (-2, 0)))
-            OrientedSegment((0, 0), (-2, 0))
-            sage: R.intersection(OrientedSegment((-1, 0), (-2, 1)))
-            (-1, 0)
-            sage: R.intersection(OrientedSegment((-1, 1), (-2, -1)))
-            (-3/2, 0)
-
-        """
-        if isinstance(other, OrientedSegment):
-            line_intersection = self.line().intersection(other)
-            if line_intersection is None:
-                return None
-            if isinstance(line_intersection, OrientedSegment):
-                s = self._parametrize(line_intersection.start())
-                t = self._parametrize(line_intersection.end())
-                if s > t:
-                    s, t = t, s
-                if t < 0:
-                    return None
-                s = max(s, 0)
-                if s == t:
-                    from sage.all import vector
-                    return vector(self._point + s * self._direction)
-                return OrientedSegment(self._point + s * self._direction, self._point + t * self._direction)
-            if self.contains_point(line_intersection):
-                return line_intersection
-            return None
-
-        raise NotImplementedError("cannot intersect a ray with this object yet")
-
-    def _parametrize(self, point):
-        return OrientedSegment(self._point, self._point + self._direction)._parametrize(point)
-
-    def line(self):
-        r"""
-        Return the oriented line containing this ray.
-
-        EXAMPLES::
-
-            sage: from flatsurf.geometry.euclidean import Ray, OrientedSegment
-            sage: R = Ray((0, 0), (-2, 0))
-            sage: R.line()
-            {(-2) * y = 0}
-
-        """
-        b = -self._direction[1]
-        c = self._direction[0]
-        a = - (b * self._point[0] + c * self._point[1])
-        return OrientedLine(a, b, c)
-=======
 def slope(a, rotate=1):
     r"""
     Return either ``1`` (positive slope) or ``-1`` (negative slope).
@@ -1531,5 +746,4 @@
         return 1 if x else -1
     if rotate == -1:
         return 1 if y else -1
-    raise ValueError("invalid argument rotate={}".format(rotate))
->>>>>>> 3226c155
+    raise ValueError("invalid argument rotate={}".format(rotate))