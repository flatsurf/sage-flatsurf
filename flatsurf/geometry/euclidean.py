# TODO: Benchmark how constructions here compare to constructions before we introduced the EuclideanPlane.


r"""
Two dimensional Euclidean geometry.

EXAMPLES::

    sage: from flatsurf import EuclideanPlane
    sage: E = EuclideanPlane(QQ)
    sage: E.circle((0, 0), radius=1)
    { x² + y² = 1 }

.. NOTE::

    Most functionality in this module is also implemented in
    SageMath in the context of linear programming/polyhedra/convex
    geometry. However, that implementation is much more general
    (higher dimensions) and therefore quite inefficient in two
    dimensions.

.. NOTE::

    Explicitly creating Python objects for everything in the Euclidean plane
    comes with a certain overhead. In practice, this overhead is negligible in
    comparison to the cost of performing computations with these objects.
    However, most classes here expose their core algorithms as static methods
    so they can be called with the bare coordinates instead of on explicit
    objects to gain a tiny bit of a speedup where this makes a difference.

.. SEEALSO

    :mod:`flatsurf.geometry.hyperbolic` for the geometry in the hyperbolic plane.

"""
######################################################################
#  This file is part of sage-flatsurf.
#
#        Copyright (C) 2013-2020 Vincent Delecroix
#                      2013-2019 W. Patrick Hooper
#                      2020-2024 Julian Rüth
#
#  sage-flatsurf is free software: you can redistribute it and/or modify
#  it under the terms of the GNU General Public License as published by
#  the Free Software Foundation, either version 2 of the License, or
#  (at your option) any later version.
#
#  sage-flatsurf is distributed in the hope that it will be useful,
#  but WITHOUT ANY WARRANTY; without even the implied warranty of
#  MERCHANTABILITY or FITNESS FOR A PARTICULAR PURPOSE.  See the
#  GNU General Public License for more details.
#
#  You should have received a copy of the GNU General Public License
#  along with sage-flatsurf. If not, see <https://www.gnu.org/licenses/>.
######################################################################
from sage.structure.sage_object import SageObject
from sage.structure.parent import Parent
from sage.structure.element import Element
from sage.structure.unique_representation import UniqueRepresentation
from sage.misc.cachefunc import cached_method

from flatsurf.geometry.geometry import Geometry, ExactGeometry, EpsilonGeometry


class EuclideanPlane(Parent, UniqueRepresentation):
    r"""
    The Euclidean plane.

    All objects in the plane must be specified over the given base ring.

    The implemented objects of the plane are mostly convex (points, circles,
    segments, rays, convex polygons.) But some are also non-convex such as
    non-convex polygons.

    EXAMPLES::

        sage: from flatsurf import EuclideanPlane
        sage: E = EuclideanPlane(QQ)

    TESTS::

        sage: isinstance(E, EuclideanPlane)
        True

        sage: TestSuite(E).run()

    """

    @staticmethod
    def __classcall__(cls, base_ring=None, geometry=None, category=None):
        r"""
        Create the Euclidean plane with normalized arguments to make it a
        unique SageMath parent.

        TESTS::

            sage: from flatsurf import EuclideanPlane
            sage: from flatsurf.geometry.euclidean import EuclideanExactGeometry

            sage: EuclideanPlane() is EuclideanPlane(QQ)
            True

            sage: EuclideanPlane() is EuclideanPlane(QQ, EuclideanExactGeometry(QQ))
            True

        """
        from sage.all import QQ

        base_ring = base_ring or QQ

        if geometry is None:
            if not base_ring.is_exact():
                raise ValueError("geometry must be specified over inexact rings")

            geometry = EuclideanExactGeometry(base_ring)

        from sage.categories.all import Sets

        category = category or Sets()

        return super().__classcall__(
            cls, base_ring=base_ring, geometry=geometry, category=category
        )

    def __init__(self, base_ring, geometry, category):
        r"""
        Create the Euclidean plane over ``base_ring``.

        TESTS::

            sage: from flatsurf import EuclideanPlane

            sage: TestSuite(EuclideanPlane(QQ)).run()
            sage: TestSuite(EuclideanPlane(AA)).run()

        """
        from sage.all import RR

        if geometry.base_ring() is not base_ring:
            raise ValueError(
                f"geometry base ring must be base ring of Euclidean plane but {geometry.base_ring()} is not {base_ring}"
            )

        if not RR.has_coerce_map_from(geometry.base_ring()):
            # We should check that the coercion is an embedding but this is not possible currently.
            raise ValueError("base ring must embed into the reals")

        super().__init__(category=category)
        self._base_ring = geometry.base_ring()
        self.geometry = geometry

    def change_ring(self, ring, geometry=None):
        r"""
        Return the Euclidean plane over a different base ``ring``.

        INPUT:

<<<<<<< HEAD
        - ``ring`` -- a ring or ``None``; if ``None``, uses the current
          :meth:`~EuclideanPlane.base_ring`.
=======
def acos(cos_angle, numerical=False):
    r"""
    Return the arccosine of ``cos_angle`` as a multiple of 2π, i.e., as a value
    between 0 and 1/2.

    INPUT:

    - ``cos_angle`` -- a floating point number, the cosine of an angle

    - ``numerical`` -- a boolean (default: ``False``); whether to return a
      numerical approximation of the arccosine or try to reconstruct an exact
      rational value for the arccosine (in radians.)

    EXAMPLES::

        sage: from flatsurf.geometry.euclidean import acos

        sage: acos(1)
        0
        sage: acos(.5)
        1/6
        sage: acos(0)
        1/4
        sage: acos(-.5)
        1/3
        sage: acos(-1)
        1/2

        sage: acos(.25)
        Traceback (most recent call last):
        ...
        NotImplementedError: cannot recover a rational angle from these numerical results
        sage: acos(.25, numerical=True)
        0.2097846883724169

    """
    import math

    angle = math.acos(cos_angle) / (2 * math.pi)

    assert 0 <= angle <= 0.5

    if numerical:
        return angle

    # fast and dirty way using floating point approximation
    from sage.all import RR

    angle_rat = RR(angle).nearby_rational(0.00000001)
    if angle_rat.denominator() > 256:
        raise NotImplementedError(
            "cannot recover a rational angle from these numerical results"
        )
    return angle_rat


def angle(u, v, numerical=False):
    r"""
    Return the angle between the vectors ``u`` and ``v`` divided by `2 \pi`.
>>>>>>> be52f79f

        - ``geometry`` -- a geometry or ``None``; if ``None``; trues to convert
          the existing geometry to ``ring``.

        EXAMPLES::

            sage: from flatsurf import EuclideanPlane

            sage: EuclideanPlane(QQ).change_ring(AA) is EuclideanPlane(AA)
            True

        """
        if ring is None and geometry is None:
            return self

        if ring is None:
            ring = self.base_ring()

        if geometry is None:
            geometry = self.geometry.change_ring(ring)

        return EuclideanPlane(ring, geometry)

    def _an_element_(self):
        r"""
        Return a typical point of the Euclidean plane.

        EXAMPLES::

            sage: from flatsurf import EuclideanPlane

            sage: E = EuclideanPlane()
            sage: E.an_element()
            (0, 0)

        """
        return self.point(0, 0)

<<<<<<< HEAD
    def some_subsets(self):
        # TODO
        raise NotImplementedError

    def some_elements(self):
        r"""
        Return some representative elements, i.e., points in the plane for
        testing.

        EXAMPLES::

            sage: from flatsurf import EuclideanPlane
=======
    cos_uv = (u0 * v0 + u1 * v1) / math.sqrt((u0 * u0 + u1 * u1) * (v0 * v0 + v1 * v1))
    if cos_uv < -1.0:
        assert cos_uv > -1.0000001
        cos_uv = -1.0
    elif cos_uv > 1.0:
        assert cos_uv < 1.0000001
        cos_uv = 1.0

    angle = acos(cos_uv, numerical=numerical)
    return 1 - angle if u0 * v1 - u1 * v0 < 0 else angle
>>>>>>> be52f79f

            sage: EuclideanPlane().some_elements()
            [(0, 0), (1, 0), (0, 1), ...]

        """
        from sage.all import QQ

        return [
            self((0, 0)),
            self((1, 0)),
            self((0, 1)),
            self((-QQ(1) / 2, QQ(1) / 2)),
        ]

    def _test_some_subsets(self, tester=None, **options):
        r"""
        Run test suite on some representative subsets of the Euclidean plane.

        EXAMPLES::

            sage: from flatsurf import EuclideanPlane
            sage: EuclideanPlane()._test_some_subsets()

        """
        is_sub_testsuite = tester is not None
        tester = self._tester(tester=tester, **options)

        for x in self.some_elements():
            tester.info(f"\n  Running the test suite of {x}")

            from sage.all import TestSuite

            TestSuite(x).run(
                verbose=tester._verbose,
                prefix=tester._prefix + "  ",
                raise_on_failure=is_sub_testsuite,
            )
            tester.info(tester._prefix + " ", newline=False)

    def random_element(self, kind=None):
        # TODO
        raise NotImplementedError

    def __call__(self, x):
        r"""
        Return ``x`` as an element of the Euclidean plane.

        EXAMPLES::

            sage: from flatsurf import EuclideanPlane

            sage: E = EuclideanPlane()

            sage: E((1, 0))
            (1, 0)

        We need to override this method. The normal code path in SageMath
        requires the argument to be an Element but facade sets are not
        elements::

            sage: c = E.circle((0, 0), radius=1)
            sage: Parent.__call__(E, c)
            Traceback (most recent call last):
            ...
            TypeError: Cannot convert EuclideanCircle_with_category_with_category to sage.structure.element.Element

            sage: E(c)
            { x² + y² = 1 }

        """
        if isinstance(x, EuclideanFacade):
            return self._element_constructor_(x)

        return super().__call__(x)

    def _element_constructor_(self, x):
        r"""
        Return ``x`` as an element of the plane.

        EXAMPLES::

            sage: from flatsurf import EuclideanPlane

            sage: E = EuclideanPlane()

            sage: E(E.an_element()) in E
            True

        Coordinates can be converted to points::

            sage: E((1, 2))
            (1, 2)

        Elements can be converted between planes with compatible base rings::

            sage: EuclideanPlane(AA)(E((0, 0)))
            (0, 0)

        TESTS::

            sage: E(0)
            Traceback (most recent call last):
            ...
            NotImplementedError: cannot convert this element in Integer Ring to Euclidean Plane over Rational Field

        """
        from sage.all import parent

        parent = parent(x)

        if parent is self:
            return x

        if parent is self.vector_space():
            x = tuple(x)

        if isinstance(x, EuclideanSet):
            return x.change(ring=self.base_ring(), geometry=self.geometry)

        if isinstance(x, tuple):
            if len(x) == 2:
                return self.point(*x)

            raise ValueError("coordinate tuple must have length 2")

        raise NotImplementedError(f"cannot convert this element in {parent} to {self}")

    def base_ring(self):
        r"""
        Return the base ring over which objects in the plane are defined.

        EXAMPLES::

            sage: from flatsurf import EuclideanPlane

            sage: EuclideanPlane().base_ring()
            Rational Field

        """
        return self._base_ring

    def is_exact(self):
        r"""
        Return whether subsets have exact coordinates.

        EXAMPLES::

            sage: from flatsurf import EuclideanPlane
            sage: E = EuclideanPlane()
            sage: E.is_exact()
            True

            sage: from flatsurf.geometry.euclidean import EuclideanEpsilonGeometry
            sage: E = EuclideanPlane(RR, geometry=EuclideanEpsilonGeometry(RR, 1e-6))
            sage: E.is_exact()
            False

        """
        return self.base_ring().is_exact()

    @cached_method
    def vector_space(self):
        r"""
        Return the two dimensional standard vector space describing vectors in
        this Euclidean plane.

        EXAMPLES::

            sage: from flatsurf import EuclideanPlane
            sage: E = EuclideanPlane()
            sage: E.vector_space()
            Vector space of dimension 2 over Rational Field

        """
        return self.base_ring() ** 2

    def point(self, x, y):
        r"""
        Return the point in the Euclidean plane with coordinates ``x`` and
        ``y``.

        EXAMPLES::

            sage: from flatsurf import EuclideanPlane
            sage: E = EuclideanPlane()
            sage: E.point(1, 2)
            (1, 2)

        ::

            sage: E.point(sqrt(2), sqrt(3))
            Traceback (most recent call last):
            ...
            TypeError: unable to convert sqrt(2) to a rational

        """
        x = self._base_ring(x)
        y = self._base_ring(y)

        point = self.__make_element_class__(EuclideanPoint)(self, x, y)

        return point

    def circle(self, center, *, radius=None, radius_squared=None, check=True):
        r"""
        Return the circle around ``center`` with ``radius`` or
        ``radius_squared``.

        INPUT:

        - ``center`` -- a point in the Euclidean plane

        - ``radius`` or ``radius_squared`` -- exactly one of the parameters
          must be specified.

        - ``check`` -- whether to verify that the arguments define a circrle in the Euclidean plane (default: ``True``)

        EXAMPLES::

            sage: from flatsurf import EuclideanPlane
            sage: E = EuclideanPlane()
            sage: E.circle((0, 0), radius=2)
            { x² + y² = 4 }
            sage: E.circle((0, 0), radius_squared=4)
            { x² + y² = 4 }

        A circle with radius zero is a point::

            sage: E.circle((0, 0), radius=0)
            (0, 0)

        We can explicity create a circle with radius zero by setting ``check``
        to ``False``::

            sage: E.circle((0, 0), radius=0, check=False)
            { x² + y² = 0 }

        """
        # TODO: Allow radius to be an EuclideanDistance (and convert to one.)
        if (radius is None) == (radius_squared is None):
            raise ValueError(
                "exactly one of radius or radius_squared must be specified"
            )

        if radius is not None:
            if radius < 0:
                raise ValueError("radius must not be negative")
            radius_squared = radius**2

        center = self(center)
        radius_squared = self.base_ring()(radius_squared)

        circle = self.__make_element_class__(EuclideanCircle)(
            self, center, radius_squared
        )
        if check:
            circle = circle._normalize()
            circle._check()

        return circle

    def segment(
        self,
        line,
        start=None,
        end=None,
        oriented=None,
        check=True,
        assume_normalized=False,
    ):
        r"""
        Return the segment on the `line`` bounded by ``start`` and ``end``.

        INPUT:

        - ``line`` -- a line in the plane

        - ``start`` -- ``None`` or a :meth:`point` on the line, e.g., obtained
          as the :meth:`EuclideanLine.intersection` of ``line`` with another
          line. If ``None``, a ray is returned, unbounded on one side.

        - ``end`` -- ``None`` or a :meth:`point` on the line, e.g., obtained
          as the :meth:`EuclideanLine.intersection` of ``line`` with another
          line. If ``None``, a ray is returned, unbounded on one side. If
          ``start`` is also ``None``, the ``line`` is returned.

        - ``oriented`` -- whether to produce an oriented segment or an
          unoriented segment. The default (``None``) is to produce an oriented
          segment iff ``line`` is oriented or both ``start`` and ``end``
          are provided so the orientation can be deduced from their order.

        - ``check`` -- boolean (default: ``True``), whether validation is
          performed on the arguments.

        - ``assume_normalized`` -- boolean (default: ``False``), if not set,
          the returned segment is normalized, i.e., if it is actually a point,
          a :class:`EuclideanPoint` is returned.

        EXAMPLES::

            sage: from flatsurf import EuclideanPlane
            sage: E = EuclideanPlane()
            sage: line = E.line((0, 0), (1, 1))
            sage: E.segment(line, (0, 0), (1, 1))
            (0, 0) → (1, 1)

            sage: E.segment(line, (0, 0), (1, 1), oriented=False)
            (0, 0) — (1, 1)

        A segment that consists only of a single point gets returned as a
        point::

            sage: E.segment(line, (0, 0), (0, 0))
            (0, 0)

        To explicitly obtain a non-normalized segment in such cases, we can set
        ``assume_normalized=True``::

            sage: E.segment(line, (0, 0), (0, 0), assume_normalized=True)
            (0, 0) → (0, 0)

        A segment with a single endpoint is a ray::

            sage: E.segment(line, start=(0, 0))
            Ray from (0, 0) in direction (1, 1)
            sage: E.segment(line, end=(0, 0))
            Ray from (0, 0) in direction (-1, -1)

        A segment without endpoints is a line::

            sage: E.segment(line)
            {-x + y = 0}

        .. SEEALSO::

            :meth:`EuclideanPoint.segment` to create a segment from its two
            endpoints (without specifying a line.)

        """
        line = self(line)

        if not isinstance(line, EuclideanLine):
            raise TypeError("line must be a line")

        if start is not None:
            start = self(start)
            if not isinstance(start, EuclideanPoint):
                raise TypeError("start must be a point")

        if end is not None:
            end = self(end)
            if not isinstance(end, EuclideanPoint):
                raise TypeError("end must be a point")

        if oriented is None:
            oriented = line.is_oriented() or (start is not None and end is not None)

        if not line.is_oriented():
            line = line.change(oriented=True)

            if start is None and end is None:
                # any orientation of the line will do
                pass
            elif start is None or end is None or start == end:
                raise ValueError(
                    "cannot deduce segment from single endpoint on an unoriented line"
                )
            elif line.parametrize(start, check=False) > line.parametrize(
                end, check=False
            ):
                line = -line

        segment = self.__make_element_class__(
            EuclideanOrientedSegment if oriented else EuclideanUnorientedSegment
        )(self, line, start, end)

        if check:
            segment._check(require_normalized=False)

        if not assume_normalized:
            segment = segment._normalize()

        if check:
            segment._check(require_normalized=True)

        return segment

    def line(self, a, b, c=None, oriented=True, check=True):
        r"""
        Return a line in the Euclidean plane.

        If only ``a`` and ``b`` are given, return the line going through the
        points ``a`` and then ``b``.

        If ``c`` is specified, return the line given by the equation

        .. MATH::

            a + bx + cy = 0

        oriented such that the half plane

        .. MATH::

            a + bx + cy \ge 0

        is to its left.

        INPUT:

        - ``a`` -- a point or an element of the :meth:`base_ring`

        - ``b`` -- a point or an element of the :meth:`base_ring`

        - ``c`` -- ``None`` or an element of the :meth:`base_ring` (default: ``None``)

        - ``oriented`` -- whether the returned line is oriented (default: ``True``)

        - ``check`` -- whether to verify that the arguments actually define a
          line (default: ``True``)

        EXAMPLES::

            sage: from flatsurf import EuclideanPlane
            sage: E = EuclideanPlane()

            sage: E.line((0, 0), (1, 1))
            {-x + y = 0}

            sage: E.line(0, -1, 1)
            {-x + y = 0}

        """
        if c is None:
            a = self(a)
            b = self(b)

            if a == b:
                raise ValueError("points specifying a line must be distinct")

            ax, ay = a
            bx, by = b

            C = bx - ax
            B = ay - by
            A = -(B * ax + C * ay)

            return self.line(A, B, C, oriented=oriented, check=check)

        a = self.base_ring()(a)
        b = self.base_ring()(b)
        c = self.base_ring()(c)

        line = self.__make_element_class__(
            EuclideanOrientedLine if oriented else EuclideanUnorientedLine
        )(self, a, b, c)

        if check:
            line = line._normalize()
            line._check()

        return line

    geodesic = line

    def ray(self, base, direction, check=True):
        r"""
        Return a ray from ``base`` in ``direction``.

        INPUT:

        - ``base`` -- a point in the Euclidean plane

        - ``direction`` -- a vector in the two dimensional space over the
          :meth:`base_ring`, see :meth:`vector_space`

        - ``check`` -- a boolean (default: ``True``); whether to validate the
          parameters

        EXAMPLES::

            sage: from flatsurf import EuclideanPlane
            sage: E = EuclideanPlane()

            sage: ray = E.ray((0, 0), (1, 1))

        The base point is contained in the ray::

            sage: E.point(0, 0) in ray
            True

        The direction must be non-zero::

            sage: E.ray((0, 0), (0, 0))

        """
        base = self(base)
        direction = self.vector_space()(direction)

        if not isinstance(base, EuclideanPoint):
            raise TypeError("base must be a point")

        ray = self.__make_element_class__(EuclideanRay)(self, base, direction)

        if check:
            ray = ray._normalize()
            ray._check()

        return ray

    @cached_method
    def norm(self):
        r"""
        Return the Euclidean norm on this plane.

        EXAMPLES::

            sage: from flatsurf import EuclideanPlane
            sage: E = EuclideanPlane()

            sage: norm = E.norm()
            sage: norm(2)
            2
            sage: norm.from_square(2)
            sqrt(2)
            sage: norm.from_vector((1, 1))
            sqrt(2)

        """
        return EuclideanDistances(self)

    def polygon(self):
        # TODO
        raise NotImplementedError

    def empty_set(self):
        # TODO
        raise NotImplementedError

    def _repr_(self):
        r"""
        Return a printable representation of this Euclidean plane.

        EXAMPLES::

            sage: from flatsurf import EuclideanPlane
            sage: EuclideanPlane(AA)
            Euclidean Plane over Algebraic Real Field

        """
        return f"Euclidean Plane over {repr(self.base_ring())}"


class EuclideanGeometry(Geometry):
    r"""
    Predicates and primitive geometric constructions over a base ``ring``.

    This class and its subclasses implement the core underlying Euclidean
    geometry that depends on the base ring. For example, when deciding whether
    two points in the plane are equal, we cannot just compare their coordinates
    if the base ring is inexact. Therefore, that predicate is implemented in
    this "geometry" class and is implemented differently by
    :class:`EuclideanExactGeometry` for exact and
    :class:`EuclideanEpsilonGeometry` for inexact rings.

    INPUT:

    - ``ring`` -- a ring, the ring in which coordinates in the Euclidean plane
      will be represented

    .. NOTE::

        Abstract methods are not marked with `@abstractmethod` since we cannot
        use the ABCMeta metaclass to enforce their implementation; otherwise,
        our subclasses could not use the unique representation metaclasses.

    EXAMPLES:

    The specific Euclidean geometry implementation is picked automatically,
    depending on whether the base ring is exact or not::

        sage: from flatsurf import EuclideanPlane
        sage: E = EuclideanPlane()
        sage: E.geometry
        Exact geometry over Rational Field
        sage: E((0, 0)) == E((1/1024, 0))
        False

    However, we can explicitly use a different or custom geometry::

        sage: from flatsurf.geometry.euclidean import EuclideanEpsilonGeometry
        sage: E = EuclideanPlane(QQ, EuclideanEpsilonGeometry(QQ, 1/1024))
        sage: E.geometry
        Epsilon geometry with ϵ=1/1024 over Rational Field
        sage: E((0, 0)) == E((1/2048, 0))
        True

    .. SEEALSO::

        :class:`EuclideanExactGeometry`, :class:`EuclideanEpsilonGeometry`
    """

    def _equal_vector(self, v, w):
        r"""
        Return whether the vectors ``v`` and ``w`` should be considered equal.

        .. NOTE::

            This predicate should not be used directly in geometric
            constructions since it does not specify the context in which this
            question is asked. This makes it very difficult to override a
            specific aspect in a custom geometry.

        INPUT:

        - ``v`` -- a vector over the :meth:`base_ring`

        - ``w`` -- a vector over the :meth:`base_ring`

        EXAMPLES::

            sage: from flatsurf.geometry.euclidean import EuclideanExactGeometry
            sage: G = EuclideanExactGeometry(QQ)
            sage: G._equal_vector((0, 0), (0, 0))
            True
            sage: G._equal_vector((0, 0), (0, 1/1024))
            False

        """
        if len(v) != len(w):
            raise TypeError("v and w must be vectors in the same vector space")

        return all(self._equal(vv, ww) for (vv, ww) in zip(v, w))

    def _equal_point(self, p, q):
        r"""
        Return whether the points ``p`` and ``q`` should be considered equal.

        .. NOTE::

            This predicate should not be used directly in geometric
            constructions since it does not specify the context in which this
            question is asked. This makes it very difficult to override a
            specific aspect in a custom geometry.

        INPUT:

        - ``p`` -- a point in the Euclidean plane

        - ``q`` -- a point in the Euclidean plane

        EXAMPLES::

            sage: from flatsurf.geometry.euclidean import EuclideanExactGeometry
            sage: G = EuclideanExactGeometry(QQ)
            sage: G._equal_point((0, 0), (0, 0))
            True
            sage: G._equal_point((0, 0), (0, 1/1024))
            False

        """
        return self._equal_vector(tuple(p), tuple(q))


class EuclideanExactGeometry(UniqueRepresentation, EuclideanGeometry, ExactGeometry):
    r"""
    Predicates and primitive geometric constructions over an exact base ring.

    EXAMPLES::

        sage: from flatsurf import EuclideanPlane
        sage: E = EuclideanPlane()
        sage: E.geometry
        Exact geometry over Rational Field

    TESTS::

        sage: from flatsurf.geometry.euclidean import EuclideanExactGeometry
        sage: isinstance(E.geometry, EuclideanExactGeometry)
        True

    .. SEEALSO::

        :class:`EuclideanEpsilonGeometry` for an implementation over inexact rings

    """

    def change_ring(self, ring):
        r"""
        Return this geometry with the :meth:`~EuclideanGeometry.base_ring`
        changed to ``ring``.

        EXAMPLES::

            sage: from flatsurf import EuclideanPlane
            sage: E = EuclideanPlane()
            sage: E.geometry.change_ring(QQ) == E.geometry
            True
            sage: E.geometry.change_ring(AA)
            Exact geometry over Algebraic Real Field

        """
        if not ring.is_exact():
            raise ValueError("cannot change_ring() to an inexact ring")

        return EuclideanExactGeometry(ring)


class EuclideanEpsilonGeometry(
    UniqueRepresentation, EuclideanGeometry, EpsilonGeometry
):
    r"""
    Predicates and primitive geometric constructions over an inexact base ring.

    EXAMPLES::

        sage: from flatsurf import EuclideanPlane
        sage: from flatsurf.geometry.euclidean import EuclideanEpsilonGeometry
        sage: E = EuclideanPlane(RR, geometry=EuclideanEpsilonGeometry(RR, 1e-6))
        sage: E.geometry
        Epsilon geometry with ϵ=1.00000000000000e-6 over Real Field with 53 bits of precision

    TESTS::

        sage: from flatsurf.geometry.euclidean import EuclideanEpsilonGeometry
        sage: isinstance(E.geometry, EuclideanEpsilonGeometry)
        True

    .. SEEALSO::

        :class:`EuclideanExactGeometry` for an implementation over exact rings

    """

    def _equal_vector(self, v, w):
        r"""
        Return whether the vectors ``v`` and ``w`` should be considered equal.

        Implements :meth:`EuclideanGeometry._equal_vector` by comparing the
        Euclidean distance of the points to this geometry's epsilon.

        EXAMPLES::

            sage: from flatsurf.geometry.euclidean import EuclideanEpsilonGeometry
            sage: G = EuclideanEpsilonGeometry(RR, 1e-3)

            sage: G._equal_point((0, 0), (0, 0))
            True
            sage: G._equal_point((0, 0), (0, 1/1024))
            True

            sage: G._equal_vector((0, 0), (0, 0))
            True
            sage: G._equal_vector((0, 0), (0, 1/1024))
            True

        """
        if len(v) != len(w):
            raise TypeError("vectors must have same length")

        return sum((vv - ww) ** 2 for (vv, ww) in zip(v, w)) < self._epsilon**2

    def change_ring(self, ring):
        r"""
        Return this geometry with the :meth:`~EuclideanGeometry.base_ring`
        changed to ``ring``.

        EXAMPLES::

            sage: from flatsurf.geometry.euclidean import EuclideanEpsilonGeometry
            sage: G = EuclideanEpsilonGeometry(RR, 1e-3)
            sage: G.change_ring(QQ)
            Traceback (most recent call last):
            ...
            ValueError: cannot change_ring() to an exact ring
            sage: G.change_ring(RDF)
            Epsilon geometry with ϵ=0.001 over Real Double Field

        """
        if ring.is_exact():
            raise ValueError("cannot change_ring() to an exact ring")

        return EuclideanEpsilonGeometry(ring, self._epsilon)


class EuclideanSet(SageObject):
    r"""
    Base class for subsets of :class:`EuclideanPlane`.

    .. NOTE::

        Concrete subclasses should apply the following rules.

        There should only be a single type to describe a certain subset:
        normally, a certain subset, say a point, should only be described by a
        single class, namely :class:`Point`. Of course, one could
        describe a point as a polygon delimited by some edges that all
        intersect in that single point, such objects should be avoided. Namely,
        the methods that create a subset, say :meth:`EuclideanPlane.polygon`
        take care of this by calling a sets
        :meth:`EuclideanSet._normalize` to rewrite a set in its most natural
        representation. To get the denormalized representation, we can always
        set `check=False` when creating the object. For this to work, the
        `__init__` should not take care of any such normalization and accept
        any input that can possibly be made sense of.

        Comparison with ``==`` should mean "is essentially indistinguishable
        from": Implementing == to mean anything else would get us into trouble
        in the long run. In particular we cannot implement <= to mean "is
        subset of" since then an oriented and an unoriented geodesic would be
        `==`. So, objects of a different type should almost never be equal. A
        notable exception are objects that are indistinguishable to the end
        user but use different implementations.

    TESTS::

        sage: from flatsurf import EuclideanPlane
        sage: from flatsurf.geometry.euclidean import EuclideanSet
        sage: E = EuclideanPlane()

        sage: isinstance(E((0, 0)), EuclideanSet)
        True

    """

    def _check(self, require_normalized=True):
        r"""
        Validate this convex set.

        Subclasses run specific checks here that can be disabled when creating
        objects with ``check=False``.

        INPUT:

        - ``require_normalized`` -- a boolean (default: ``True``); whether to
          include checks that assume that normalization has already happened

        EXAMPLES:

            sage: from flatsurf import EuclideanPlane
            sage: E = EuclideanPlane()
            sage: P = E.point(0, 0)
            sage: P._check()

        """
        pass

    def _normalize(self):
        r"""
        Return this set possibly rewritten in a simpler form.

        This method is only relevant for sets created with ``check=False``.
        Such sets might have been created in a non-canonical way, e.g., when
        creating a :class:`OrientedSegment` whose start and end point is
        identical.

        EXAMPLES::

            sage: from flatsurf import EuclideanPlane
            sage: E = EuclideanPlane()
            sage: segment = E.segment((0, 0), (0, 0), check=False, assume_normalized=True)
            sage: segment
            {-x - 1 = 0} ∩ {x - 1 ≥ 0} ∩ {x - 1 ≤ 0}
            sage: segment._normalize()
            (0, 0)

        """
        return self

    def _test_normalize(self, **options):
        r"""
        Verify that normalization is idempotent.

        EXAMPLES::

            sage: from flatsurf import EuclideanPlane
            sage: E = EuclideanPlane()
            sage: segment = E.segment((0, 0), (1, 0))
            sage: segment._test_normalize()

        """
        tester = self._tester(**options)

        normalization = self._normalize()

        tester.assertEqual(normalization, normalization._normalize())

    def __contains__(self, point):
        r"""
        Return whether this set contains the point ``point``.

        INPUT:

        - ``point`` -- a point in the Euclidean plane

        EXAMPLES::

            sage: from flatsurf import EuclideanPlane
            sage: E = EuclideanPlane()
            sage: c = E.circle((0, 0), radius=1)
            sage: E((0, 0)) in c
            True

        """
        raise NotImplementedError(
            "this subset of the Euclidean plane cannot decide whether it contains a given point yet"
        )

    # TODO: Add a _test_contains test.

    # TODO: Add is_bounded() and a test method.

    def change(self, *, ring=None, geometry=None, oriented=None):
        r"""
        Return a modified copy of this set.

        INPUT:

        - ``ring`` -- a ring (default: ``None`` to keep the current
          :meth:`~EuclideanPlane.base_ring`); the ring over which the new set
          will be defined.

        - ``geometry`` -- a :class:`EuclideanGeometry` (default: ``None`` to
          keep the current geometry); the geometry that will be used for the
          new set.

        - ``oriented`` -- a boolean (default: ``None`` to keep the current
          orientedness) whether the new set will be explicitly oriented.

        EXAMPLES::

            sage: from flatsurf import EuclideanPlane
            sage: E = EuclideanPlane()

            sage: segment = E.segment((0, 0), (1, 1))

        We can change the base ring over which this set is defined::

            sage: segment.change(ring=AA)
            {(x^2 + y^2) - x = 0}

        We can drop the explicit orientation of a set::

            sage: unoriented = segment.change(oriented=False)
            sage: unoriented.is_oriented()
            False

        We can also take an unoriented set and pick an orientation::

            sage: oriented = unoriented.change(oriented=True)
            sage: oriented.is_oriented()
            True

        .. SEEALSO::

            :meth:`is_oriented` to determine whether a set is oriented.

        """
        raise NotImplementedError(f"this {type(self)} does not implement change()")

    def change_ring(self, ring):
        r"""
        Return this set as an element of the Euclidean plane over ``ring``.

        EXAMPLES::

            sage: from flatsurf import EuclideanPlane
            sage: E = EuclideanPlane()

            sage: p = E((0, 0))
            sage: p.change_ring(AA)

        """
        return self.change(ring=ring)

    # TODO: Add change_ring, change and test methods.

    # TODO: Add plot and test_plot()

    # TODO: Add apply_similarity() and a test method.

    # TODO: Add _acted_upon and a test method

    # TODO: Add is_subset() and a test method.

    # TODO: Add _an_element_ and some_elements()

    # TODO: Add is_empty() and __bool__

    # TODO: Add is_point()

    def is_oriented(self):
        r"""
        Return whether this is a set with an explicit orientation.

        Some sets come in two flavors. There are oriented segments and
        unoriented segments.

        This method answers whether a set is in the oriented kind if there is a
        choice.

        EXAMPLES::

            sage: from flatsurf import EuclideanPlane
            sage: E = EuclideanPlane()

        Segments are normally oriented::

            sage: s = E.segment((0, 0), (1, 0))
            sage: s.is_oriented()

        We can explicitly ask for an unoriented segment::

            sage: u = s.unoriented()
            sage: u.is_oriented()
            False

        Points are not oriented, there is no choice of orientation::

            sage: p = E((0, 0))
            sage: p.is_oriented()
            False

        """
        return isinstance(self, EuclideanOrientedSet)

    # TODO: Add __hash__ and test method

    # TODO: Add random_set for testing.


class EuclideanOrientedSet(EuclideanSet):
    r"""
    Base class for sets that have an explicit orientation.

    .. SEEALSO::

        :meth:`EuclideanSet.is_oriented`

    """


class EuclideanFacade(EuclideanSet, Parent):
    r"""
    A subset of the Euclidean plane that is itself a parent.

    This is the base class for all Euclidean sets that are not points.
    This class solves the problem that we want sets to be "elements" of the
    Euclidean plane but at the same time, we want these sets to live as parents
    in the category framework of SageMath; so they have a Parent with Euclidean
    points as their Element class.

    SageMath provides the (not very frequently used and somewhat flaky) facade
    mechanism for such parents. Such sets being a facade, their points can be
    both their elements and the elements of the Euclidean plane.

    EXAMPLES::

        sage: from flatsurf import EuclideanPlane
        sage: E = EuclideanPlane()
        sage: c = E.circle((0, 0), radius=1)
        sage: p = C.center()
        sage: p in c
        True
        sage: p.parent() is E
        True
        sage: q = c.an_element()
        sage: q
        I
        sage: q.parent() is E
        True

    TESTS::

        sage: from flatsurf.geometry.euclidean import EuclideanFacade
        sage: isinstance(v, EuclideanFacade)
        True

    """

    def __init__(self, parent, category=None):
        Parent.__init__(self, facade=parent, category=category)

    def parent(self):
        r"""
        Return the Euclidean plane this is a subset of.

        EXAMPLES::

            sage: from flatsurf import EuclideanPlane
            sage: E = EuclideanPlane()
            sage: c = E.circle((0, 0), radius=1)
            sage: c.parent()
            Euclidean Plane over Rational Field

        """
        return self.facade_for()[0]

    def _element_constructor_(self, x):
        r"""
        Return ``x`` as a point of this set.

        EXAMPLES::

            sage: from flatsurf import EuclideanPlane
            sage: E = EuclideanPlane()
            sage: c = E.circle((0, 0), radius=1)
            sage: c((1, 0))
            (1, 0)
            sage: v((0, 0))
            Traceback (most recent call last):
            ...
            ValueError: point not contained in this set

        """
        x = self.parent()(x)

        if isinstance(x, EuclideanPoint):
            if not self.__contains__(x):
                raise ValueError("point not contained in this set")

        return x

    def base_ring(self):
        r"""
        Return the ring over which points of this set are defined.

        EXAMPLES::

            sage: from flatsurf import EuclideanPlane
            sage: E = EuclideanPlane()
            sage: c = E.circle((0, 0), radius=1)
            sage: c.base_ring()
            Rational Field

        """
        return self.parent().base_ring()


class EuclideanCircle(EuclideanFacade):
    r"""
    A circle in the Euclidean plane.

    INPUT:

    - ``parent`` -- the :class:`EuclideanPlane` containing this circle

    - ``center`` -- the :class:`EuclideanPoint`` at the center of this circle

    - ``radius_squared`` -- the square of the radius of this circle

    EXAMPLES::

        sage: from flatsurf import EuclideanPlane
        sage: c = EuclideanPlane().circle((0, 0), radius=1)

    TESTS::

        sage: from flatsurf.geometry.euclidean import EuclideanCircle
        sage: isinstance(c, EuclideanCircle)
        True
        sage: TestSuite(c).run()

    .. SEEALSO::

        :meth:`EuclideanPlane.circle` for a method to create circles

    """

    def __init__(self, parent, center, radius_squared):
        super().__init__(parent)

        self._center = center
        self._radius_squared = radius_squared

    def _repr_(self):
        r"""
        Return a printable representation of this circle.

        EXAMPLES::

            sage: from flatsurf import EuclideanPlane
            sage: c = EuclideanPlane().circle((0, 0), radius=1)
            sage: c

        """
        x, y = self._center

        x = f"(x - {x})" if x else "x"
        y = f"(y - {y})" if y else "y"

        return f"{{ {x}² + {y}² = {self._radius_squared} }}"

    def change(self, *, ring=None, geometry=None, oriented=None):
        r"""
        Return a modified copy of this circle.

        INPUT:

        - ``ring`` -- a ring (default: ``None`` to keep the current
          :meth:`~EuclideanPlane.base_ring`); the ring over which the new
          circle will be defined.

        - ``geometry`` -- a :class:`EuclideanGeometry` (default: ``None`` to
          keep the current geometry); the geometry that will be used for the
          new circle.

        - ``oriented`` -- a boolean (default: ``None`` to keep the current
          orientedness); must be ``None`` or ``False`` since circles cannot
          have an explicit orientation. See :meth:`~EuclideanSet.is_oriented`.

        EXAMPLES::

            sage: from flatsurf import EuclideanPlane
            sage: E = EuclideanPlane()

            sage: c = E.circle((0, 0), radius=1)

        We change the base ring over which this circle is defined::

            sage: c.change(ring=AA)

        We cannot change the orientation of a circle::

            sage: c.change(oriented=True)

            sage: c.change(oriented=False)

        """
        if ring is not None or geometry is not None:
            self = (
                self.parent()
                .change_ring(ring, geometry=geometry)
                .circle(self._center, radius_squared=self._radius_squared, check=False)
            )

        if oriented is None:
            oriented = self.is_oriented()

        if oriented != self.is_oriented():
            raise NotImplementedError("circles cannot have an explicit orientation")

        return self

    def _normalize(self):
        r"""
        Return this set possibly rewritten in a simpler form.

        This implements :meth:`EuclideanSet._normalize`.

        EXAMPLES::

            sage: from flatsurf import EuclideanPlane
            sage: E = EuclideanPlane()
            sage: circle = E.circle((0, 0), radius=0, check=False)
            sage: circle
            sage: circle._normalize()
            (0, 0)

        """
        if self.parent().geometry._zero(self._radius_squared):
            return self._center

        return self

    def center(self):
        r"""
        Return the point at the center of the circle.
        """
        return self._center

    def radius_squared(self):
        r"""
        Return the square of the radius of the circle.
        """
        return self._radius_squared

    def point_position(self, point):
        r"""
        Return 1 if point lies in the circle, 0 if the point lies on the circle,
        and -1 if the point lies outide the circle.
        """
        # TODO: Deprecate?
        value = (
            (point[0] - self._center[0]) ** 2
            + (point[1] - self._center[1]) ** 2
            - self._radius_squared
        )

        if value > 0:
            return -1
        if value < 0:
            return 1
        return 0

    def closest_point_on_line(self, point, direction_vector):
        r"""
        Consider the line through the provided point in the given direction.
        Return the closest point on this line to the center of the circle.
        """
        # TODO: Rewrite or deprecate and generalize
        V3 = self.parent().base_ring() ** 3
        V2 = self.parent().base_ring() ** 2

        cc = V3((self._center[0], self._center[1], 1))
        # point at infinite orthogonal to direction_vector:
        dd = V3((direction_vector[1], -direction_vector[0], 0))
        l1 = cc.cross_product(dd)

        pp = V3((point[0], point[1], 1))
        # direction_vector pushed to infinity
        ee = V3((direction_vector[0], direction_vector[1], 0))
        l2 = pp.cross_product(ee)

        # This is the point we want to return
        rr = l1.cross_product(l2)
        try:
            return V2((rr[0] / rr[2], rr[1] / rr[2]))
        except ZeroDivisionError:
            raise ValueError(
                "Division by zero error. Perhaps direction is zero. "
                + "point="
                + str(point)
                + " direction="
                + str(direction_vector)
                + " circle="
                + str(self)
            )

    # TODO: Not used anywhere.
    ## def line_position(self, point, direction_vector):
    ##     r"""
    ##     Consider the line through the provided point in the given direction.
    ##     We return 1 if the line passes through the circle, 0 if it is tangent
    ##     to the circle and -1 if the line does not intersect the circle.
    ##     """
    ##     return self.point_position(self.closest_point_on_line(point, direction_vector))

    # TODO: Create Segment class.
    def line_segment_position(self, p, q):
        r"""
        Consider the open line segment pq.We return 1 if the line segment
        enters the interior of the circle, zero if it touches the circle
        tangentially (at a point in the interior of the segment) and
        and -1 if it does not touch the circle or its interior.
        """
        if self.point_position(p) == 1:
            return 1
        if self.point_position(q) == 1:
            return 1
        r = self.closest_point_on_line(p, q - p)
        pos = self.point_position(r)
        if pos == -1:
            return -1
        # This checks if r lies in the interior of pq
        if p[0] == q[0]:
            if (p[1] < r[1] and r[1] < q[1]) or (p[1] > r[1] and r[1] > q[1]):
                return pos
        elif (p[0] < r[0] and r[0] < q[0]) or (p[0] > r[0] and r[0] > q[0]):
            return pos
        # It does not lie in the interior.
        return -1

    # TODO: Not used anywhere.
    ## def tangent_vector(self, point):
    ##     r"""
    ##     Return a vector based at the provided point (which must lie on the circle)
    ##     which is tangent to the circle and points in the counter-clockwise
    ##     direction.

    ##     EXAMPLES::

    ##         sage: from flatsurf.geometry.circle import Circle
    ##         sage: c=Circle(vector((0,0)), 2, base_ring=QQ)
    ##         sage: c.tangent_vector(vector((1,1)))
    ##         (-1, 1)
    ##     """
    ##     if not self.point_position(point) == 0:
    ##         raise ValueError("point not on circle.")
    ##     return vector((self._center[1] - point[1], point[0] - self._center[0]))

    # TODO: Not used anywhere.
    ## def other_intersection(self, p, v):
    ##     r"""
    ##     Consider a point p on the circle and a vector v. Let L be the line
    ##     through p in direction v. Then L intersects the circle at another
    ##     point q. This method returns q.

    ##     Note that if p and v are both in the field of the circle,
    ##     then so is q.

    ##     EXAMPLES::

    ##         sage: from flatsurf.geometry.circle import Circle
    ##         sage: c=Circle(vector((0,0)), 25, base_ring=QQ)
    ##         sage: c.other_intersection(vector((3,4)),vector((1,2)))
    ##         (-7/5, -24/5)
    ##     """
    ##     pp = self._V3((p[0], p[1], self._base_ring.one()))
    ##     vv = self._V3((v[0], v[1], self._base_ring.zero()))
    ##     L = pp.cross_product(vv)
    ##     cc = self._V3((self._center[0], self._center[1], self._base_ring.one()))
    ##     vvperp = self._V3((-v[1], v[0], self._base_ring.zero()))
    ##     # line perpendicular to L through center:
    ##     Lperp = cc.cross_product(vvperp)
    ##     # intersection of L and Lperp:
    ##     rr = L.cross_product(Lperp)
    ##     r = self._V2((rr[0] / rr[2], rr[1] / rr[2]))
    ##     return self._V2((2 * r[0] - p[0], 2 * r[1] - p[1]))

    def __rmul__(self, similarity):
        r"""
        Apply a similarity to the circle.

        EXAMPLES::

            sage: from flatsurf import translation_surfaces
            sage: s = translation_surfaces.square_torus()
            sage: c = s.polygon(0).circumscribing_circle()
            sage: c
            Circle((1/2, 1/2), 1/2)
            sage: s.edge_transformation(0,2)
            (x, y) |-> (x, y - 1)
            sage: s.edge_transformation(0,2) * c
            Circle((1/2, -1/2), 1/2)
        """
        # TODO: Implement this properly for this parent
        from .similarity import SimilarityGroup

        SG = SimilarityGroup(self.parent().base_ring())
        s = SG(similarity)
        return self.parent().circle(
            s(self._center), radius_squared=s.det() * self._radius_squared
        )

    ## def __str__(self):
    ##     return (
    ##         "circle with center "
    ##         + str(self._center)
    ##         + " and radius squared "
    ##         + str(self._radius_squared)
    ##     )


class EuclideanPoint(EuclideanSet, Element):
    r"""
    A point in the :class:`EuclideanPlane`.

    EXAMPLES::

        sage: from flatsurf import EuclideanPlane
        sage: E = EuclideanPlane()

        sage: p = E.point(0, 0)

    TESTS::

        sage: from flatsurf.geometry.euclidean import EuclideanPoint
        sage: isinstance(p, EuclideanPoint)
        True

        sage: TestSuite(p).run()

    .. SEEALSO::

        :meth:`EuclideanPlane.point` for ways to create points

    """

    def __init__(self, parent, x, y):
        super().__init__(parent)

        self._x = x
        self._y = y

    def __iter__(self):
        r"""
        Return an iterator over the coordinates of this point.

        EXAMPLES::

            sage: from flatsurf import EuclideanPlane
            sage: E = EuclideanPlane()

            sage: p = E.point(1, 2)
            sage: list(p)
            [1, 2]

        """
        yield self._x
        yield self._y

    def vector(self):
        return self.parent().vector_space()((self._x, self._y))

    def translate(self, v):
        return self.parent().point(*(self.vector() + v))

    def _richcmp_(self, other, op):
        r"""
        Return how this point compares to ``other`` with respect to the ``op``
        operator.

        This is only implemented for the operators ``==`` and ``!=``. It
        returns whether two points are the same.

        EXAMPLES::

            sage: from flatsurf import EuclideanPlane
            sage: E = EuclideanPlane()

            sage: E((0, 0)) = E((0, 0))
            True

        .. SEEALSO::

            :meth:`EuclideanSet.__contains__` to check for containment of a
            point in a set

        """
        from sage.structure.richcmp import op_EQ, op_NE

        if op == op_NE:
            return not self._richcmp_(other, op_EQ)

        if op == op_EQ:
            if not isinstance(other, EuclideanPoint):
                return False

            return self.parent().geometry._equal_point(self, other)

        return super()._richcmp_(other, op)

    def _repr_(self):
        r"""
        Return a printable representation of this point.

        EXAMPLES::

            sage: from flatsurf import EuclideanPlane
            sage: E = EuclideanPlane()

            sage: p = E.point(0, 0)
            sage: p
            (0, 0)

        """
        return repr(tuple(self))

    def __getitem__(self, i):
        r"""
        Return the ``i``-th coordinate of this point.

        EXAMPLES::

            sage: from flatsurf import EuclideanPlane
            sage: E = EuclideanPlane()

            sage: p = E.point(1, 2)
            sage: p[0]
            1
            sage: p[1]
            2
            sage: p[2]

        """
        if i == 0:
            return self._x
        if i == 1:
            return self._y

        raise NotImplementedError

    def change(self, *, ring=None, geometry=None, oriented=None):
        r"""
        Return a modified copy of this point.

        INPUT:

        - ``ring`` -- a ring (default: ``None`` to keep the current
          :meth:`~EuclideanPlane.base_ring`); the ring over which the new
          point will be defined.

        - ``geometry`` -- a :class:`EuclideanGeometry` (default: ``None`` to
          keep the current geometry); the geometry that will be used for the
          new point.

        - ``oriented`` -- a boolean (default: ``None`` to keep the current
          orientedness); must be ``None`` or ``False`` since points cannot
          have an explicit orientation. See :meth:`~EuclideanSet.is_oriented`.

        EXAMPLES::

            sage: from flatsurf import EuclideanPlane
            sage: E = EuclideanPlane()

            sage: p = E((0, 0))

        We change the base ring over which this point is defined::

            sage: p.change_ring(ring=AA)

        We cannot change the orientation of a point:

            sage: p.change(oriented=True)

            sage: p.change(oriented=False)

        """
        if ring is not None or geometry is not None:
            self = (
                self.parent()
                .change_ring(ring, geometry=geometry)
                .point(self._x, self._y)
            )

        if oriented is None:
            oriented = self.is_oriented()

        if oriented != self.is_oriented():
            raise NotImplementedError("points cannot have an explicit orientation")

        return self

    def segment(self, end):
        end = self.parent()(end)

        line = self.parent().line(self, end)

        return self.parent().segment(line, start=self, end=end)


class EuclideanLine(EuclideanFacade):
    r"""
    A line in the Euclidean plane.

    This is a common base class for oriented and unoriented lines, see
    :class:`EuclideanOrientedLine` and :class:`EuclideanUnorientedLine`.

    Internally, we represent a line by its equation, i.e., the ``a``,
    ``b``, ``c`` such that points on the line satisfy

    .. MATH::

        a + bx + cy = 0

    EXAMPLES::

        sage: from flatsurf import EuclideanPlane
        sage: E = EuclideanPlane()
        sage: line = E.line((0, 0), (1, 1))

    TESTS::

        sage: from flatsurf.geometry.euclidean import EuclideanLine
        sage: isinstance(line, EuclideanLine)
        True
        sage: TestSuite(line).run()

    .. SEEALSO::

        :meth:`EuclideanPlane.line`

    """

    def __init__(self, parent, a, b, c):
        super().__init__(parent)

        if not isinstance(a, Element) or a.parent() is not parent.base_ring():
            raise TypeError("a must be an element of the base ring")
        if not isinstance(b, Element) or b.parent() is not parent.base_ring():
            raise TypeError("b must be an element of the base ring")
        if not isinstance(c, Element) or c.parent() is not parent.base_ring():
            raise TypeError("c must be an element of the base ring")

        self._a = a
        self._b = b
        self._c = c

    def change(self, *, ring=None, geometry=None, oriented=None):
        r"""
        Return a modified copy of this line.

        INPUT:

        - ``ring`` -- a ring (default: ``None`` to keep the current
          :meth:`~EuclideanPlane.base_ring`); the ring over which the new line
          will be defined.

        - ``geometry`` -- a :class:`EuclideanGeometry` (default: ``None`` to
          keep the current geometry); the geometry that will be used for the
          new line.

        - ``oriented`` -- a boolean (default: ``None`` to keep the current
          orientedness); whether the new line should be oriented.

        EXAMPLES::

            sage: from flatsurf import EuclideanPlane
            sage: E = EuclideanPlane(AA)

        The base ring over which this line is defined can be changed::

            sage: E.line((0, 0), (1, 1)).change_ring(QQ)

        But we cannot change the base ring if the line's equation cannot be
        expressed in the smaller ring::

            sage: E.line((0, 0), (1, AA(2).sqrt())).change_ring(QQ)
            Traceback (most recent call last):
            ...
            ValueError: Cannot coerce irrational Algebraic Real ... to Rational

        We can forget the orientation of a line::

            sage: line = E.line((0, 0), (1, 1))
            sage: line.is_oriented()
            True
            sage: line = line.change(oriented=False)
            sage: line.is_oriented()
            False

        We can (somewhat randomly) pick the orientation of a line::

            sage: line = line.change(oriented=True)
            sage: line.is_oriented()
            True

        """
        if ring is not None or geometry is not None:
            self = (
                self.parent()
                .change_ring(ring, geometry=geometry)
                .line(
                    self._a,
                    self._b,
                    self._c,
                    check=False,
                    oriented=self.is_oriented(),
                )
            )

        if oriented is None:
            oriented = self.is_oriented()

        if oriented != self.is_oriented():
            self = self.parent().line(
                self._a, self._b, self._c, check=False, oriented=oriented
            )

        return self

    def _repr_(self):
        r"""
        Return a printable representation of this line.

        EXAMPLES::

            sage: from flatsurf import EuclideanPlane
            sage: E = EuclideanPlane(AA)
            sage: E.line((0, 0), (1, 1))
            sage: E.line((0, 1), (1, 1))
            sage: E.line((1, 0), (1, 1))

        """
        a, b, c = self.equation(normalization=["gcd", None])

        from sage.all import PolynomialRing

        R = PolynomialRing(self.parent().base_ring(), names=["x", "y"])
        polynomial_part = R({(1, 0): b, (0, 1): c})
        if self.parent().geometry._sgn(a) != 0:
            return f"{{{repr(a)} + {repr(polynomial_part)} = 0}}"
        else:
            return f"{{{repr(polynomial_part)} = 0}}"

    def equation(self, normalization=None):
        r"""
        Return an equation for this line as a triple ``a``, ``b``, ``c`` such
        that the line is given by the points satisfying

        .. MATH::

            a + bx + cy = 0

        INPUT:

        - ``normalization`` -- how to normalize the coefficients; the default
          ``None`` is not to normalize at all. Other options are ``gcd``, to
          divide the coefficients by their greatest common divisor, ``one``, to
          normalize the first non-zero coefficient to ±1. This can also be a
          list of such values which are then tried in order and exceptions are
          silently ignored unless they happen at the last option.

        If this line :meth;`is_oriented`, then the sign of the coefficients
        is chosen to encode the orientation of this line. The sign is such
        that the half plane obtained by replacing ``=`` with ``≥`` in the
        equation is on the left of the line.

        Note that the output might not uniquely describe the line. The
        coefficients are only unique up to scaling.

        EXAMPLES::

            sage: from flatsurf import EuclideanPlane
            sage: E = EuclideanPlane(AA)
            sage: E.line((0, 0), (1, 1)).equation()
            (0, -1, 1)
            sage: E.line((0, 1), (1, 1)).equation()
            (-1, 0, 1)
            sage: E.line((1, 0), (1, 1)).equation()
            (1, -1, 0)

        Some normalizations might not be possible over some base rings::

            sage; E = EuclideanPlane(ZZ)
            sage: line = E.line((1, 3), (6, 8))
            sage: line
            {-2 + -x + y = 0}
            sage: line.equation()
            (-10, -5, 5)
            sage: line.equation(normalization="one")
            Traceback (most recent call last):
            ...
            TypeError: no conversion of this rational to integer
            sage: line.equation(normalization="gcd")
            (-2, -1, 1)

        In such cases, we can also use a list of normalizations to select the
        best one possible::

            sage: line.equation(normalization=["one", "gcd", None])
            (-2, -1, 1)

        .. SEEALSO::

            :meth:`HyperbolicGeodesic.equation` which does essentially the same
            for geodesics in the hyperbolic plane

        """
        normalization = normalization or [None]

        if isinstance(normalization, str):
            normalization = [normalization]

        from collections.abc import Sequence

        if not isinstance(normalization, Sequence):
            normalization = [normalization]

        normalization = list(normalization)
        normalization.reverse()

        a, b, c = self._a, self._b, self._c

        sgn = self.parent().geometry._sgn
        sgn = (
            -1
            if (
                sgn(a) < 0
                or (sgn(a) == 0 and b < 0)
                or (sgn(a) == 0 and sgn(b) == 0 and sgn(c) < 0)
            )
            else 1
        )

        while normalization:
            strategy = normalization.pop()

            from flatsurf.geometry.hyperbolic import HyperbolicGeodesic

            try:
                a, b, c = HyperbolicGeodesic._normalize_coefficients(
                    a, b, c, strategy=strategy
                )
                break
            except Exception:
                if not normalization:
                    raise

        if not self.is_oriented():
            a *= sgn
            b *= sgn
            c *= sgn

        return a, b, c

    def _an_element_(self):
        if self._b:
            return self.parent().point(-self._a / self._b, 0)

        assert self._c
        return self.parent().point(-self._a / self._c, 0)

    def projection(self, point):
        # Move the line to the origin, i.e., instead of a + bx + cy = 0,
        # consider bx + cy = 0.
        # Let v be a vector parallel to this line.
        shift = self.an_element()

        point = point.translate(-shift.vector())

        (x, y) = point
        v = (self._c, -self._b)
        vv = ~(v[0] ** 2 + v[1] ** 2)

        p = (v[0] ** 2 * x + v[0] * v[1] * y, v[0] * v[1] * x + v[1] * v[1] * y)
        p = (p[0] * vv, p[1] * vv)

        assert p[0] * self._b + p[1] * self._c == 0

        return self.parent().point(*p).translate(shift.vector())

    def contains_point(self, point):
        x, y = point.vector()
        return self._a + self._b * x + self._c * y == 0


class EuclideanOrientedLine(EuclideanLine, EuclideanOrientedSet):
    r"""
    A line in the Euclidean plane with an explicit orientation.

    Internally, we represent a line by its equation, i.e., the ``a``,
    ``b``, ``c`` such that points on the line satisfy

    .. MATH::

        a + bx + cy = 0

    The orientation of that line is such that

    .. MATH::

        a + bx + cy \ge 0

    is to its left.

    EXAMPLES::

        sage: from flatsurf import EuclideanPlane
        sage: E = EuclideanPlane()
        sage: line = E.line((0, 0), (1, 1))

    TESTS::

        sage: from flatsurf.geometry.euclidean import EuclideanOrientedLine
        sage: isinstance(line, EuclideanOrientedLine)
        True
        sage: TestSuite(line).run()

    """

    def direction(self):
        r"""
        Return a vector pointing in the direction of this oriented line.

        EXAMPLES::

            sage: from flatsurf import EuclideanPlane
            sage: E = EuclideanPlane()
            sage: line = E.line((0, 0), (1, 1))
            sage: line.direction()
            (1, 1)

        """
        return self.parent().vector_space()((self._c, -self._b))

    def __neg__(self):
        r"""
        Return this line with reversed orientation.

        EXAMPLES::

            sage: from flatsurf import EuclideanPlane
            sage: E = EuclideanPlane()
            sage: line = E.line((0, 0), (1, 1))
            sage: -line

        """
        return self.parent().line(-self._a, -self._b, -self._c, check=False)


class EuclideanUnorientedLine(EuclideanLine):
    pass


class EuclideanSegment(EuclideanFacade):
    r"""
    A line segment in the Euclidean plane.

    This is a common base class for oriented and unoriented segments, see
    :class:`EuclideanOrientedSegment` and :class:`EuclideanUnorientedSegment`.

    EXAMPLES::

        sage: from flatsurf import EuclideanPlane
        sage: E = EuclideanPlane()
        sage: start = E((0, 0))
        sage: end = E((1, 1))
        sage: segment = start.segment(end)

    TESTS::

        sage: from flatsurf.geometry.euclidean import EuclideanSegment
        sage: isinstance(segment, EuclideanSegment)
        True
        sage: TestSuite(segment).run()

    .. SEEALSO::

        :meth:`EuclideanPlane.segment`
        :meth:`EuclideanPoint.segment`

    """

    def __init__(self, parent, line, start, end):
        super().__init__(parent)

        if not isinstance(line, EuclideanLine):
            raise TypeError("line must be a Euclidean line")
        if start is not None and not isinstance(start, EuclideanPoint):
            raise TypeError("start must be a Euclidean point")
        if end is not None and not isinstance(end, EuclideanPoint):
            raise TypeError("end must be a Euclidean point")

        self._line = line
        self._start = start
        self._end = end

    def _normalize(self):
        r"""
        Return a normalized version of this segment.

        EXAMPLES::

            sage: from flatsurf import EuclideanPlane
            sage: E = EuclideanPlane()
            sage: line = E.line((0, 0), (1, 1))

        A segment with two identical endpoints, is a point::

            sage: segment = E.segment(line, start=(0, 0), end=(0, 0), assume_normalized=True, check=False)
            sage: segment
            sage: segment._normalize()

        A segment with a single endpoint is a ray::

            sage: segment = E.segment(line, start=(0, 0), end=None, assume_normalized=True, check=False)
            sage: segment
            sage: segment._normalize()

        A segment without endpoints is a line::

            sage: segment = E.segment(line, start=None, end=None, assume_normalized=True, check=False)
            sage: segment
            sage: segment._normalize()

        """
        line = self._line
        start = self._start
        end = self._end

        if start is None and end is None:
            return self._line.change(oriented=self.is_oriented())

        if start == end:
            return start

        if start is None:
            start, end = end, start
            line = -line

        if end is None:
            return self.parent().ray(start, line.direction())

        return self

    def distance(self, point):
        point = self.parent()(point)

        # To compute the distance from the point to the segment, we compute the
        # distance from the point to the line containing the segment.
        # If the closest point on the line is on the segment, that's the
        # distance to the segment. If not, the minimum distance is at one of
        # the endpoints of the segment.
        norm = self.parent().norm()
        p = self._line.projection(point)
        if self.contains_point(p):
            return norm.from_vector(point.vector() - p.vector())
        return min(
            norm.from_vector(point.vector() - self._start.vector()),
            norm.from_vector(point.vector() - self._end.vector()),
        )

    def contains_point(self, point):
        if not self._line.contains_point(point):
            return False

        return bool(
            time_on_segment((self._start.vector(), self._end.vector()), point.vector())
        )


class EuclideanOrientedSegment(EuclideanSegment, EuclideanOrientedSet):
    r"""
    An oriented line segment in the Euclidean plane going from a ``start``
    point to an ``end`` point.

    EXAMPLES::

        sage: from flatsurf import EuclideanPlane
        sage: E = EuclideanPlane()
        sage: start = E((0, 0))
        sage: end = E((1, 0))
        sage: segment = start.segment(end)

    TESTS::

        sage: from flatsurf.geometry.euclidean import EuclideanOrientedSegment
        sage: isinstance(segment, EuclideanOrientedSegment)
        True
        sage: TestSuite(segment).run()

    """

    def _repr_(self):
        r"""
        Return a printable representation of this segment.

        EXAMPLES::

            sage: from flatsurf import EuclideanPlane
            sage: E = EuclideanPlane()
            sage: start = E((0, 0))
            sage: end = E((1, 0))
            sage: segment = start.segment(end)
            sage: segment
            (0, 0) → (1, 0)

        """
        return f"{self._start!r} → {self._end!r}"


class EuclideanUnorientedSegment(EuclideanSegment):
    r"""
    An unoriented line segment in the Euclidean plane connecting ``start`` and
    ``end``.

    EXAMPLES::

        sage: from flatsurf import EuclideanPlane
        sage: E = EuclideanPlane()
        sage: start = E((0, 0))
        sage: end = E((1, 0))
        sage: segment = start.segment(end)
        sage: segment = segment.unoriented()

    TESTS::

        sage: from flatsurf.geometry.euclidean import EuclideanUnorientedSegment
        sage: isinstance(segment, EuclideanUnorientedSegment)
        True
        sage: TestSuite(segment).run()

    """

    def _repr_(self):
        r"""
        Return a printable representation of this segment.

        EXAMPLES::

            sage: from flatsurf import EuclideanPlane
            sage: E = EuclideanPlane()
            sage: start = E((0, 0))
            sage: end = E((1, 0))
            sage: segment = start.segment(end).unoriented()
            sage: segment
            (0, 0) — (1, 0)

        """
        return f"{self._start!r} — {self._end!r}"


class EuclideanRay(EuclideanFacade):
    r"""
    A ray emanating from a base point in the Euclidean plane.

    EXAMPLES::

        sage: from flatsurf import EuclideanPlane
        sage: E = EuclideanPlane()
        sage: ray = E.ray((0, 0), (1, 1))

    TESTS::

        sage: from flatsurf.geometry.euclidean import EuclideanRay
        sage: isinstance(ray, EuclideanRay)
        True
        sage: TestSuite(ray).run()

    """

    def __init__(self, parent, base, direction):
        super().__init__(parent)

        self._base = base
        self._direction = direction

    def _repr_(self):
        r"""
        Return a printable representation of this ray.

        EXAMPLES::

            sage: from flatsurf import EuclideanPlane
            sage: E = EuclideanPlane()
            sage: E.ray((0, 0), (1, 1))

        """
        return f"Ray from {self._base!r} in direction {self._direction!r}"


### TODO: PRE-EUCLIDEAN-PLANE CODE HERE


def is_cosine_sine_of_rational(cos, sin, scaled=False):
    r"""
    Check whether the given pair is a cosine and sine of a same rational angle.

    INPUT:

    - ``cos`` -- a number

    - ``sin`` -- a number

    - ``scaled`` -- a boolean (default: ``False``); whether to allow ``cos``
      and ``sin`` to be scaled by the same positive algebraic number

    EXAMPLES::

        sage: from flatsurf.geometry.euclidean import is_cosine_sine_of_rational

        sage: c = s = AA(sqrt(2))/2
        sage: is_cosine_sine_of_rational(c, s)
        True

        sage: c = AA(sqrt(3))/2
        sage: s = AA(1/2)
        sage: is_cosine_sine_of_rational(c, s)
        True

        sage: c = AA(sqrt(5)/2)
        sage: s = (1 - c**2).sqrt()
        sage: c**2 + s**2
        1.000000000000000?
        sage: is_cosine_sine_of_rational(c, s)
        False

        sage: c = (AA(sqrt(5)) + 1)/4
        sage: s = (1 - c**2).sqrt()
        sage: is_cosine_sine_of_rational(c, s)
        True

        sage: K.<sqrt2> = NumberField(x**2 - 2, embedding=1.414)
        sage: is_cosine_sine_of_rational(K.zero(), -K.one())
        True

    TESTS::

        sage: from pyexactreal import ExactReals # optional: exactreal  # random output due to matplotlib warnings with some combinations of setuptools and matplotlib
        sage: R = ExactReals() # optional: exactreal
        sage: is_cosine_sine_of_rational(R.one(), R.zero()) # optional: exactreal
        True

    """
    from sage.all import AA

    # We cannot check in AA due to https://github.com/flatsurf/exact-real/issues/172
    # We just trust that non-algebraic elements won't allow conversion to AA.
    # if cos not in AA:
    #     return False
    # if sin not in AA:
    #     return False

    if not scaled:
        if cos**2 + sin**2 != 1:
            return False

    try:
        cos = AA(cos)
    except ValueError:
        # This is a replacement for the "in AA" checked disabled above.
        return False

    cos = cos.as_number_field_element(embedded=True)
    # We need an explicit conversion to the number field due to https://github.com/sagemath/sage/issues/35613
    cos = cos[0](cos[1])

    try:
        sin = AA(sin)
    except ValueError:
        # This is a replacement for the "in AA" checked disabled above.
        return False
    sin = sin.as_number_field_element(embedded=True)
    # We need an explicit conversion to the number field due to https://github.com/sagemath/sage/issues/35613
    sin = sin[0](sin[1])

    from sage.all import ComplexBallField

    CBF = ComplexBallField(53)

    x = CBF(cos) + CBF.gen(0) * CBF(sin)
    xN = x

    # Suppose that (cos, sin) are indeed sine and cosine of a rational angle.
    # Then x = cos + I*sin generates a cyclotomic field C and for some N we
    # have x^N = ±1. Since C is contained in the compositum of K=Q(cos) and
    # L=Q(i*sin) and Q(cos) and Q(sin) are both contained in C, the degree of C
    # is bounded from above by twice (accounting for the imaginary unit) the
    # degrees of K and L. The degree of C is the totient of N which is bounded
    # from below by n / (e^γ loglog n + 3 / loglog n) [cf. wikipedia].
    degree_bound = 2 * cos.minpoly().degree() * sin.minpoly().degree()

    from itertools import count

    for n in count(2):
        xN *= x

        c = xN.real()
        s = xN.imag()

        if xN.real().contains_zero() or xN.imag().contains_zero():
            c, s = cos, sin
            for i in range(n - 1):
                c, s = c * cos - s * sin, s * cos + c * sin

            if c == 0 or s == 0:
                return True

            CBF = ComplexBallField(CBF.precision() * 2)
            x = CBF(cos) + CBF.gen(0) * CBF(sin)
            xN = x**n

        from math import log

        if n / (2.0 * log(log(n)) + 3 / log(log(n))) > 2 * degree_bound:
            return False


def angle(u, v, numerical=False):
    r"""
    Return the angle between the vectors ``u`` and ``v`` divided by `2 \pi`.

    INPUT:

    - ``u``, ``v`` - vectors in the plane

    - ``numerical`` - boolean (default: ``False``), whether to return floating
      point numbers

    EXAMPLES::

        sage: from flatsurf.geometry.euclidean import angle

    As the implementation is dirty, we at least check that it works for all
    denominator up to 20::

        sage: u = vector((AA(1),AA(0)))
        sage: for n in xsrange(1,20):       # long time  (1.5s)
        ....:     for k in xsrange(1,n):
        ....:         v = vector((AA(cos(2*k*pi/n)), AA(sin(2*k*pi/n))))
        ....:         assert angle(u,v) == k/n

    The numerical version (working over floating point numbers)::

        sage: import math
        sage: u = (1, 0)
        sage: for n in xsrange(1,20):
        ....:     for k in xsrange(1,n):
        ....:         a = 2 * k * math.pi / n
        ....:         v = (math.cos(a), math.sin(a))
        ....:         assert abs(angle(u,v,numerical=True) * 2 * math.pi - a) < 1.e-10

    If the angle is not rational, then the method returns an element in the real
    lazy field::

        sage: v = vector((AA(sqrt(2)), AA(sqrt(3))))
        sage: a = angle(u, v)
        Traceback (most recent call last):
        ...
        NotImplementedError: cannot recover a rational angle from these numerical results
        sage: a = angle(u, v, numerical=True)
        sage: a    # abs tol 1e-14
        0.14102355421224375
        sage: exp(2*pi.n()*CC(0,1)*a)
        0.632455532033676 + 0.774596669241483*I
        sage: v / v.norm()
        (0.6324555320336758?, 0.774596669241484?)

    """
    import math

    u0 = float(u[0])
    u1 = float(u[1])
    v0 = float(v[0])
    v1 = float(v[1])

    cos_uv = (u0 * v0 + u1 * v1) / math.sqrt((u0 * u0 + u1 * u1) * (v0 * v0 + v1 * v1))
    if cos_uv < -1.0:
        assert cos_uv > -1.0000001
        cos_uv = -1.0
    elif cos_uv > 1.0:
        assert cos_uv < 1.0000001
        cos_uv = 1.0
    angle = math.acos(cos_uv) / (2 * math.pi)  # rat number between 0 and 1/2

    if numerical:
        return 1.0 - angle if u0 * v1 - u1 * v0 < 0 else angle

    # fast and dirty way using floating point approximation
    # (see below for a slow but exact method)
    from sage.all import RR

    angle_rat = RR(angle).nearby_rational(0.00000001)
    if angle_rat.denominator() > 256:
        raise NotImplementedError(
            "cannot recover a rational angle from these numerical results"
        )
    return 1 - angle_rat if u0 * v1 - u1 * v0 < 0 else angle_rat


def ccw(v, w):
    r"""
    Return a positive number if the turn from ``v`` to ``w`` is
    counterclockwise, a negative number if it is clockwise, and zero if the two
    vectors are collinear.

    .. NOTE::

        This function is sometimes also referred to as the wedge product or
        simply the determinant. We chose the more customary name ``ccw`` from
        computational geometry here.

    EXAMPLES::

        sage: from flatsurf.geometry.euclidean import ccw
        sage: ccw((1, 0), (0, 1))
        1
        sage: ccw((1, 0), (-1, 0))
        0
        sage: ccw((1, 0), (0, -1))
        -1
        sage: ccw((1, 0), (1, 0))
        0

    """
    return v[0] * w[1] - v[1] * w[0]


def is_parallel(v, w):
    r"""
    Return whether the vectors ``v`` and ``w`` are parallel (but not
    anti-parallel.)

    EXAMPLES::

        sage: from flatsurf.geometry.euclidean import is_parallel
        sage: is_parallel((0, 1), (0, 1))
        True
        sage: is_parallel((0, 1), (0, 2))
        True
        sage: is_parallel((0, 1), (0, -2))
        False
        sage: is_parallel((0, 1), (0, 0))
        False
        sage: is_parallel((0, 1), (1, 0))
        False

    TESTS::

        sage: V = QQ**2

        sage: is_parallel(V((0,1)), V((0,2)))
        True
        sage: is_parallel(V((1,-1)), V((2,-2)))
        True
        sage: is_parallel(V((4,-2)), V((2,-1)))
        True
        sage: is_parallel(V((1,2)), V((2,4)))
        True
        sage: is_parallel(V((0,2)), V((0,1)))
        True

        sage: is_parallel(V((1,1)), V((1,2)))
        False
        sage: is_parallel(V((1,2)), V((2,1)))
        False
        sage: is_parallel(V((1,2)), V((1,-2)))
        False
        sage: is_parallel(V((1,2)), V((-1,-2)))
        False
        sage: is_parallel(V((2,-1)), V((-2,1)))
        False

    """
    if ccw(v, w) != 0:
        # vectors are not collinear
        return False

    return v[0] * w[0] + v[1] * w[1] > 0


def is_anti_parallel(v, w):
    r"""
    Return whether the vectors ``v`` and ``w`` are anti-parallel, i.e., whether
    ``v`` and ``-w`` are parallel.

    EXAMPLES::

        sage: from flatsurf.geometry.euclidean import is_anti_parallel
        sage: V = QQ**2

        sage: is_anti_parallel(V((0,1)), V((0,-2)))
        True
        sage: is_anti_parallel(V((1,-1)), V((-2,2)))
        True
        sage: is_anti_parallel(V((4,-2)), V((-2,1)))
        True
        sage: is_anti_parallel(V((-1,-2)), V((2,4)))
        True

        sage: is_anti_parallel(V((1,1)), V((1,2)))
        False
        sage: is_anti_parallel(V((1,2)), V((2,1)))
        False
        sage: is_anti_parallel(V((0,2)), V((0,1)))
        False
        sage: is_anti_parallel(V((1,2)), V((1,-2)))
        False
        sage: is_anti_parallel(V((1,2)), V((-1,2)))
        False
        sage: is_anti_parallel(V((2,-1)), V((-2,-1)))
        False

    """
    return is_parallel(v, -w)


def line_intersection(l, m):
    r"""
    Return the point of intersection between the lines ``l`` and ``m``. If the
    lines do not have a single point of intersection, returns None.

    INPUT:

    - ``l`` -- a line in the plane given by two points (as vectors) in the plane

    - ``m`` -- a line in the plane given by two points (as vectors) in the plane

    EXAMPLES::

        sage: from flatsurf.geometry.euclidean import line_intersection
        sage: line_intersection((vector((-1, 0)), vector((1, 0))), (vector((0, -1)), vector((0, 1))))
        (0, 0)

    Parallel lines have no single point of intersection::

        sage: line_intersection((vector((-1, 0)), vector((1, 0))), (vector((-1, 1)), vector((1, 1))))

    Identical lines have no single point of intersection::

        sage: line_intersection((vector((-1, 0)), vector((1, 0))), (vector((-2, 0)), vector((2, 0))))

    """
    Δl = l[1] - l[0]
    Δm = m[1] - m[0]

    # We solve the linear system determining the time when l[0] + t * Δl hits
    # m, i.e., l[0] + t Δl == m[0] + s Δm.
    a, b, c, d = Δl[0], -Δm[0], Δl[1], -Δm[1]
    rhs = m[0] - l[0]

    det = a * d - b * c
    if det == 0:
        # The lines are parallel
        return None

    # Solve the linear system. We only need t (and not s.)
    t = (d * rhs[0] - b * rhs[1]) / det

    return l[0] + t * Δl


def time_on_ray(p, direction, q):
    if direction[0]:
        dim = 0
    else:
        dim = 1

    delta = q[dim] - p[dim]
    length = direction[dim]
    if length < 0:
        delta *= -1
        length *= -1

    return delta, length


def time_on_segment(segment, p):
    if p == segment[0]:
        return 0
    if not is_parallel(p - segment[0], segment[1] - segment[0]):
        return None

    delta, length = time_on_ray(segment[0], segment[1] - segment[0], p)
    if delta > length:
        return None
    if delta < 0:
        return None

    return delta / length


def ray_segment_intersection(p, direction, segment):
    r"""
    Return the intersection of the ray from ``p`` in ``direction`` with
    ``segment``.

    If the segment and the ray intersect in a point, return that point as a
    vector.

    If the segment and the ray overlap in a segment, return the end points of
    that segment (in order.)

    If the segment and the ray do not intersect, return ``None``.

    EXAMPLES::

        sage: from flatsurf.geometry.euclidean import ray_segment_intersection
        sage: V = QQ**2

        sage: ray_segment_intersection(V((0, 0)), V((1, 0)), (V((1, -1)), V((1, 1))))
        (1, 0)
        sage: ray_segment_intersection(V((0, 0)), V((1, 0)), (V((0, 0)), V((1, 0))))
        ((0, 0), (1, 0))
        sage: ray_segment_intersection(V((0, 0)), V((1, 0)), (V((1, 0)), V((2, 0))))
        ((1, 0), (2, 0))
        sage: ray_segment_intersection(V((0, 0)), V((1, 0)), (V((-1, 0)), V((1, 0))))
        ((0, 0), (1, 0))
        sage: ray_segment_intersection(V((0, 0)), V((1, 0)), (V((-1, -1)), V((-1, 1))))

    TESTS::

        sage: ray_segment_intersection(V((0, 0)), V((5, 1)), (V((3, 2)), V((3, 3))))

    """
    intersection = line_intersection((p, p + direction), segment)

    if intersection is None:
        # ray and segment are parallel.
        if ccw(direction, segment[0] - p) != 0:
            # ray and segment are not on the same line
            return None

        t0, length = time_on_ray(p, direction, segment[0])
        t1, _ = time_on_ray(p, direction, segment[1])

        if t1 < t0:
            t0, t1 = t1, t0

        if t1 < 0:
            return None

        if t1 == 0:
            return p

        t0 /= length
        t1 /= length

        if t0 < 0:
            return (p, p + t1 * direction)

        return (p + t0 * direction, p + t1 * direction)

    if time_on_ray(p, direction, intersection)[0] < 0:
        return None

    if ccw(segment[0] - p, direction) * ccw(segment[1] - p, direction) > 0:
        return None

    return intersection


def is_box_intersecting(b, c):
    r"""
    Return whether the (bounding) boxes ``b`` and ``c`` intersect.

    INPUT:

    - ``b`` -- a pair of corners
    - ``c`` -- a pair of corners

    OUTPUT:

    - ``0`` -- do not intersect
    - ``1`` -- intersect in a point
    - ``2`` -- intersect in a segment
    - ``3`` -- intersection has interior points

    """

    def normalize(b):
        x_inverted = b[0][0] > b[1][0]
        y_inverted = b[0][1] > b[1][1]

        return (
            (b[1][0] if x_inverted else b[0][0], b[1][1] if y_inverted else b[0][1]),
            (b[0][0] if x_inverted else b[1][0], b[0][1] if y_inverted else b[1][1]),
        )

    b = normalize(b)
    c = normalize(c)

    if b[0][0] > c[1][0]:
        return 0
    if c[0][0] > b[1][0]:
        return 0
    if b[0][1] > c[1][1]:
        return 0
    if c[0][1] > b[1][1]:
        return 0

    # TODO: This is not the full algorithm yet.
    return 3


def is_segment_intersecting(s, t):
    r"""
    Return whether the segments ``s`` and ``t`` intersect.

    INPUT:

    - ``s`` -- a segment given as a pair of endpoints (given as vectors in the plane.)

    - ``t`` -- a segment given as a pair of endpoints (given as vectors in the plane.)

    OUTPUT:

    - ``0`` - do not intersect
    - ``1`` - exactly one endpoint in common
    - ``2`` - non-trivial intersection

    EXAMPLES::

        sage: from flatsurf.geometry.euclidean import is_segment_intersecting
        sage: is_segment_intersecting((vector((0, 0)), vector((1, 0))), (vector((0, 1)), vector((0, 3))))
        0
        sage: is_segment_intersecting((vector((0, 0)), vector((1, 0))), (vector((0, 0)), vector((0, 3))))
        1
        sage: is_segment_intersecting((vector((0, 0)), vector((1, 0))), (vector((0, -1)), vector((0, 3))))
        2
        sage: is_segment_intersecting((vector((-1, -1)), vector((1, 1))), (vector((0, 0)), vector((2, 2))))
        2
        sage: is_segment_intersecting((vector((-1, -1)), vector((1, 1))), (vector((1, 1)), vector((2, 2))))
        1

    """
    if not is_box_intersecting(s, t):
        return 0

    Δs = s[1] - s[0]
    turn_from_s = ccw(Δs, t[0] - s[0]) * ccw(Δs, t[1] - s[0])
    if turn_from_s > 0:
        # Both endpoints of t are on the same side of s
        return 0

    Δt = t[1] - t[0]
    turn_from_t = ccw(Δt, s[0] - t[0]) * ccw(Δt, s[1] - t[0])
    if turn_from_t > 0:
        # Both endpoints of s are on the same side of t
        return 0

    if ccw(Δs, Δt) == 0:
        # Segments are parallel
        if is_anti_parallel(Δs, Δt):
            # Ensure segments are oriented the same way.
            t = (t[1], t[0])
            Δt = -Δt

        time_to_t0, length = time_on_ray(s[0], Δs, t[0])
        time_to_t1, _ = time_on_ray(s[0], Δs, t[1])

        if time_to_t0 < 0 and time_to_t1 < 0:
            # Both endpoints of t are earlier than s
            return 0

        if time_to_t0 > length and time_to_t1 > length:
            # Both endpoints of t are later than s
            return 0

        if time_to_t0 == length:
            return 1

        if time_to_t1 == 0:
            return 1

        return 2

    if turn_from_t == 0 and turn_from_s == 0:
        return 1

    return 2


def is_between(begin, end, v):
    r"""
    Check whether the vector ``v`` is strictly in the sector formed by the vectors
    ``begin`` and ``end`` (in counter-clockwise order).

    EXAMPLES::

        sage: from flatsurf.geometry.euclidean import is_between
        sage: is_between((1, 0), (1, 1), (2, 1))
        True

        sage: from itertools import product
        sage: vecs = [(1, 0), (1, 1), (0, 1), (-1, 1), (-1, 0), (-1, -1), (0, -1), (1, -1)]
        sage: for (i, vi), (j, vj), (k, vk) in product(enumerate(vecs), repeat=3):
        ....:     assert is_between(vi, vj, vk) == ((i == j and i != k) or i < k < j or k < j < i or j < i < k), ((i, vi), (j, vj), (k, vk))
    """
    if begin[0] * end[1] > end[0] * begin[1]:
        # positive determinant
        # [ begin[0] end[0] ]^-1 = [ end[1] -end[0] ]
        # [ begin[1] end[1] ]      [-begin[1]  begin[0] ]
        # v[0] * end[1] - end[0] * v[1] > 0
        # - v[0] * begin[1] + begin[0] * v[1] > 0
        return end[1] * v[0] > end[0] * v[1] and begin[0] * v[1] > begin[1] * v[0]
    elif begin[0] * end[1] == end[0] * begin[1]:
        # aligned vector
        if begin[0] * end[0] >= 0 and begin[1] * end[1] >= 0:
            return (
                v[0] * begin[1] != v[1] * begin[0]
                or v[0] * begin[0] < 0
                or v[1] * begin[1] < 0
            )
        else:
            return begin[0] * v[1] > begin[1] * v[0]
    else:
        # negative determinant
        # [ end[0] begin[0] ]^-1 = [ begin[1] -begin[0] ]
        # [ end[1] begin[1] ]      [-end[1]  end[0] ]
        # v[0] * begin[1] - begin[0] * v[1] > 0
        # - v[0] * end[1] + end[0] * v[1] > 0
        return begin[1] * v[0] < begin[0] * v[1] or end[0] * v[1] < end[1] * v[0]


def solve(x, u, y, v):
    r"""
    Return (a,b) so that: x + au = y + bv

    INPUT:

    - ``x``, ``u``, ``y``, ``v`` -- two dimensional vectors

    EXAMPLES::

        sage: from flatsurf.geometry.euclidean import solve
        sage: K.<sqrt2> = NumberField(x^2 - 2, embedding=AA(2).sqrt())
        sage: V = VectorSpace(K,2)
        sage: x = V((1,-sqrt2))
        sage: y = V((1,1))
        sage: a = V((0,1))
        sage: b = V((-sqrt2, sqrt2+1))
        sage: u = V((0,1))
        sage: v = V((-sqrt2, sqrt2+1))
        sage: a, b = solve(x,u,y,v)
        sage: x + a*u == y + b*v
        True

        sage: u = V((1,1))
        sage: v = V((1,sqrt2))
        sage: a, b = solve(x,u,y,v)
        sage: x + a*u == y + b*v
        True

    """
    d = -u[0] * v[1] + u[1] * v[0]
    if d.is_zero():
        raise ValueError("parallel vectors")
    a = v[1] * (x[0] - y[0]) + v[0] * (y[1] - x[1])
    b = u[1] * (x[0] - y[0]) + u[0] * (y[1] - x[1])
    return (a / d, b / d)


def projectivization(x, y, signed=True, denominator=None):
    r"""
    Return a simplified version of the projective coordinate [x: y].

    If ``signed`` (the default), the second coordinate is made non-negative;
    otherwise the coordinates keep their signs.

    If ``denominator`` is ``False``, returns [x/y: 1] up to sign. Otherwise,
    the returned coordinates have no denominator and no non-unit gcd.

    TESTS::

        sage: from flatsurf.geometry.euclidean import projectivization

        sage: projectivization(2/3, -3/5, signed=True, denominator=True)
        (10, -9)
        sage: projectivization(2/3, -3/5, signed=False, denominator=True)
        (-10, 9)
        sage: projectivization(2/3, -3/5, signed=True, denominator=False)
        (10/9, -1)
        sage: projectivization(2/3, -3/5, signed=False, denominator=False)
        (-10/9, 1)

        sage: projectivization(-1/2, 0, signed=True, denominator=True)
        (-1, 0)
        sage: projectivization(-1/2, 0, signed=False, denominator=True)
        (1, 0)
        sage: projectivization(-1/2, 0, signed=True, denominator=False)
        (-1, 0)
        sage: projectivization(-1/2, 0, signed=False, denominator=False)
        (1, 0)

    """
    from sage.all import Sequence

    parent = Sequence([x, y]).universe()
    if y:
        z = x / y
        if denominator is True or (denominator is None and hasattr(z, "denominator")):
            d = parent(z.denominator())
        else:
            d = parent(1)
        if signed and y < 0:
            d *= -1
        return (z * d, d)
    elif signed and x < 0:
        return (parent(-1), parent(0))
    else:
        return (parent(1), parent(0))


def slope(a, rotate=1):
    r"""
    Return either ``1`` (positive slope) or ``-1`` (negative slope).

    If ``rotate`` is set to 1 then consider the edge as if it was rotated counterclockwise
    infinitesimally.

    EXAMPLES::

        sage: from flatsurf.geometry.euclidean import slope
        sage: slope((1, 1))
        1
        sage: slope((-1, 1))
        -1
        sage: slope((-1, -1))
        1
        sage: slope((1, -1))
        -1

        sage: slope((1, 0))
        1
        sage: slope((0, 1))
        -1
        sage: slope((-1, 0))
        1
        sage: slope((0, -1))
        -1

        sage: slope((1, 0), rotate=-1)
        -1
        sage: slope((0, 1), rotate=-1)
        1
        sage: slope((-1, 0), rotate=-1)
        -1
        sage: slope((0, -1), rotate=-1)
        1

        sage: slope((1, 0), rotate=0)
        0
        sage: slope((0, 1), rotate=0)
        0
        sage: slope((-1, 0), rotate=0)
        0
        sage: slope((0, -1), rotate=0)
        0

        sage: slope((0, 0))
        Traceback (most recent call last):
        ...
        ValueError: zero vector
    """
    x, y = a
    if not x and not y:
        raise ValueError("zero vector")
    if (x > 0 and y > 0) or (x < 0 and y < 0):
        return 1
    elif (x > 0 and y < 0) or (x < 0 and y > 0):
        return -1
    if rotate == 0:
        return 0
    if rotate == 1:
        return 1 if x else -1
    if rotate == -1:
        return 1 if y else -1
    raise ValueError("invalid argument rotate={}".format(rotate))


class OrientedSegment:
    r"""
    A segment in the Euclidean plane with an explicit orientation.

    .. NOTE::

        SageMath provides polyhedra that implement more functionality than this
        object. However, these polyhedra are notoriously slow for computations
        in the Euclidean plane since they were (apparently) never optimized for
        computations in low dimensions.

    EXAMPLES::

        sage: from flatsurf.geometry.euclidean import OrientedSegment
        sage: S = OrientedSegment((0, 0), (1, 1))
        sage: S
        OrientedSegment((0, 0), (1, 1))

    """

    def __init__(self, a, b):
        # TODO: Force a common base ring.
        from sage.all import vector

        self._a = vector(a, immutable=True)
        self._b = vector(b, immutable=True)

    def __hash__(self):
        r"""
        Return a hash value for this segment that is compatible with equality.

        EXAMPLES::

            sage: from flatsurf.geometry.euclidean import OrientedSegment
            sage: S = OrientedSegment((0, 0), (1, 1))
            sage: hash(S) == hash(S)
            True

        """
        return hash((self._a, self._b))

    def __eq__(self, other):
        r"""
        Return whether this segment is indistinguishable from ``other``.

        EXAMPLES::

            sage: from flatsurf.geometry.euclidean import OrientedSegment
            sage: S = OrientedSegment((0, 0), (1, 1))
            sage: S == S
            True

        """
        if not isinstance(other, OrientedSegment):
            return False
        return self._a == other._a and self._b == other._b

    def __ne__(self, other):
        return not (self == other)

    def __repr__(self):
        return f"OrientedSegment({self._a}, {self._b})"

    def as_polyhedron(self):
        r"""
        Return this segment as a SageMath polyhedron.

        EXAMPLES::

            sage: from flatsurf.geometry.euclidean import OrientedSegment
            sage: S = OrientedSegment((0, 0), (1, 1))
            sage: S.as_polyhedron()
            A 1-dimensional polyhedron in ZZ^2 defined as the convex hull of 2 vertices

        """
        from sage.all import Polyhedron

        return Polyhedron(vertices=[self._a, self._b])

    def _parametrize(self, w):
        r"""
        Return a t such that `w = a + t (b-a)`.

        Return ``None`` if no such ``t`` exists.

        EXAMPLES::

            sage: from flatsurf.geometry.euclidean import OrientedSegment
            sage: S = OrientedSegment((0, 0), (1, 1))
            sage: S._parametrize((0, 0))
            0
            sage: S._parametrize((1, 1))
            1
            sage: S._parametrize((0, 1))

        """
        from sage.all import vector

        w = vector(w)

        v = self._b - self._a
        wa = w - self._a
        if v[0]:
            t = wa[0] / v[0]
        else:
            t = wa[1] / v[1]

        if self._a + t * v != w:
            return None

        return t

    def is_subset(self, other):
        r"""
        Return whether this segment is a subset of ``other``.

        EXAMPLES::

            sage: from flatsurf.geometry.euclidean import OrientedSegment
            sage: S = OrientedSegment((0, 0), (1, 1))
            sage: S.is_subset(S)
            True

        """
        if isinstance(other, OrientedSegment):
            s = other._parametrize(self._a)
            if s is None:
                return False

            t = other._parametrize(self._b)
            if t is None:
                return False

            return 0 <= s <= 1 and 0 <= t <= 1
        else:
            raise NotImplementedError

    def contains_point(self, point):
        r"""
        Return whether this segment contains ``point``.

        EXAMPLES::

            sage: from flatsurf.geometry.euclidean import OrientedSegment
            sage: S = OrientedSegment((0, 0), (1, 1))
            sage: S.contains_point((0, 0))
            True
            sage: S.contains_point((-1, -1))
            False
            sage: S.contains_point((-1, 0))
            False

        """
        t = self._parametrize(point)
        if t is None:
            return False
        return 0 <= t <= 1

    def left_half_space(self):
        r"""
        Return the half space to the left of the line extending this segment.

        EXAMPLES::

            sage: from flatsurf.geometry.euclidean import OrientedSegment
            sage: S = OrientedSegment((0, 0), (1, 1))
            sage: S.left_half_space()
            {-x + y ≥ 0}

        """
        v = self._b - self._a

        return HalfSpace(v[1] * self._a[0] - v[0] * self._a[1], -v[1], v[0])

    def translate(self, delta):
        r"""
        Return this segment translated by the vector ``delta``.

        EXAMPLES::

            sage: from flatsurf.geometry.euclidean import OrientedSegment
            sage: S = OrientedSegment((0, 0), (1, 1))
            sage: S.translate((1, 2))
            OrientedSegment((1, 2), (2, 3))

        """
        from sage.all import vector

        delta = vector(delta)

        return OrientedSegment(self._a + delta, self._b + delta)

    def plot(self, **kwargs):
        r"""
        Return a graphical representation of this segment.

        EXAMPLES::

            sage: from flatsurf.geometry.euclidean import OrientedSegment
            sage: S = OrientedSegment((0, 0), (1, 1))
            sage: S.plot()
            Graphics object consisting of 2 graphics primitives

        """
        return self.as_polyhedron().plot(**kwargs)

    def __neg__(self):
        r"""
        Return this segment with the endpoints swapped.

        EXAMPLES::

            sage: from flatsurf.geometry.euclidean import OrientedSegment
            sage: S = OrientedSegment((0, 0), (1, 1))
            sage: -S
            OrientedSegment((1, 1), (0, 0))

        """
        return OrientedSegment(self._b, self._a)

    def intersection(self, other):
        r"""
        Return the intersection of this segment and ``other``.

        Return ``None`` if the objects do not intersect.

        EXAMPLES::

            sage: from flatsurf.geometry.euclidean import OrientedSegment
            sage: S = OrientedSegment((0, 0), (1, 1))
            sage: S.intersection(S) == S
            True

            sage: T = OrientedSegment((0, 0), (2, 1))
            sage: S.intersection(T)
            (0, 0)

        """
        # TODO: Test that everything can intersect with everything else and that the orientation of self is preserved in the intersection.
        # TODO: Deprecate intersection functions (and everything else) defined at the top of this file.
        if isinstance(other, OrientedSegment):
            # TODO: Rewrite using line intersection.
            intersecting = is_segment_intersecting(
                (self._a, self._b), (other._a, other._b)
            )
            if not intersecting:
                return None

            intersection = line_intersection((self._a, self._b), (other._a, other._b))
            if intersection is not None:
                return intersection

            s = self._parametrize(other._a)
            t = self._parametrize(other._b)

            if t < s:
                s, t = t, s

            if s < 0:
                s = 0

            if t > 1:
                t = 1

            assert 0 <= s < t <= 1

            v = self._b - self._a
            return OrientedSegment(self._a + s * v, self._a + t * v)
        else:
            raise NotImplementedError("cannot intersect a segment with this object yet")

    def start(self):
        r"""
        Return the starting endpoint of this segment.

        EXAMPLES::

            sage: from flatsurf.geometry.euclidean import OrientedSegment
            sage: S = OrientedSegment((0, 0), (1, 1))
            sage: S.start()
            (0, 0)

        """
        return self._a

    def end(self):
        r"""
        Return the final endpoint of this segment.

        EXAMPLES::

            sage: from flatsurf.geometry.euclidean import OrientedSegment
            sage: S = OrientedSegment((0, 0), (1, 1))
            sage: S.end()
            (1, 1)

        """
        return self._b

    def line(self):
        r"""
        Return a line containing this segment.

        EXAMPLES::

            sage: from flatsurf.geometry.euclidean import OrientedSegment
            sage: S = OrientedSegment((0, 0), (1, 1))
            sage: S.line()
            {-x + y = 0}

        """
        return Ray(self.start(), self.end() - self.start()).line()

    def midpoint(self):
        r"""
        Return the barycenter of this segment.

        EXAMPLES::

            sage: from flatsurf.geometry.euclidean import OrientedSegment
            sage: S = OrientedSegment((0, 0), (1, 1))
            sage: S.midpoint()
            (1/2, 1/2)

        """
        from sage.all import vector

        return vector((self.start() + self.end()) / 2, immutable=True)


class HalfSpace:
    r"""
    The half plane in the Euclidean plane given by `bx + cy + a ≥ 0`.

    .. NOTE::

        SageMath provides polyhedra that implement more functionality than this
        object. However, these polyhedra are notoriously slow for computations
        in the Euclidean plane since they were (apparently) never optimized for
        computations in low dimensions.

    EXAMPLES::

        sage: from flatsurf.geometry.euclidean import HalfSpace
        sage: H = HalfSpace(1, 2, 3)
        sage: H
        {2 * x + 3 * y ≥ -1}

    """

    def __init__(self, a, b, c):
        # TODO: Force a common base ring.
        if not b and not c:
            raise ValueError("b and c must not both be zero")

        self._a = a
        self._b = b
        self._c = c

    def __hash__(self):
        r"""
        Return a hash value for this half space that is compatible with equality.

        EXAMPLES::

            sage: from flatsurf.geometry.euclidean import HalfSpace
            sage: H = HalfSpace(0, 1, 2)
            sage: hash(H) == hash(H)
            True
            sage: H = HalfSpace(1, 0, 2)
            sage: hash(H) == hash(H)
            True
            sage: H = HalfSpace(1, 2, 0)
            sage: hash(H) == hash(H)
            True

        """
        if self._a:
            return hash((self._b / self._a, self._c / self._a))
        return hash((self._a / self._b, self._c / self._b))

    def __eq__(self, other):
        r"""
        Return whether this half space is indistinguishable from ``other``.

        EXAMPLES::

            sage: from flatsurf.geometry.euclidean import HalfSpace
            sage: H = HalfSpace(0, 1, 2)
            sage: H == H
            True

            sage: G = HalfSpace(0, 2, 3)
            sage: H == G
            False

            sage: G = HalfSpace(0, 2, 4)
            sage: H == G
            True

        """
        if not isinstance(other, HalfSpace):
            return False

        return (
            self._a * other._c == other._a * self._c
            and self._b * other._c == other._b * self._c
        )

    def __ne__(self, other):
        return not (self == other)

    def __repr__(self):
        def render_term(coefficient, variable):
            if not coefficient:
                return ""
            if coefficient == 1:
                return variable
            if coefficient == -1:
                return f"-{variable}"
            coefficient = repr(coefficient)
            if "+" in coefficient or "-" in coefficient:
                coefficient = f"({coefficient})"
            return f"{coefficient} * {variable}"

        lhs = [render_term(self._b, "x"), render_term(self._c, "y")]
        lhs = [term for term in lhs if term]

        lhs = (" + " if self._c >= 0 else " - ").join(lhs)

        return f"{{{lhs} ≥ {-self._a}}}"

    def as_polyhedron(self):
        r"""
        Return this half space as a SageMath polyhedron.

        EXAMPLES::

            sage: from flatsurf.geometry.euclidean import HalfSpace
            sage: H = HalfSpace(0, 1, 2)
            sage: H.as_polyhedron()
            A 2-dimensional polyhedron in QQ^2 defined as the convex hull of 1 vertex, 1 ray, 1 line

        """
        from sage.all import Polyhedron

        return Polyhedron(ieqs=[(self._a, self._b, self._c)])

    @staticmethod
    def compact_intersection(*half_spaces):
        r"""
        Return the intersection of the ``half_spaces`` as the set of segments
        on the boundary of the intersection (in no particular order but
        oriented such that the intersection is on the left of each segment.)

        Return ``None`` if the intersection is empty.

        EXAMPLES::

            sage: from flatsurf.geometry.euclidean import HalfSpace
            sage: HalfSpace.compact_intersection(
            ....:     HalfSpace(1, 1, 0),
            ....:     HalfSpace(1, -1, 0),
            ....:     HalfSpace(1, 0, 1),
            ....:     HalfSpace(1, 0, -1))
            [OrientedSegment((-1, -1), (1, -1)),
             OrientedSegment((-1, 1), (-1, -1)),
             OrientedSegment((1, 1), (-1, 1)),
             OrientedSegment((1, -1), (1, 1))]

        """
        from sage.all import Polyhedron

        intersection = Polyhedron(ieqs=[(h._a, h._b, h._c) for h in half_spaces])

        if intersection.is_empty():
            return None

        if not intersection.is_compact():
            raise ValueError("half_spaces must have a bounded intersection")

        interior_point = intersection.interior().an_element()

        segments = [segment.as_polyhedron() for segment in intersection.faces(1)]

        segments = [
            OrientedSegment(*[vertex.vector() for vertex in segment.vertices()])
            for segment in segments
        ]

        # Orient segments such that the interior is on the left hand side.
        segments = [
            segment
            if segment.left_half_space().contains_point(interior_point)
            else -segment
            for segment in segments
        ]

        return segments

    def contains_point(self, point):
        r"""
        Return whether the ``point`` is in this set.

        EXAMPLES::

            sage: from flatsurf.geometry.euclidean import HalfSpace
            sage: H = HalfSpace(0, 1, 2)
            sage: H.contains_point((0, 0))
            True

        """
        return point[0] * self._b + point[1] * self._c + self._a >= 0


class OrientedLine:
    r"""
    The line in the Euclidean plane satisfying `bx + cy + a = 0` oriented such
    that `bx + cy + a ≥ 0` is to the left of the line.

    .. NOTE::

        SageMath provides polyhedra that implement more functionality than this
        object. However, these polyhedra are notoriously slow for computations
        in the Euclidean plane since they were (apparently) never optimized for
        computations in low dimensions.

    EXAMPLES::

        sage: from flatsurf.geometry.euclidean import OrientedLine
        sage: L = OrientedLine(1, 2, 3)
        sage: L
        {2 * x + 3 * y = -1}

    """

    def __init__(self, a, b, c):
        self._half_space = HalfSpace(a, b, c)

    def __repr__(self):
        return repr(self._half_space).replace("≥", "=")

    def __hash__(self):
        return hash(self._half_space)

    def __eq__(self, other):
        if not isinstance(other, OrientedLine):
            return False
        return self._half_space == other._half_space

    def __ne__(self, other):
        return not (self == other)

    def as_polyhedron(self):
        r"""
        Return this line as a SageMath polyhedron.

        EXAMPLES::

            sage: from flatsurf.geometry.euclidean import OrientedLine
            sage: L = OrientedLine(1, 2, 3)
            sage: L.as_polyhedron()
            A 1-dimensional polyhedron in QQ^2 defined as the convex hull of 1 vertex and 1 line

        """
        return self._half_space.as_polyhedron().faces(1)[0].as_polyhedron()

    def __neg__(self):
        return OrientedLine(
            -self._half_space._a, -self._half_space._b, -self._half_space._c
        )

    def intersection(self, other):
        r"""
        Return the intersection of this line with the object ``other``.

        Return ``None`` if they do not intersect.

        EXAMPLES::

            sage: from flatsurf.geometry.euclidean import OrientedLine
            sage: L = OrientedLine(1, 2, 3)
            sage: M = OrientedLine(1, 2, 4)
            sage: L.intersection(M)
            (-1/2, 0)

        """
        if isinstance(other, OrientedLine):
            if self == other:
                return self
            if self == -other:
                return self
            return line_intersection(self._points(), other._points())
        if isinstance(other, OrientedSegment):
            intersection = self.intersection(other.line())
            if intersection is None:
                return None
            if intersection == self:
                return other
            if other.contains_point(intersection):
                return intersection
            return None
        raise NotImplementedError("cannot intersect a line with this object yet")

    def contains_point(self, point):
        r"""
        Return whether ``point`` is on this line.

        EXAMPLES::

            sage: from flatsurf.geometry.euclidean import OrientedLine
            sage: L = OrientedLine(1, 2, 3)
            sage: L.contains_point((-1/2, 0))
            True

        """
        return (
            self._half_space._a
            + point[0] * self._half_space._b
            + point[1] * self._half_space._c
            == 0
        )

    def _points(self):
        r"""
        Return a pair of points on this line.

        EXAMPLES::

            sage: from flatsurf.geometry.euclidean import OrientedLine
            sage: L = OrientedLine(1, 2, 3)
            sage: L._points()
            ((0, -1/3), (1, -1))

        """
        a, b, c = self._half_space._a, self._half_space._b, self._half_space._c

        from sage.all import vector

        if not c:
            assert b
            return vector((-a / b, 0)), vector((-a / b, 1))

        return vector((0, -a / c)), vector((1, (-a - b) / c))


# TODO: There is also another Ray from the origin in ray.py
class Ray:
    r"""
    The infinite ray in the Euclidean plane from a finite point towards a direction.

    .. NOTE::

        SageMath provides polyhedra that implement more functionality than this
        object. However, these polyhedra are notoriously slow for computations
        in the Euclidean plane since they were (apparently) never optimized for
        computations in low dimensions.

    EXAMPLES::

        sage: from flatsurf.geometry.euclidean import Ray
        sage: R = Ray((0, 0), (-1, 0))
        sage: R
        (0, 0) + λ (-1, 0)

    """

    def __init__(self, point, direction):
        from sage.all import vector

        self._point = vector(point, immutable=True)
        self._direction = vector(direction, immutable=True)

    def _normalized_direction(self):
        r"""
        Return the direction of this ray, normalized up to scaling.

        EXAMPLES::

            sage: from flatsurf.geometry.euclidean import Ray
            sage: R = Ray((0, 0), (-2, 0))
            sage: R._normalized_direction()
            (-1, 0)
            sage: R = Ray((0, 0), (2, 0))
            sage: R._normalized_direction()
            (1, 0)
            sage: R = Ray((0, 0), (-2, 3))
            sage: R._normalized_direction()
            (-2/3, 1)
            sage: R = Ray((0, 0), (2, -3))
            sage: R._normalized_direction()
            (2/3, -1)

        """
        from sage.all import vector, sgn

        if not self._direction[1]:
            return vector((sgn(self._direction[0]), 0), immutable=True)

        return vector(
            (
                sgn(self._direction[0]) * abs(self._direction[0] / self._direction[1]),
                sgn(self._direction[1]),
            ),
            immutable=True,
        )

    def __repr__(self):
        return f"{self._point} + λ {self._normalized_direction()}"

    def __hash__(self):
        return hash((self._point, self._normalized_direction()))

    def __eq__(self, other):
        r"""
        Return whether this ray is indistinguishable from ``other``.
        """
        if not isinstance(other, Ray):
            return False
        return (
            self._point == other._point
            and self._normalized_direction() == other._normalized_direction()
        )

    def __ne__(self, other):
        return not (self == other)

    def as_polyhedron(self):
        r"""
        Return a representation of this ray as a SageMath polyhedron.

        EXAMPLES::

            sage: from flatsurf.geometry.euclidean import Ray
            sage: R = Ray((0, 0), (-2, 0))
            sage: R.as_polyhedron()
            A 1-dimensional polyhedron in ZZ^2 defined as the convex hull of 1 vertex and 1 ray

        """
        from sage.all import Polyhedron

        return Polyhedron(vertices=[self._point], rays=[self._direction])

    def contains_point(self, point):
        r"""
        Return whether the Euclidean ``point`` is contained in this ray.

        EXAMPLES::

            sage: from flatsurf.geometry.euclidean import Ray
            sage: R = Ray((0, 0), (-2, 0))
            sage: R.contains_point((0, 0))
            True
            sage: R.contains_point((-2, 0))
            True
            sage: R.contains_point((2, 0))
            False

        """
        t = OrientedSegment(self._point, self._point + self._direction)._parametrize(
            point
        )
        if t is None:
            return False
        return t >= 0

    def intersection(self, other):
        r"""
        Return the intersection of this ray with the object ``other``.

        Return ``None`` if the objects do not intersect.

        EXAMPLES::

            sage: from flatsurf.geometry.euclidean import Ray, OrientedSegment
            sage: R = Ray((0, 0), (-2, 0))
            sage: R.intersection(OrientedSegment((1, 0), (-2, 0)))
            OrientedSegment((0, 0), (-2, 0))
            sage: R.intersection(OrientedSegment((-1, 0), (-2, 1)))
            (-1, 0)
            sage: R.intersection(OrientedSegment((-1, 1), (-2, -1)))
            (-3/2, 0)

        """
        if isinstance(other, OrientedSegment):
            line_intersection = self.line().intersection(other)
            if line_intersection is None:
                return None
            if isinstance(line_intersection, OrientedSegment):
                s = self._parametrize(line_intersection.start())
                t = self._parametrize(line_intersection.end())
                if s > t:
                    s, t = t, s
                if t < 0:
                    return None
                s = max(s, 0)
                if s == t:
                    from sage.all import vector

                    return vector(self._point + s * self._direction)
                return OrientedSegment(
                    self._point + s * self._direction, self._point + t * self._direction
                )
            if self.contains_point(line_intersection):
                return line_intersection
            return None

        raise NotImplementedError("cannot intersect a ray with this object yet")

    def _parametrize(self, point):
        return OrientedSegment(self._point, self._point + self._direction)._parametrize(
            point
        )

    def line(self):
        r"""
        Return the oriented line containing this ray.

        EXAMPLES::

            sage: from flatsurf.geometry.euclidean import Ray, OrientedSegment
            sage: R = Ray((0, 0), (-2, 0))
            sage: R.line()
            {(-2) * y = 0}

        """
        b = -self._direction[1]
        c = self._direction[0]
        a = -(b * self._point[0] + c * self._point[1])
        return OrientedLine(a, b, c)


class EuclideanDistance_base(Element):
    def _acted_upon_(self, other, self_on_left):
        return self.scale(other)

    def scale(self, scalar):
        scalar = self.parent().base_ring()(scalar)

        if scalar < 0:
            raise ValueError("cannot scale a distance by a negative scalar")

        return self._scale(scalar)

    def _richcmp_(self, other, op):
        from sage.structure.richcmp import op_EQ, op_NE, op_LE, op_LT, op_GE, op_GT

        if op == op_LT:
            return self <= other and not (self >= other)
        if op == op_LE:
            return self._le_(other)
        if op == op_EQ:
            return self._eq_(other)
        if op == op_NE:
            return not self == other
        if op == op_GT:
            return self >= other and not (self <= other)
        if op == op_GE:
            return self._ge_(other)

        raise NotImplementedError("Operator not implemented for this distance")

    def _le_(self, other):
        if self.is_finite() and not other.is_finite():
            return True

        return self.norm_squared() <= other.norm_squared()

    def _ge_(self, other):
        if self.is_finite() and not other.is_finite():
            return False

        return self.norm_squared() >= other.norm_squared()

    def _eq_(self, other):
        return self.norm_squared() == other.norm_squared()

    def _div_(self, other):
        return self.parent().from_quotient(self, other)

    def __float__(self):
        from math import sqrt

        f = float(self.norm_squared())
        if f < 0:
            print("Bug https://github.com/sagemath/sage/issues/37983.")
            return float(0)
        return sqrt(f)


class EuclideanDistance_squared(EuclideanDistance_base):
    def __init__(self, parent, norm_squared):
        super().__init__(parent)

        self._norm_squared = parent.base_ring()(norm_squared)

    def norm_squared(self):
        return self._norm_squared

    def norm(self):
        from sage.all import AA

        return AA(self._norm_squared).sqrt()

    def _scale(self, scalar):
        return self.parent().from_norm_squared(scalar**2 * self._norm_squared)

    def is_finite(self):
        return True

    def _add_(self, other):
        return self.parent().from_sum(self, other)

    def _repr_(self):
        return f"√{self.norm_squared()}"


# TODO: This is probably nonsense.
class EuclideanDistance_sum(EuclideanDistance_base):
    def __init__(self, parent, distances):
        super().__init__(parent)

        self._distances = distances

    def _add_(self, other):
        distances = list(self._distances)

        if isinstance(other, EuclideanDistance_sum):
            distances.extend(other._distances)
        else:
            distances.append(other)

        if any(not d.is_finite() for d in distances):
            return self.parent().infinite()

        return self.parent().from_sum(*distances)

    def is_finite(self):
        return True

    def norm_squared(self):
        return sum(d.norm() for d in self._distances) ** 2


# TODO: This is probably nonsense.
class EuclideanDistance_quotient(EuclideanDistance_base):
    def __init__(self, parent, dividend, divisor):
        super().__init__(parent)

        if not divisor.is_finite():
            raise TypeError

        self._dividend = dividend
        self._divisor = divisor

    def is_finite(self):
        return self._dividend.is_finite()

    def norm_squared(self):
        return self._dividend.norm_squared() / self._divisor.norm_squared()


class EuclideanDistance_infinite(EuclideanDistance_base):
    def _scale(self, scalar):
        if scalar == 0:
            raise NotImplementedError

        return self

    def norm_squared(self):
        from sage.all import oo

        return oo

    def is_finite(self):
        return False

    def _repr_(self):
        return "∞"


class EuclideanDistances(Parent):
    def __init__(self, euclidean_plane, category=None):
        # TODO: Pick a better category.
        from sage.categories.all import Sets

        super().__init__(euclidean_plane.base_ring(), category=category or Sets())
        self._euclidean_plane = euclidean_plane

    def _repr_(self):
        return f"Euclidean Norm on {self._euclidean_plane}"

    # TODO: We should probably also abstract away the concept of angles.

    @cached_method
    def infinite(self):
        r"""
        Return an infinite distance.

        EXAMPLES::

            sage: from flatsurf import EuclideanPlane
            sage: E = EuclideanPlane()
            sage: E.norm().infinite()
            oo

        """
        return self.__make_element_class__(EuclideanDistance_infinite)(self)

    def zero(self):
        return self.from_norm_squared(0)

    def from_norm_squared(self, x):
        return self.__make_element_class__(EuclideanDistance_squared)(self, x)

    def from_vector(self, v):
        return self.from_norm_squared(v[0] ** 2 + v[1] ** 2)

    def from_sum(self, *distances):
        return self.__make_element_class__(EuclideanDistance_sum)(self, distances)

    def from_quotient(self, dividend, divisor):
        return self.__make_element_class__(EuclideanDistance_quotient)(
            self, dividend, divisor
        )

    def _element_constructor_(self, x):
        from sage.all import vector

        x = vector(x)

        return self.from_norm_squared(x.dot_product(x))<|MERGE_RESOLUTION|>--- conflicted
+++ resolved
@@ -155,70 +155,8 @@
 
         INPUT:
 
-<<<<<<< HEAD
         - ``ring`` -- a ring or ``None``; if ``None``, uses the current
           :meth:`~EuclideanPlane.base_ring`.
-=======
-def acos(cos_angle, numerical=False):
-    r"""
-    Return the arccosine of ``cos_angle`` as a multiple of 2π, i.e., as a value
-    between 0 and 1/2.
-
-    INPUT:
-
-    - ``cos_angle`` -- a floating point number, the cosine of an angle
-
-    - ``numerical`` -- a boolean (default: ``False``); whether to return a
-      numerical approximation of the arccosine or try to reconstruct an exact
-      rational value for the arccosine (in radians.)
-
-    EXAMPLES::
-
-        sage: from flatsurf.geometry.euclidean import acos
-
-        sage: acos(1)
-        0
-        sage: acos(.5)
-        1/6
-        sage: acos(0)
-        1/4
-        sage: acos(-.5)
-        1/3
-        sage: acos(-1)
-        1/2
-
-        sage: acos(.25)
-        Traceback (most recent call last):
-        ...
-        NotImplementedError: cannot recover a rational angle from these numerical results
-        sage: acos(.25, numerical=True)
-        0.2097846883724169
-
-    """
-    import math
-
-    angle = math.acos(cos_angle) / (2 * math.pi)
-
-    assert 0 <= angle <= 0.5
-
-    if numerical:
-        return angle
-
-    # fast and dirty way using floating point approximation
-    from sage.all import RR
-
-    angle_rat = RR(angle).nearby_rational(0.00000001)
-    if angle_rat.denominator() > 256:
-        raise NotImplementedError(
-            "cannot recover a rational angle from these numerical results"
-        )
-    return angle_rat
-
-
-def angle(u, v, numerical=False):
-    r"""
-    Return the angle between the vectors ``u`` and ``v`` divided by `2 \pi`.
->>>>>>> be52f79f
 
         - ``geometry`` -- a geometry or ``None``; if ``None``; trues to convert
           the existing geometry to ``ring``.
@@ -257,7 +195,6 @@
         """
         return self.point(0, 0)
 
-<<<<<<< HEAD
     def some_subsets(self):
         # TODO
         raise NotImplementedError
@@ -270,18 +207,6 @@
         EXAMPLES::
 
             sage: from flatsurf import EuclideanPlane
-=======
-    cos_uv = (u0 * v0 + u1 * v1) / math.sqrt((u0 * u0 + u1 * u1) * (v0 * v0 + v1 * v1))
-    if cos_uv < -1.0:
-        assert cos_uv > -1.0000001
-        cos_uv = -1.0
-    elif cos_uv > 1.0:
-        assert cos_uv < 1.0000001
-        cos_uv = 1.0
-
-    angle = acos(cos_uv, numerical=numerical)
-    return 1 - angle if u0 * v1 - u1 * v0 < 0 else angle
->>>>>>> be52f79f
 
             sage: EuclideanPlane().some_elements()
             [(0, 0), (1, 0), (0, 1), ...]
@@ -2632,6 +2557,62 @@
             return False
 
 
+def acos(cos_angle, numerical=False):
+    r"""
+    Return the arccosine of ``cos_angle`` as a multiple of 2π, i.e., as a value
+    between 0 and 1/2.
+
+    INPUT:
+
+    - ``cos_angle`` -- a floating point number, the cosine of an angle
+
+    - ``numerical`` -- a boolean (default: ``False``); whether to return a
+      numerical approximation of the arccosine or try to reconstruct an exact
+      rational value for the arccosine (in radians.)
+
+    EXAMPLES::
+
+        sage: from flatsurf.geometry.euclidean import acos
+
+        sage: acos(1)
+        0
+        sage: acos(.5)
+        1/6
+        sage: acos(0)
+        1/4
+        sage: acos(-.5)
+        1/3
+        sage: acos(-1)
+        1/2
+
+        sage: acos(.25)
+        Traceback (most recent call last):
+        ...
+        NotImplementedError: cannot recover a rational angle from these numerical results
+        sage: acos(.25, numerical=True)
+        0.2097846883724169
+
+    """
+    import math
+
+    angle = math.acos(cos_angle) / (2 * math.pi)
+
+    assert 0 <= angle <= 0.5
+
+    if numerical:
+        return angle
+
+    # fast and dirty way using floating point approximation
+    from sage.all import RR
+
+    angle_rat = RR(angle).nearby_rational(0.00000001)
+    if angle_rat.denominator() > 256:
+        raise NotImplementedError(
+            "cannot recover a rational angle from these numerical results"
+        )
+    return angle_rat
+
+
 def angle(u, v, numerical=False):
     r"""
     Return the angle between the vectors ``u`` and ``v`` divided by `2 \pi`.
@@ -2697,21 +2678,9 @@
     elif cos_uv > 1.0:
         assert cos_uv < 1.0000001
         cos_uv = 1.0
-    angle = math.acos(cos_uv) / (2 * math.pi)  # rat number between 0 and 1/2
-
-    if numerical:
-        return 1.0 - angle if u0 * v1 - u1 * v0 < 0 else angle
-
-    # fast and dirty way using floating point approximation
-    # (see below for a slow but exact method)
-    from sage.all import RR
-
-    angle_rat = RR(angle).nearby_rational(0.00000001)
-    if angle_rat.denominator() > 256:
-        raise NotImplementedError(
-            "cannot recover a rational angle from these numerical results"
-        )
-    return 1 - angle_rat if u0 * v1 - u1 * v0 < 0 else angle_rat
+
+    angle = acos(cos_uv, numerical=numerical)
+    return 1 - angle if u0 * v1 - u1 * v0 < 0 else angle
 
 
 def ccw(v, w):
