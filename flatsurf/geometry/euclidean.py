--- conflicted
+++ resolved
@@ -733,14 +733,14 @@
     raise ValueError("invalid argument rotate={}".format(rotate))
 
 
-<<<<<<< HEAD
 def rotate(v, direction):
     r"""
     Return a rotated version of ``v`` that is parallel with ``w``.
 
     """
     return v.base_ring()((v.dot_product(v) / direction.dot_product(direction)).sqrt()) * direction
-=======
+
+
 def time_on_ray(p, direction, q):
     r"""
     Return at what time the ray from point ``p`` in ``direction`` hits ``q``.
@@ -859,5 +859,4 @@
     if ccw(segment[0] - p, direction) * ccw(segment[1] - p, direction) > 0:
         return None
 
-    return intersection
->>>>>>> abea2c87
+    return intersection