# TODO: Benchmark how constructions here compare to constructions before we introduced the EuclideanPlane.


r"""
Two dimensional Euclidean geometry.

EXAMPLES::

    sage: from flatsurf import EuclideanPlane
    sage: E = EuclideanPlane(QQ)
    sage: E.circle((0, 0), radius=1)
    { x² + y² = 1 }

.. NOTE::

    Most functionality in this module is also implemented in
    SageMath in the context of linear programming/polyhedra/convex
    geometry. However, that implementation is much more general
    (higher dimensions) and therefore quite inefficient in two
    dimensions.

.. NOTE::

    Explicitly creating Python objects for everything in the Euclidean plane
    comes with a certain overhead. In practice, this overhead is negligible in
    comparison to the cost of performing computations with these objects.
    However, most classes here expose their core algorithms as static methods
    so they can be called with the bare coordinates instead of on explicit
    objects to gain a tiny bit of a speedup where this makes a difference.

.. SEEALSO

    :mod:`flatsurf.geometry.hyperbolic` for the geometry in the hyperbolic plane.

"""
######################################################################
#  This file is part of sage-flatsurf.
#
#        Copyright (C) 2013-2020 Vincent Delecroix
#                      2013-2019 W. Patrick Hooper
#                      2020-2024 Julian Rüth
#
#  sage-flatsurf is free software: you can redistribute it and/or modify
#  it under the terms of the GNU General Public License as published by
#  the Free Software Foundation, either version 2 of the License, or
#  (at your option) any later version.
#
#  sage-flatsurf is distributed in the hope that it will be useful,
#  but WITHOUT ANY WARRANTY; without even the implied warranty of
#  MERCHANTABILITY or FITNESS FOR A PARTICULAR PURPOSE.  See the
#  GNU General Public License for more details.
#
#  You should have received a copy of the GNU General Public License
#  along with sage-flatsurf. If not, see <https://www.gnu.org/licenses/>.
######################################################################
from sage.structure.sage_object import SageObject
from sage.structure.parent import Parent
from sage.structure.element import Element
from sage.structure.unique_representation import UniqueRepresentation
from sage.misc.cachefunc import cached_method

from flatsurf.geometry.geometry import Geometry, ExactGeometry, EpsilonGeometry


class EuclideanPlane(Parent, UniqueRepresentation):
    r"""
    The Euclidean plane.

    All objects in the plane must be specified over the given base ring.

    The implemented objects of the plane are mostly convex (points, circles,
    segments, rays, convex polygons.) But some are also non-convex such as
    non-convex polygons.

    EXAMPLES::

        sage: from flatsurf import EuclideanPlane
        sage: E = EuclideanPlane(QQ)

    TESTS::

        sage: isinstance(E, EuclideanPlane)
        True

        sage: TestSuite(E).run()

    """

    @staticmethod
    def __classcall__(cls, base_ring=None, geometry=None, category=None):
        r"""
        Create the Euclidean plane with normalized arguments to make it a
        unique SageMath parent.

        TESTS::

<<<<<<< HEAD
            sage: from flatsurf import EuclideanPlane
            sage: from flatsurf.geometry.euclidean import EuclideanExactGeometry
=======
        sage: from pyexactreal import ExactReals # optional: pyexactreal  # random output due to matplotlib warnings with some combinations of setuptools and matplotlib
        sage: R = ExactReals() # optional: pyexactreal
        sage: is_cosine_sine_of_rational(R.one(), R.zero()) # optional: pyexactreal
        True
>>>>>>> a540cdd7

            sage: EuclideanPlane() is EuclideanPlane(QQ)
            True

            sage: EuclideanPlane() is EuclideanPlane(QQ, EuclideanExactGeometry(QQ))
            True

        """
        from sage.all import QQ

        base_ring = base_ring or QQ

        if geometry is None:
            if not base_ring.is_exact():
                raise ValueError("geometry must be specified over inexact rings")

            geometry = EuclideanExactGeometry(base_ring)

        from sage.categories.all import Sets

        category = category or Sets()

        return super().__classcall__(
            cls, base_ring=base_ring, geometry=geometry, category=category
        )

    def __init__(self, base_ring, geometry, category):
        r"""
        Create the Euclidean plane over ``base_ring``.

        TESTS::

            sage: from flatsurf import EuclideanPlane

            sage: TestSuite(EuclideanPlane(QQ)).run()
            sage: TestSuite(EuclideanPlane(AA)).run()

        """
        from sage.all import RR

        if geometry.base_ring() is not base_ring:
            raise ValueError(
                f"geometry base ring must be base ring of Euclidean plane but {geometry.base_ring()} is not {base_ring}"
            )

        if not RR.has_coerce_map_from(geometry.base_ring()):
            # We should check that the coercion is an embedding but this is not possible currently.
            raise ValueError("base ring must embed into the reals")

        super().__init__(category=category)
        self._base_ring = geometry.base_ring()
        self.geometry = geometry

    def change_ring(self, ring, geometry=None):
        r"""
        Return the Euclidean plane over a different base ``ring``.

        INPUT:

        - ``ring`` -- a ring or ``None``; if ``None``, uses the current
          :meth:`~EuclideanPlane.base_ring`.

        - ``geometry`` -- a geometry or ``None``; if ``None``; trues to convert
          the existing geometry to ``ring``.

        EXAMPLES::

            sage: from flatsurf import EuclideanPlane

            sage: EuclideanPlane(QQ).change_ring(AA) is EuclideanPlane(AA)
            True

        """
        if ring is None and geometry is None:
            return self

        if ring is None:
            ring = self.base_ring()

        if geometry is None:
            geometry = self.geometry.change_ring(ring)

        return EuclideanPlane(ring, geometry)

    def _an_element_(self):
        r"""
        Return a typical point of the Euclidean plane.

        EXAMPLES::

            sage: from flatsurf import EuclideanPlane

            sage: E = EuclideanPlane()
            sage: E.an_element()
            (0, 0)

        """
        return self.point(0, 0)

    def some_subsets(self):
        # TODO
        raise NotImplementedError

    def some_elements(self):
        r"""
        Return some representative elements, i.e., points in the plane for
        testing.

        EXAMPLES::

            sage: from flatsurf import EuclideanPlane

            sage: EuclideanPlane().some_elements()
            [(0, 0), (1, 0), (0, 1), ...]

        """
        from sage.all import QQ

        return [
            self((0, 0)),
            self((1, 0)),
            self((0, 1)),
            self((-QQ(1) / 2, QQ(1) / 2)),
        ]

    def _test_some_subsets(self, tester=None, **options):
        r"""
        Run test suite on some representative subsets of the Euclidean plane.

        EXAMPLES::

            sage: from flatsurf import EuclideanPlane
            sage: EuclideanPlane()._test_some_subsets()

        """
        is_sub_testsuite = tester is not None
        tester = self._tester(tester=tester, **options)

        for x in self.some_elements():
            tester.info(f"\n  Running the test suite of {x}")

            from sage.all import TestSuite

            TestSuite(x).run(
                verbose=tester._verbose,
                prefix=tester._prefix + "  ",
                raise_on_failure=is_sub_testsuite,
            )
            tester.info(tester._prefix + " ", newline=False)

    def random_element(self, kind=None):
        # TODO
        raise NotImplementedError

    def __call__(self, x):
        r"""
        Return ``x`` as an element of the Euclidean plane.

        EXAMPLES::

            sage: from flatsurf import EuclideanPlane

            sage: E = EuclideanPlane()

            sage: E((1, 0))
            (1, 0)

        We need to override this method. The normal code path in SageMath
        requires the argument to be an Element but facade sets are not
        elements::

            sage: c = E.circle((0, 0), radius=1)
            sage: Parent.__call__(E, c)
            Traceback (most recent call last):
            ...
            TypeError: Cannot convert EuclideanCircle_with_category_with_category to sage.structure.element.Element

            sage: E(c)
            { x² + y² = 1 }

        """
        if isinstance(x, EuclideanFacade):
            return self._element_constructor_(x)

        return super().__call__(x)

    def _element_constructor_(self, x):
        r"""
        Return ``x`` as an element of the plane.

        EXAMPLES::

            sage: from flatsurf import EuclideanPlane

            sage: E = EuclideanPlane()

            sage: E(E.an_element()) in E
            True

        Coordinates can be converted to points::

            sage: E((1, 2))
            (1, 2)

        Elements can be converted between planes with compatible base rings::

            sage: EuclideanPlane(AA)(E((0, 0)))
            (0, 0)

        TESTS::

            sage: E(0)
            Traceback (most recent call last):
            ...
            NotImplementedError: cannot convert this element in Integer Ring to Euclidean Plane over Rational Field

        """
        from sage.all import parent

        parent = parent(x)

        if parent is self:
            return x

        if parent is self.vector_space():
            x = tuple(x)

        if isinstance(x, EuclideanSet):
            return x.change(ring=self.base_ring(), geometry=self.geometry)

        if isinstance(x, tuple):
            if len(x) == 2:
                return self.point(*x)

            raise ValueError("coordinate tuple must have length 2")

        raise NotImplementedError(f"cannot convert this element in {parent} to {self}")

    def base_ring(self):
        r"""
        Return the base ring over which objects in the plane are defined.

        EXAMPLES::

            sage: from flatsurf import EuclideanPlane

            sage: EuclideanPlane().base_ring()
            Rational Field

        """
        return self._base_ring

    def is_exact(self):
        r"""
        Return whether subsets have exact coordinates.

        EXAMPLES::

            sage: from flatsurf import EuclideanPlane
            sage: E = EuclideanPlane()
            sage: E.is_exact()
            True

            sage: from flatsurf.geometry.euclidean import EuclideanEpsilonGeometry
            sage: E = EuclideanPlane(RR, geometry=EuclideanEpsilonGeometry(RR, 1e-6))
            sage: E.is_exact()
            False

        """
        return self.base_ring().is_exact()

    @cached_method
    def vector_space(self):
        r"""
        Return the two dimensional standard vector space describing vectors in
        this Euclidean plane.

        EXAMPLES::

            sage: from flatsurf import EuclideanPlane
            sage: E = EuclideanPlane()
            sage: E.vector_space()
            Vector space of dimension 2 over Rational Field

        """
        return self.base_ring() ** 2

    def point(self, x, y):
        r"""
        Return the point in the Euclidean plane with coordinates ``x`` and
        ``y``.

        EXAMPLES::

            sage: from flatsurf import EuclideanPlane
            sage: E = EuclideanPlane()
            sage: E.point(1, 2)
            (1, 2)

        ::

            sage: E.point(sqrt(2), sqrt(3))
            Traceback (most recent call last):
            ...
            TypeError: unable to convert sqrt(2) to a rational

        """
        x = self._base_ring(x)
        y = self._base_ring(y)

        point = self.__make_element_class__(EuclideanPoint)(self, x, y)

        return point

    def circle(self, center, *, radius=None, radius_squared=None, check=True):
        r"""
        Return the circle around ``center`` with ``radius`` or
        ``radius_squared``.

        INPUT:

        - ``center`` -- a point in the Euclidean plane

        - ``radius`` or ``radius_squared`` -- exactly one of the parameters
          must be specified.

        - ``check`` -- whether to verify that the arguments define a circrle in the Euclidean plane (default: ``True``)

        EXAMPLES::

            sage: from flatsurf import EuclideanPlane
            sage: E = EuclideanPlane()
            sage: E.circle((0, 0), radius=2)
            { x² + y² = 4 }
            sage: E.circle((0, 0), radius_squared=4)
            { x² + y² = 4 }

        A circle with radius zero is a point::

            sage: E.circle((0, 0), radius=0)
            (0, 0)

        We can explicity create a circle with radius zero by setting ``check``
        to ``False``::

            sage: E.circle((0, 0), radius=0, check=False)
            { x² + y² = 0 }

        """
        # TODO: Allow radius to be an EuclideanDistance (and convert to one.)
        if (radius is None) == (radius_squared is None):
            raise ValueError(
                "exactly one of radius or radius_squared must be specified"
            )

        if radius is not None:
            if radius < 0:
                raise ValueError("radius must not be negative")
            radius_squared = radius**2

        center = self(center)
        radius_squared = self.base_ring()(radius_squared)

        circle = self.__make_element_class__(EuclideanCircle)(
            self, center, radius_squared
        )
        if check:
            circle = circle._normalize()
            circle._check()

        return circle

    def segment(
        self,
        line,
        start=None,
        end=None,
        oriented=None,
        check=True,
        assume_normalized=False,
    ):
        r"""
        Return the segment on the `line`` bounded by ``start`` and ``end``.

        INPUT:

        - ``line`` -- a line in the plane

        - ``start`` -- ``None`` or a :meth:`point` on the line, e.g., obtained
          as the :meth:`EuclideanLine.intersection` of ``line`` with another
          line. If ``None``, a ray is returned, unbounded on one side.

        - ``end`` -- ``None`` or a :meth:`point` on the line, e.g., obtained
          as the :meth:`EuclideanLine.intersection` of ``line`` with another
          line. If ``None``, a ray is returned, unbounded on one side. If
          ``start`` is also ``None``, the ``line`` is returned.

        - ``oriented`` -- whether to produce an oriented segment or an
          unoriented segment. The default (``None``) is to produce an oriented
          segment iff ``line`` is oriented or both ``start`` and ``end``
          are provided so the orientation can be deduced from their order.

        - ``check`` -- boolean (default: ``True``), whether validation is
          performed on the arguments.

        - ``assume_normalized`` -- boolean (default: ``False``), if not set,
          the returned segment is normalized, i.e., if it is actually a point,
          a :class:`EuclideanPoint` is returned.

        EXAMPLES::

            sage: from flatsurf import EuclideanPlane
            sage: E = EuclideanPlane()
            sage: line = E.line((0, 0), (1, 1))
            sage: E.segment(line, (0, 0), (1, 1))
            (0, 0) → (1, 1)

            sage: E.segment(line, (0, 0), (1, 1), oriented=False)
            (0, 0) — (1, 1)

        A segment that consists only of a single point gets returned as a
        point::

            sage: E.segment(line, (0, 0), (0, 0))
            (0, 0)

        To explicitly obtain a non-normalized segment in such cases, we can set
        ``assume_normalized=True``::

            sage: E.segment(line, (0, 0), (0, 0), assume_normalized=True)
            (0, 0) → (0, 0)

        A segment with a single endpoint is a ray::

            sage: E.segment(line, start=(0, 0))
            Ray from (0, 0) in direction (1, 1)
            sage: E.segment(line, end=(0, 0))
            Ray from (0, 0) in direction (-1, -1)

        A segment without endpoints is a line::

            sage: E.segment(line)
            {-x + y = 0}

        .. SEEALSO::

            :meth:`EuclideanPoint.segment` to create a segment from its two
            endpoints (without specifying a line.)

        """
        line = self(line)

        if not isinstance(line, EuclideanLine):
            raise TypeError("line must be a line")

        if start is not None:
            start = self(start)
            if not isinstance(start, EuclideanPoint):
                raise TypeError("start must be a point")

        if end is not None:
            end = self(end)
            if not isinstance(end, EuclideanPoint):
                raise TypeError("end must be a point")

        if oriented is None:
            oriented = line.is_oriented() or (start is not None and end is not None)

        if not line.is_oriented():
            line = line.change(oriented=True)

            if start is None and end is None:
                # any orientation of the line will do
                pass
            elif start is None or end is None or start == end:
                raise ValueError(
                    "cannot deduce segment from single endpoint on an unoriented line"
                )
            elif line.parametrize(start, check=False) > line.parametrize(
                end, check=False
            ):
                line = -line

        segment = self.__make_element_class__(
            EuclideanOrientedSegment if oriented else EuclideanUnorientedSegment
        )(self, line, start, end)

        if check:
            segment._check(require_normalized=False)

        if not assume_normalized:
            segment = segment._normalize()

        if check:
            segment._check(require_normalized=True)

        return segment

    def line(self, a, b, c=None, oriented=True, check=True):
        r"""
        Return a line in the Euclidean plane.

        If only ``a`` and ``b`` are given, return the line going through the
        points ``a`` and then ``b``.

        If ``c`` is specified, return the line given by the equation

        .. MATH::

            a + bx + cy = 0

        oriented such that the half plane

        .. MATH::

            a + bx + cy \ge 0

        is to its left.

        INPUT:

        - ``a`` -- a point or an element of the :meth:`base_ring`

        - ``b`` -- a point or an element of the :meth:`base_ring`

        - ``c`` -- ``None`` or an element of the :meth:`base_ring` (default: ``None``)

        - ``oriented`` -- whether the returned line is oriented (default: ``True``)

        - ``check`` -- whether to verify that the arguments actually define a
          line (default: ``True``)

        EXAMPLES::

            sage: from flatsurf import EuclideanPlane
            sage: E = EuclideanPlane()

            sage: E.line((0, 0), (1, 1))
            {-x + y = 0}

            sage: E.line(0, -1, 1)
            {-x + y = 0}

        """
        if c is None:
            a = self(a)
            b = self(b)

            if a == b:
                raise ValueError("points specifying a line must be distinct")

            ax, ay = a
            bx, by = b

            C = bx - ax
            B = ay - by
            A = -(B * ax + C * ay)

            return self.line(A, B, C, oriented=oriented, check=check)

        a = self.base_ring()(a)
        b = self.base_ring()(b)
        c = self.base_ring()(c)

        line = self.__make_element_class__(
            EuclideanOrientedLine if oriented else EuclideanUnorientedLine
        )(self, a, b, c)

        if check:
            line = line._normalize()
            line._check()

        return line

    geodesic = line

    def ray(self, base, direction, check=True):
        r"""
        Return a ray from ``base`` in ``direction``.

        INPUT:

        - ``base`` -- a point in the Euclidean plane

        - ``direction`` -- a vector in the two dimensional space over the
          :meth:`base_ring`, see :meth:`vector_space`

        - ``check`` -- a boolean (default: ``True``); whether to validate the
          parameters

        EXAMPLES::

            sage: from flatsurf import EuclideanPlane
            sage: E = EuclideanPlane()

            sage: ray = E.ray((0, 0), (1, 1))

        The base point is contained in the ray::

            sage: E.point(0, 0) in ray
            True

        The direction must be non-zero::

            sage: E.ray((0, 0), (0, 0))

        """
        base = self(base)
        direction = self.vector_space()(direction)

        if not isinstance(base, EuclideanPoint):
            raise TypeError("base must be a point")

        ray = self.__make_element_class__(EuclideanRay)(self, base, direction)

        if check:
            ray = ray._normalize()
            ray._check()

        return ray

    @cached_method
    def norm(self):
        r"""
        Return the Euclidean norm on this plane.

        EXAMPLES::

            sage: from flatsurf import EuclideanPlane
            sage: E = EuclideanPlane()

            sage: norm = E.norm()
            sage: norm(2)
            2
            sage: norm.from_square(2)
            sqrt(2)
            sage: norm.from_vector((1, 1))
            sqrt(2)

        """
        return EuclideanDistances(self)

    def polygon(self):
        # TODO
        raise NotImplementedError

    def empty_set(self):
        # TODO
        raise NotImplementedError

    def _repr_(self):
        r"""
        Return a printable representation of this Euclidean plane.

        EXAMPLES::

            sage: from flatsurf import EuclideanPlane
            sage: EuclideanPlane(AA)
            Euclidean Plane over Algebraic Real Field

        """
        return f"Euclidean Plane over {repr(self.base_ring())}"


class EuclideanGeometry(Geometry):
    r"""
    Predicates and primitive geometric constructions over a base ``ring``.

    This class and its subclasses implement the core underlying Euclidean
    geometry that depends on the base ring. For example, when deciding whether
    two points in the plane are equal, we cannot just compare their coordinates
    if the base ring is inexact. Therefore, that predicate is implemented in
    this "geometry" class and is implemented differently by
    :class:`EuclideanExactGeometry` for exact and
    :class:`EuclideanEpsilonGeometry` for inexact rings.

    INPUT:

    - ``ring`` -- a ring, the ring in which coordinates in the Euclidean plane
      will be represented

    .. NOTE::

        Abstract methods are not marked with `@abstractmethod` since we cannot
        use the ABCMeta metaclass to enforce their implementation; otherwise,
        our subclasses could not use the unique representation metaclasses.

    EXAMPLES:

    The specific Euclidean geometry implementation is picked automatically,
    depending on whether the base ring is exact or not::

        sage: from flatsurf import EuclideanPlane
        sage: E = EuclideanPlane()
        sage: E.geometry
        Exact geometry over Rational Field
        sage: E((0, 0)) == E((1/1024, 0))
        False

    However, we can explicitly use a different or custom geometry::

        sage: from flatsurf.geometry.euclidean import EuclideanEpsilonGeometry
        sage: E = EuclideanPlane(QQ, EuclideanEpsilonGeometry(QQ, 1/1024))
        sage: E.geometry
        Epsilon geometry with ϵ=1/1024 over Rational Field
        sage: E((0, 0)) == E((1/2048, 0))
        True

    .. SEEALSO::

        :class:`EuclideanExactGeometry`, :class:`EuclideanEpsilonGeometry`
    """

    def _equal_vector(self, v, w):
        r"""
        Return whether the vectors ``v`` and ``w`` should be considered equal.

        .. NOTE::

            This predicate should not be used directly in geometric
            constructions since it does not specify the context in which this
            question is asked. This makes it very difficult to override a
            specific aspect in a custom geometry.

        INPUT:

        - ``v`` -- a vector over the :meth:`base_ring`

        - ``w`` -- a vector over the :meth:`base_ring`

        EXAMPLES::

            sage: from flatsurf.geometry.euclidean import EuclideanExactGeometry
            sage: G = EuclideanExactGeometry(QQ)
            sage: G._equal_vector((0, 0), (0, 0))
            True
            sage: G._equal_vector((0, 0), (0, 1/1024))
            False

        """
        if len(v) != len(w):
            raise TypeError("v and w must be vectors in the same vector space")

        return all(self._equal(vv, ww) for (vv, ww) in zip(v, w))

    def _equal_point(self, p, q):
        r"""
        Return whether the points ``p`` and ``q`` should be considered equal.

        .. NOTE::

            This predicate should not be used directly in geometric
            constructions since it does not specify the context in which this
            question is asked. This makes it very difficult to override a
            specific aspect in a custom geometry.

        INPUT:

        - ``p`` -- a point in the Euclidean plane

        - ``q`` -- a point in the Euclidean plane

        EXAMPLES::

            sage: from flatsurf.geometry.euclidean import EuclideanExactGeometry
            sage: G = EuclideanExactGeometry(QQ)
            sage: G._equal_point((0, 0), (0, 0))
            True
            sage: G._equal_point((0, 0), (0, 1/1024))
            False

        """
        return self._equal_vector(tuple(p), tuple(q))


class EuclideanExactGeometry(UniqueRepresentation, EuclideanGeometry, ExactGeometry):
    r"""
    Predicates and primitive geometric constructions over an exact base ring.

    EXAMPLES::

        sage: from flatsurf import EuclideanPlane
        sage: E = EuclideanPlane()
        sage: E.geometry
        Exact geometry over Rational Field

    TESTS::

        sage: from flatsurf.geometry.euclidean import EuclideanExactGeometry
        sage: isinstance(E.geometry, EuclideanExactGeometry)
        True

    .. SEEALSO::

        :class:`EuclideanEpsilonGeometry` for an implementation over inexact rings

    """

    def change_ring(self, ring):
        r"""
        Return this geometry with the :meth:`~EuclideanGeometry.base_ring`
        changed to ``ring``.

        EXAMPLES::

            sage: from flatsurf import EuclideanPlane
            sage: E = EuclideanPlane()
            sage: E.geometry.change_ring(QQ) == E.geometry
            True
            sage: E.geometry.change_ring(AA)
            Exact geometry over Algebraic Real Field

        """
        if not ring.is_exact():
            raise ValueError("cannot change_ring() to an inexact ring")

        return EuclideanExactGeometry(ring)


class EuclideanEpsilonGeometry(
    UniqueRepresentation, EuclideanGeometry, EpsilonGeometry
):
    r"""
    Predicates and primitive geometric constructions over an inexact base ring.

    EXAMPLES::

        sage: from flatsurf import EuclideanPlane
        sage: from flatsurf.geometry.euclidean import EuclideanEpsilonGeometry
        sage: E = EuclideanPlane(RR, geometry=EuclideanEpsilonGeometry(RR, 1e-6))
        sage: E.geometry
        Epsilon geometry with ϵ=1.00000000000000e-6 over Real Field with 53 bits of precision

    TESTS::

        sage: from flatsurf.geometry.euclidean import EuclideanEpsilonGeometry
        sage: isinstance(E.geometry, EuclideanEpsilonGeometry)
        True

    .. SEEALSO::

        :class:`EuclideanExactGeometry` for an implementation over exact rings

    """

    def _equal_vector(self, v, w):
        r"""
        Return whether the vectors ``v`` and ``w`` should be considered equal.

        Implements :meth:`EuclideanGeometry._equal_vector` by comparing the
        Euclidean distance of the points to this geometry's epsilon.

        EXAMPLES::

            sage: from flatsurf.geometry.euclidean import EuclideanEpsilonGeometry
            sage: G = EuclideanEpsilonGeometry(RR, 1e-3)

            sage: G._equal_point((0, 0), (0, 0))
            True
            sage: G._equal_point((0, 0), (0, 1/1024))
            True

            sage: G._equal_vector((0, 0), (0, 0))
            True
            sage: G._equal_vector((0, 0), (0, 1/1024))
            True

        """
        if len(v) != len(w):
            raise TypeError("vectors must have same length")

        return sum((vv - ww) ** 2 for (vv, ww) in zip(v, w)) < self._epsilon**2

    def change_ring(self, ring):
        r"""
        Return this geometry with the :meth:`~EuclideanGeometry.base_ring`
        changed to ``ring``.

        EXAMPLES::

            sage: from flatsurf.geometry.euclidean import EuclideanEpsilonGeometry
            sage: G = EuclideanEpsilonGeometry(RR, 1e-3)
            sage: G.change_ring(QQ)
            Traceback (most recent call last):
            ...
            ValueError: cannot change_ring() to an exact ring
            sage: G.change_ring(RDF)
            Epsilon geometry with ϵ=0.001 over Real Double Field

        """
        if ring.is_exact():
            raise ValueError("cannot change_ring() to an exact ring")

        return EuclideanEpsilonGeometry(ring, self._epsilon)


class EuclideanSet(SageObject):
    r"""
    Base class for subsets of :class:`EuclideanPlane`.

    .. NOTE::

        Concrete subclasses should apply the following rules.

        There should only be a single type to describe a certain subset:
        normally, a certain subset, say a point, should only be described by a
        single class, namely :class:`Point`. Of course, one could
        describe a point as a polygon delimited by some edges that all
        intersect in that single point, such objects should be avoided. Namely,
        the methods that create a subset, say :meth:`EuclideanPlane.polygon`
        take care of this by calling a sets
        :meth:`EuclideanSet._normalize` to rewrite a set in its most natural
        representation. To get the denormalized representation, we can always
        set `check=False` when creating the object. For this to work, the
        `__init__` should not take care of any such normalization and accept
        any input that can possibly be made sense of.

        Comparison with ``==`` should mean "is essentially indistinguishable
        from": Implementing == to mean anything else would get us into trouble
        in the long run. In particular we cannot implement <= to mean "is
        subset of" since then an oriented and an unoriented geodesic would be
        `==`. So, objects of a different type should almost never be equal. A
        notable exception are objects that are indistinguishable to the end
        user but use different implementations.

    TESTS::

        sage: from flatsurf import EuclideanPlane
        sage: from flatsurf.geometry.euclidean import EuclideanSet
        sage: E = EuclideanPlane()

        sage: isinstance(E((0, 0)), EuclideanSet)
        True

    """

    def _check(self, require_normalized=True):
        r"""
        Validate this convex set.

        Subclasses run specific checks here that can be disabled when creating
        objects with ``check=False``.

        INPUT:

        - ``require_normalized`` -- a boolean (default: ``True``); whether to
          include checks that assume that normalization has already happened

        EXAMPLES:

            sage: from flatsurf import EuclideanPlane
            sage: E = EuclideanPlane()
            sage: P = E.point(0, 0)
            sage: P._check()

        """
        pass

    def _normalize(self):
        r"""
        Return this set possibly rewritten in a simpler form.

        This method is only relevant for sets created with ``check=False``.
        Such sets might have been created in a non-canonical way, e.g., when
        creating a :class:`OrientedSegment` whose start and end point is
        identical.

        EXAMPLES::

            sage: from flatsurf import EuclideanPlane
            sage: E = EuclideanPlane()
            sage: segment = E.segment((0, 0), (0, 0), check=False, assume_normalized=True)
            sage: segment
            {-x - 1 = 0} ∩ {x - 1 ≥ 0} ∩ {x - 1 ≤ 0}
            sage: segment._normalize()
            (0, 0)

        """
        return self

    def _test_normalize(self, **options):
        r"""
        Verify that normalization is idempotent.

        EXAMPLES::

            sage: from flatsurf import EuclideanPlane
            sage: E = EuclideanPlane()
            sage: segment = E.segment((0, 0), (1, 0))
            sage: segment._test_normalize()

        """
        tester = self._tester(**options)

        normalization = self._normalize()

        tester.assertEqual(normalization, normalization._normalize())

    def __contains__(self, point):
        r"""
        Return whether this set contains the point ``point``.

        INPUT:

        - ``point`` -- a point in the Euclidean plane

        EXAMPLES::

            sage: from flatsurf import EuclideanPlane
            sage: E = EuclideanPlane()
            sage: c = E.circle((0, 0), radius=1)
            sage: E((0, 0)) in c
            True

        """
        raise NotImplementedError(
            "this subset of the Euclidean plane cannot decide whether it contains a given point yet"
        )

    # TODO: Add a _test_contains test.

    # TODO: Add is_bounded() and a test method.

    def change(self, *, ring=None, geometry=None, oriented=None):
        r"""
        Return a modified copy of this set.

        INPUT:

        - ``ring`` -- a ring (default: ``None`` to keep the current
          :meth:`~EuclideanPlane.base_ring`); the ring over which the new set
          will be defined.

        - ``geometry`` -- a :class:`EuclideanGeometry` (default: ``None`` to
          keep the current geometry); the geometry that will be used for the
          new set.

        - ``oriented`` -- a boolean (default: ``None`` to keep the current
          orientedness) whether the new set will be explicitly oriented.

        EXAMPLES::

            sage: from flatsurf import EuclideanPlane
            sage: E = EuclideanPlane()

            sage: segment = E.segment((0, 0), (1, 1))

        We can change the base ring over which this set is defined::

            sage: segment.change(ring=AA)
            {(x^2 + y^2) - x = 0}

        We can drop the explicit orientation of a set::

            sage: unoriented = segment.change(oriented=False)
            sage: unoriented.is_oriented()
            False

        We can also take an unoriented set and pick an orientation::

            sage: oriented = unoriented.change(oriented=True)
            sage: oriented.is_oriented()
            True

        .. SEEALSO::

            :meth:`is_oriented` to determine whether a set is oriented.

        """
        raise NotImplementedError(f"this {type(self)} does not implement change()")

    def change_ring(self, ring):
        r"""
        Return this set as an element of the Euclidean plane over ``ring``.

        EXAMPLES::

            sage: from flatsurf import EuclideanPlane
            sage: E = EuclideanPlane()

            sage: p = E((0, 0))
            sage: p.change_ring(AA)

        """
        return self.change(ring=ring)

    # TODO: Add change_ring, change and test methods.

    # TODO: Add plot and test_plot()

    # TODO: Add apply_similarity() and a test method.

    # TODO: Add _acted_upon and a test method

    # TODO: Add is_subset() and a test method.

    # TODO: Add _an_element_ and some_elements()

    # TODO: Add is_empty() and __bool__

    # TODO: Add is_point()

    def is_oriented(self):
        r"""
        Return whether this is a set with an explicit orientation.

        Some sets come in two flavors. There are oriented segments and
        unoriented segments.

        This method answers whether a set is in the oriented kind if there is a
        choice.

        EXAMPLES::

            sage: from flatsurf import EuclideanPlane
            sage: E = EuclideanPlane()

        Segments are normally oriented::

            sage: s = E.segment((0, 0), (1, 0))
            sage: s.is_oriented()

        We can explicitly ask for an unoriented segment::

            sage: u = s.unoriented()
            sage: u.is_oriented()
            False

        Points are not oriented, there is no choice of orientation::

            sage: p = E((0, 0))
            sage: p.is_oriented()
            False

        """
        return isinstance(self, EuclideanOrientedSet)

    # TODO: Add __hash__ and test method

    # TODO: Add random_set for testing.


class EuclideanOrientedSet(EuclideanSet):
    r"""
    Base class for sets that have an explicit orientation.

    .. SEEALSO::

        :meth:`EuclideanSet.is_oriented`

    """


class EuclideanFacade(EuclideanSet, Parent):
    r"""
    A subset of the Euclidean plane that is itself a parent.

    This is the base class for all Euclidean sets that are not points.
    This class solves the problem that we want sets to be "elements" of the
    Euclidean plane but at the same time, we want these sets to live as parents
    in the category framework of SageMath; so they have a Parent with Euclidean
    points as their Element class.

    SageMath provides the (not very frequently used and somewhat flaky) facade
    mechanism for such parents. Such sets being a facade, their points can be
    both their elements and the elements of the Euclidean plane.

    EXAMPLES::

        sage: from flatsurf import EuclideanPlane
        sage: E = EuclideanPlane()
        sage: c = E.circle((0, 0), radius=1)
        sage: p = C.center()
        sage: p in c
        True
        sage: p.parent() is E
        True
        sage: q = c.an_element()
        sage: q
        I
        sage: q.parent() is E
        True

    TESTS::

        sage: from flatsurf.geometry.euclidean import EuclideanFacade
        sage: isinstance(v, EuclideanFacade)
        True

    """

    def __init__(self, parent, category=None):
        Parent.__init__(self, facade=parent, category=category)

    def parent(self):
        r"""
        Return the Euclidean plane this is a subset of.

        EXAMPLES::

            sage: from flatsurf import EuclideanPlane
            sage: E = EuclideanPlane()
            sage: c = E.circle((0, 0), radius=1)
            sage: c.parent()
            Euclidean Plane over Rational Field

        """
        return self.facade_for()[0]

    def _element_constructor_(self, x):
        r"""
        Return ``x`` as a point of this set.

        EXAMPLES::

            sage: from flatsurf import EuclideanPlane
            sage: E = EuclideanPlane()
            sage: c = E.circle((0, 0), radius=1)
            sage: c((1, 0))
            (1, 0)
            sage: v((0, 0))
            Traceback (most recent call last):
            ...
            ValueError: point not contained in this set

        """
        x = self.parent()(x)

        if isinstance(x, EuclideanPoint):
            if not self.__contains__(x):
                raise ValueError("point not contained in this set")

        return x

    def base_ring(self):
        r"""
        Return the ring over which points of this set are defined.

        EXAMPLES::

            sage: from flatsurf import EuclideanPlane
            sage: E = EuclideanPlane()
            sage: c = E.circle((0, 0), radius=1)
            sage: c.base_ring()
            Rational Field

        """
        return self.parent().base_ring()


class EuclideanCircle(EuclideanFacade):
    r"""
    A circle in the Euclidean plane.

    INPUT:

    - ``parent`` -- the :class:`EuclideanPlane` containing this circle

    - ``center`` -- the :class:`EuclideanPoint`` at the center of this circle

    - ``radius_squared`` -- the square of the radius of this circle

    EXAMPLES::

        sage: from flatsurf import EuclideanPlane
        sage: c = EuclideanPlane().circle((0, 0), radius=1)

    TESTS::

        sage: from flatsurf.geometry.euclidean import EuclideanCircle
        sage: isinstance(c, EuclideanCircle)
        True
        sage: TestSuite(c).run()

    .. SEEALSO::

        :meth:`EuclideanPlane.circle` for a method to create circles

    """

    def __init__(self, parent, center, radius_squared):
        super().__init__(parent)

        self._center = center
        self._radius_squared = radius_squared

    def _repr_(self):
        r"""
        Return a printable representation of this circle.

        EXAMPLES::

            sage: from flatsurf import EuclideanPlane
            sage: c = EuclideanPlane().circle((0, 0), radius=1)
            sage: c

        """
        x, y = self._center

        x = f"(x - {x})" if x else "x"
        y = f"(y - {y})" if y else "y"

        return f"{{ {x}² + {y}² = {self._radius_squared} }}"

    def change(self, *, ring=None, geometry=None, oriented=None):
        r"""
        Return a modified copy of this circle.

        INPUT:

        - ``ring`` -- a ring (default: ``None`` to keep the current
          :meth:`~EuclideanPlane.base_ring`); the ring over which the new
          circle will be defined.

        - ``geometry`` -- a :class:`EuclideanGeometry` (default: ``None`` to
          keep the current geometry); the geometry that will be used for the
          new circle.

        - ``oriented`` -- a boolean (default: ``None`` to keep the current
          orientedness); must be ``None`` or ``False`` since circles cannot
          have an explicit orientation. See :meth:`~EuclideanSet.is_oriented`.

        EXAMPLES::

            sage: from flatsurf import EuclideanPlane
            sage: E = EuclideanPlane()

            sage: c = E.circle((0, 0), radius=1)

        We change the base ring over which this circle is defined::

            sage: c.change(ring=AA)

        We cannot change the orientation of a circle::

            sage: c.change(oriented=True)

            sage: c.change(oriented=False)

        """
        if ring is not None or geometry is not None:
            self = (
                self.parent()
                .change_ring(ring, geometry=geometry)
                .circle(self._center, radius_squared=self._radius_squared, check=False)
            )

        if oriented is None:
            oriented = self.is_oriented()

        if oriented != self.is_oriented():
            raise NotImplementedError("circles cannot have an explicit orientation")

        return self

    def _normalize(self):
        r"""
        Return this set possibly rewritten in a simpler form.

        This implements :meth:`EuclideanSet._normalize`.

        EXAMPLES::

            sage: from flatsurf import EuclideanPlane
            sage: E = EuclideanPlane()
            sage: circle = E.circle((0, 0), radius=0, check=False)
            sage: circle
            sage: circle._normalize()
            (0, 0)

        """
        if self.parent().geometry._zero(self._radius_squared):
            return self._center

        return self

    def center(self):
        r"""
        Return the point at the center of the circle.
        """
        return self._center

    def radius_squared(self):
        r"""
        Return the square of the radius of the circle.
        """
        return self._radius_squared

    def point_position(self, point):
        r"""
        Return 1 if point lies in the circle, 0 if the point lies on the circle,
        and -1 if the point lies outide the circle.
        """
        # TODO: Deprecate?
        value = (
            (point[0] - self._center[0]) ** 2
            + (point[1] - self._center[1]) ** 2
            - self._radius_squared
        )

        if value > 0:
            return -1
        if value < 0:
            return 1
        return 0

    def closest_point_on_line(self, point, direction_vector):
        r"""
        Consider the line through the provided point in the given direction.
        Return the closest point on this line to the center of the circle.
        """
        # TODO: Rewrite or deprecate and generalize
        V3 = self.parent().base_ring() ** 3
        V2 = self.parent().base_ring() ** 2

        cc = V3((self._center[0], self._center[1], 1))
        # point at infinite orthogonal to direction_vector:
        dd = V3((direction_vector[1], -direction_vector[0], 0))
        l1 = cc.cross_product(dd)

        pp = V3((point[0], point[1], 1))
        # direction_vector pushed to infinity
        ee = V3((direction_vector[0], direction_vector[1], 0))
        l2 = pp.cross_product(ee)

        # This is the point we want to return
        rr = l1.cross_product(l2)
        try:
            return V2((rr[0] / rr[2], rr[1] / rr[2]))
        except ZeroDivisionError:
            raise ValueError(
                "Division by zero error. Perhaps direction is zero. "
                + "point="
                + str(point)
                + " direction="
                + str(direction_vector)
                + " circle="
                + str(self)
            )

    # TODO: Not used anywhere.
    ## def line_position(self, point, direction_vector):
    ##     r"""
    ##     Consider the line through the provided point in the given direction.
    ##     We return 1 if the line passes through the circle, 0 if it is tangent
    ##     to the circle and -1 if the line does not intersect the circle.
    ##     """
    ##     return self.point_position(self.closest_point_on_line(point, direction_vector))

    # TODO: Create Segment class.
    def line_segment_position(self, p, q):
        r"""
        Consider the open line segment pq.We return 1 if the line segment
        enters the interior of the circle, zero if it touches the circle
        tangentially (at a point in the interior of the segment) and
        and -1 if it does not touch the circle or its interior.
        """
        if self.point_position(p) == 1:
            return 1
        if self.point_position(q) == 1:
            return 1
        r = self.closest_point_on_line(p, q - p)
        pos = self.point_position(r)
        if pos == -1:
            return -1
        # This checks if r lies in the interior of pq
        if p[0] == q[0]:
            if (p[1] < r[1] and r[1] < q[1]) or (p[1] > r[1] and r[1] > q[1]):
                return pos
        elif (p[0] < r[0] and r[0] < q[0]) or (p[0] > r[0] and r[0] > q[0]):
            return pos
        # It does not lie in the interior.
        return -1

    # TODO: Not used anywhere.
    ## def tangent_vector(self, point):
    ##     r"""
    ##     Return a vector based at the provided point (which must lie on the circle)
    ##     which is tangent to the circle and points in the counter-clockwise
    ##     direction.

    ##     EXAMPLES::

    ##         sage: from flatsurf.geometry.circle import Circle
    ##         sage: c=Circle(vector((0,0)), 2, base_ring=QQ)
    ##         sage: c.tangent_vector(vector((1,1)))
    ##         (-1, 1)
    ##     """
    ##     if not self.point_position(point) == 0:
    ##         raise ValueError("point not on circle.")
    ##     return vector((self._center[1] - point[1], point[0] - self._center[0]))

    # TODO: Not used anywhere.
    ## def other_intersection(self, p, v):
    ##     r"""
    ##     Consider a point p on the circle and a vector v. Let L be the line
    ##     through p in direction v. Then L intersects the circle at another
    ##     point q. This method returns q.

    ##     Note that if p and v are both in the field of the circle,
    ##     then so is q.

    ##     EXAMPLES::

    ##         sage: from flatsurf.geometry.circle import Circle
    ##         sage: c=Circle(vector((0,0)), 25, base_ring=QQ)
    ##         sage: c.other_intersection(vector((3,4)),vector((1,2)))
    ##         (-7/5, -24/5)
    ##     """
    ##     pp = self._V3((p[0], p[1], self._base_ring.one()))
    ##     vv = self._V3((v[0], v[1], self._base_ring.zero()))
    ##     L = pp.cross_product(vv)
    ##     cc = self._V3((self._center[0], self._center[1], self._base_ring.one()))
    ##     vvperp = self._V3((-v[1], v[0], self._base_ring.zero()))
    ##     # line perpendicular to L through center:
    ##     Lperp = cc.cross_product(vvperp)
    ##     # intersection of L and Lperp:
    ##     rr = L.cross_product(Lperp)
    ##     r = self._V2((rr[0] / rr[2], rr[1] / rr[2]))
    ##     return self._V2((2 * r[0] - p[0], 2 * r[1] - p[1]))

    def __rmul__(self, similarity):
        r"""
        Apply a similarity to the circle.

        EXAMPLES::

            sage: from flatsurf import translation_surfaces
            sage: s = translation_surfaces.square_torus()
            sage: c = s.polygon(0).circumscribing_circle()
            sage: c
            Circle((1/2, 1/2), 1/2)
            sage: s.edge_transformation(0,2)
            (x, y) |-> (x, y - 1)
            sage: s.edge_transformation(0,2) * c
            Circle((1/2, -1/2), 1/2)
        """
        # TODO: Implement this properly for this parent
        from .similarity import SimilarityGroup

        SG = SimilarityGroup(self.parent().base_ring())
        s = SG(similarity)
        return self.parent().circle(
            s(self._center), radius_squared=s.det() * self._radius_squared
        )

    ## def __str__(self):
    ##     return (
    ##         "circle with center "
    ##         + str(self._center)
    ##         + " and radius squared "
    ##         + str(self._radius_squared)
    ##     )


class EuclideanPoint(EuclideanSet, Element):
    r"""
    A point in the :class:`EuclideanPlane`.

    EXAMPLES::

        sage: from flatsurf import EuclideanPlane
        sage: E = EuclideanPlane()

        sage: p = E.point(0, 0)

    TESTS::

        sage: from flatsurf.geometry.euclidean import EuclideanPoint
        sage: isinstance(p, EuclideanPoint)
        True

        sage: TestSuite(p).run()

    .. SEEALSO::

        :meth:`EuclideanPlane.point` for ways to create points

    """

    def __init__(self, parent, x, y):
        super().__init__(parent)

        self._x = x
        self._y = y

    def __iter__(self):
        r"""
        Return an iterator over the coordinates of this point.

        EXAMPLES::

            sage: from flatsurf import EuclideanPlane
            sage: E = EuclideanPlane()

            sage: p = E.point(1, 2)
            sage: list(p)
            [1, 2]

        """
        yield self._x
        yield self._y

    def vector(self):
        return self.parent().vector_space()((self._x, self._y))

    def translate(self, v):
        return self.parent().point(*(self.vector() + v))

    def _richcmp_(self, other, op):
        r"""
        Return how this point compares to ``other`` with respect to the ``op``
        operator.

        This is only implemented for the operators ``==`` and ``!=``. It
        returns whether two points are the same.

        EXAMPLES::

            sage: from flatsurf import EuclideanPlane
            sage: E = EuclideanPlane()

            sage: E((0, 0)) = E((0, 0))
            True

        .. SEEALSO::

            :meth:`EuclideanSet.__contains__` to check for containment of a
            point in a set

        """
        from sage.structure.richcmp import op_EQ, op_NE

        if op == op_NE:
            return not self._richcmp_(other, op_EQ)

        if op == op_EQ:
            if not isinstance(other, EuclideanPoint):
                return False

            return self.parent().geometry._equal_point(self, other)

        return super()._richcmp_(other, op)

    def _repr_(self):
        r"""
        Return a printable representation of this point.

        EXAMPLES::

            sage: from flatsurf import EuclideanPlane
            sage: E = EuclideanPlane()

            sage: p = E.point(0, 0)
            sage: p
            (0, 0)

        """
        return repr(tuple(self))

    def __getitem__(self, i):
        r"""
        Return the ``i``-th coordinate of this point.

        EXAMPLES::

            sage: from flatsurf import EuclideanPlane
            sage: E = EuclideanPlane()

            sage: p = E.point(1, 2)
            sage: p[0]
            1
            sage: p[1]
            2
            sage: p[2]

        """
        if i == 0:
            return self._x
        if i == 1:
            return self._y

        raise NotImplementedError

    def change(self, *, ring=None, geometry=None, oriented=None):
        r"""
        Return a modified copy of this point.

        INPUT:

        - ``ring`` -- a ring (default: ``None`` to keep the current
          :meth:`~EuclideanPlane.base_ring`); the ring over which the new
          point will be defined.

        - ``geometry`` -- a :class:`EuclideanGeometry` (default: ``None`` to
          keep the current geometry); the geometry that will be used for the
          new point.

        - ``oriented`` -- a boolean (default: ``None`` to keep the current
          orientedness); must be ``None`` or ``False`` since points cannot
          have an explicit orientation. See :meth:`~EuclideanSet.is_oriented`.

        EXAMPLES::

            sage: from flatsurf import EuclideanPlane
            sage: E = EuclideanPlane()

            sage: p = E((0, 0))

        We change the base ring over which this point is defined::

            sage: p.change_ring(ring=AA)

        We cannot change the orientation of a point:

            sage: p.change(oriented=True)

            sage: p.change(oriented=False)

        """
        if ring is not None or geometry is not None:
            self = (
                self.parent()
                .change_ring(ring, geometry=geometry)
                .point(self._x, self._y)
            )

        if oriented is None:
            oriented = self.is_oriented()

        if oriented != self.is_oriented():
            raise NotImplementedError("points cannot have an explicit orientation")

        return self

    def segment(self, end):
        end = self.parent()(end)

        line = self.parent().line(self, end)

        return self.parent().segment(line, start=self, end=end)


class EuclideanLine(EuclideanFacade):
    r"""
    A line in the Euclidean plane.

    This is a common base class for oriented and unoriented lines, see
    :class:`EuclideanOrientedLine` and :class:`EuclideanUnorientedLine`.

    Internally, we represent a line by its equation, i.e., the ``a``,
    ``b``, ``c`` such that points on the line satisfy

    .. MATH::

        a + bx + cy = 0

    EXAMPLES::

        sage: from flatsurf import EuclideanPlane
        sage: E = EuclideanPlane()
        sage: line = E.line((0, 0), (1, 1))

    TESTS::

        sage: from flatsurf.geometry.euclidean import EuclideanLine
        sage: isinstance(line, EuclideanLine)
        True
        sage: TestSuite(line).run()

    .. SEEALSO::

        :meth:`EuclideanPlane.line`

    """

    def __init__(self, parent, a, b, c):
        super().__init__(parent)

        if not isinstance(a, Element) or a.parent() is not parent.base_ring():
            raise TypeError("a must be an element of the base ring")
        if not isinstance(b, Element) or b.parent() is not parent.base_ring():
            raise TypeError("b must be an element of the base ring")
        if not isinstance(c, Element) or c.parent() is not parent.base_ring():
            raise TypeError("c must be an element of the base ring")

        self._a = a
        self._b = b
        self._c = c

    def change(self, *, ring=None, geometry=None, oriented=None):
        r"""
        Return a modified copy of this line.

        INPUT:

        - ``ring`` -- a ring (default: ``None`` to keep the current
          :meth:`~EuclideanPlane.base_ring`); the ring over which the new line
          will be defined.

        - ``geometry`` -- a :class:`EuclideanGeometry` (default: ``None`` to
          keep the current geometry); the geometry that will be used for the
          new line.

        - ``oriented`` -- a boolean (default: ``None`` to keep the current
          orientedness); whether the new line should be oriented.

        EXAMPLES::

            sage: from flatsurf import EuclideanPlane
            sage: E = EuclideanPlane(AA)

        The base ring over which this line is defined can be changed::

            sage: E.line((0, 0), (1, 1)).change_ring(QQ)

        But we cannot change the base ring if the line's equation cannot be
        expressed in the smaller ring::

            sage: E.line((0, 0), (1, AA(2).sqrt())).change_ring(QQ)
            Traceback (most recent call last):
            ...
            ValueError: Cannot coerce irrational Algebraic Real ... to Rational

        We can forget the orientation of a line::

            sage: line = E.line((0, 0), (1, 1))
            sage: line.is_oriented()
            True
            sage: line = line.change(oriented=False)
            sage: line.is_oriented()
            False

        We can (somewhat randomly) pick the orientation of a line::

            sage: line = line.change(oriented=True)
            sage: line.is_oriented()
            True

        """
        if ring is not None or geometry is not None:
            self = (
                self.parent()
                .change_ring(ring, geometry=geometry)
                .line(
                    self._a,
                    self._b,
                    self._c,
                    check=False,
                    oriented=self.is_oriented(),
                )
            )

        if oriented is None:
            oriented = self.is_oriented()

        if oriented != self.is_oriented():
            self = self.parent().line(
                self._a, self._b, self._c, check=False, oriented=oriented
            )

        return self

    def _repr_(self):
        r"""
        Return a printable representation of this line.

        EXAMPLES::

            sage: from flatsurf import EuclideanPlane
            sage: E = EuclideanPlane(AA)
            sage: E.line((0, 0), (1, 1))
            sage: E.line((0, 1), (1, 1))
            sage: E.line((1, 0), (1, 1))

        """
        a, b, c = self.equation(normalization=["gcd", None])

        from sage.all import PolynomialRing

        R = PolynomialRing(self.parent().base_ring(), names=["x", "y"])
        polynomial_part = R({(1, 0): b, (0, 1): c})
        if self.parent().geometry._sgn(a) != 0:
            return f"{{{repr(a)} + {repr(polynomial_part)} = 0}}"
        else:
            return f"{{{repr(polynomial_part)} = 0}}"

    def equation(self, normalization=None):
        r"""
        Return an equation for this line as a triple ``a``, ``b``, ``c`` such
        that the line is given by the points satisfying

        .. MATH::

            a + bx + cy = 0

        INPUT:

        - ``normalization`` -- how to normalize the coefficients; the default
          ``None`` is not to normalize at all. Other options are ``gcd``, to
          divide the coefficients by their greatest common divisor, ``one``, to
          normalize the first non-zero coefficient to ±1. This can also be a
          list of such values which are then tried in order and exceptions are
          silently ignored unless they happen at the last option.

        If this line :meth;`is_oriented`, then the sign of the coefficients
        is chosen to encode the orientation of this line. The sign is such
        that the half plane obtained by replacing ``=`` with ``≥`` in the
        equation is on the left of the line.

        Note that the output might not uniquely describe the line. The
        coefficients are only unique up to scaling.

        EXAMPLES::

            sage: from flatsurf import EuclideanPlane
            sage: E = EuclideanPlane(AA)
            sage: E.line((0, 0), (1, 1)).equation()
            (0, -1, 1)
            sage: E.line((0, 1), (1, 1)).equation()
            (-1, 0, 1)
            sage: E.line((1, 0), (1, 1)).equation()
            (1, -1, 0)

        Some normalizations might not be possible over some base rings::

            sage; E = EuclideanPlane(ZZ)
            sage: line = E.line((1, 3), (6, 8))
            sage: line
            {-2 + -x + y = 0}
            sage: line.equation()
            (-10, -5, 5)
            sage: line.equation(normalization="one")
            Traceback (most recent call last):
            ...
            TypeError: no conversion of this rational to integer
            sage: line.equation(normalization="gcd")
            (-2, -1, 1)

        In such cases, we can also use a list of normalizations to select the
        best one possible::

            sage: line.equation(normalization=["one", "gcd", None])
            (-2, -1, 1)

        .. SEEALSO::

            :meth:`HyperbolicGeodesic.equation` which does essentially the same
            for geodesics in the hyperbolic plane

        """
        normalization = normalization or [None]

        if isinstance(normalization, str):
            normalization = [normalization]

        from collections.abc import Sequence

        if not isinstance(normalization, Sequence):
            normalization = [normalization]

        normalization = list(normalization)
        normalization.reverse()

        a, b, c = self._a, self._b, self._c

        sgn = self.parent().geometry._sgn
        sgn = (
            -1
            if (
                sgn(a) < 0
                or (sgn(a) == 0 and b < 0)
                or (sgn(a) == 0 and sgn(b) == 0 and sgn(c) < 0)
            )
            else 1
        )

        while normalization:
            strategy = normalization.pop()

            from flatsurf.geometry.hyperbolic import HyperbolicGeodesic

            try:
                a, b, c = HyperbolicGeodesic._normalize_coefficients(
                    a, b, c, strategy=strategy
                )
                break
            except Exception:
                if not normalization:
                    raise

        if not self.is_oriented():
            a *= sgn
            b *= sgn
            c *= sgn

        return a, b, c

    def _an_element_(self):
        if self._b:
            return self.parent().point(-self._a / self._b, 0)

        assert self._c
        return self.parent().point(-self._a / self._c, 0)

    def projection(self, point):
        # Move the line to the origin, i.e., instead of a + bx + cy = 0,
        # consider bx + cy = 0.
        # Let v be a vector parallel to this line.
        shift = self.an_element()

        point = point.translate(-shift.vector())

        (x, y) = point
        v = (self._c, -self._b)
        vv = ~(v[0] ** 2 + v[1] ** 2)

        p = (v[0] ** 2 * x + v[0] * v[1] * y, v[0] * v[1] * x + v[1] * v[1] * y)
        p = (p[0] * vv, p[1] * vv)

        assert p[0] * self._b + p[1] * self._c == 0

        return self.parent().point(*p).translate(shift.vector())

    def contains_point(self, point):
        x, y = point.vector()
        return self._a + self._b * x + self._c * y == 0


class EuclideanOrientedLine(EuclideanLine, EuclideanOrientedSet):
    r"""
    A line in the Euclidean plane with an explicit orientation.

    Internally, we represent a line by its equation, i.e., the ``a``,
    ``b``, ``c`` such that points on the line satisfy

    .. MATH::

        a + bx + cy = 0

    The orientation of that line is such that

    .. MATH::

        a + bx + cy \ge 0

    is to its left.

    EXAMPLES::

        sage: from flatsurf import EuclideanPlane
        sage: E = EuclideanPlane()
        sage: line = E.line((0, 0), (1, 1))

    TESTS::

        sage: from flatsurf.geometry.euclidean import EuclideanOrientedLine
        sage: isinstance(line, EuclideanOrientedLine)
        True
        sage: TestSuite(line).run()

    """

    def direction(self):
        r"""
        Return a vector pointing in the direction of this oriented line.

        EXAMPLES::

            sage: from flatsurf import EuclideanPlane
            sage: E = EuclideanPlane()
            sage: line = E.line((0, 0), (1, 1))
            sage: line.direction()
            (1, 1)

        """
        return self.parent().vector_space()((self._c, -self._b))

    def __neg__(self):
        r"""
        Return this line with reversed orientation.

        EXAMPLES::

            sage: from flatsurf import EuclideanPlane
            sage: E = EuclideanPlane()
            sage: line = E.line((0, 0), (1, 1))
            sage: -line

        """
        return self.parent().line(-self._a, -self._b, -self._c, check=False)


class EuclideanUnorientedLine(EuclideanLine):
    pass


class EuclideanSegment(EuclideanFacade):
    r"""
    A line segment in the Euclidean plane.

    This is a common base class for oriented and unoriented segments, see
    :class:`EuclideanOrientedSegment` and :class:`EuclideanUnorientedSegment`.

    EXAMPLES::

        sage: from flatsurf import EuclideanPlane
        sage: E = EuclideanPlane()
        sage: start = E((0, 0))
        sage: end = E((1, 1))
        sage: segment = start.segment(end)

    TESTS::

        sage: from flatsurf.geometry.euclidean import EuclideanSegment
        sage: isinstance(segment, EuclideanSegment)
        True
        sage: TestSuite(segment).run()

    .. SEEALSO::

        :meth:`EuclideanPlane.segment`
        :meth:`EuclideanPoint.segment`

    """

    def __init__(self, parent, line, start, end):
        super().__init__(parent)

        if not isinstance(line, EuclideanLine):
            raise TypeError("line must be a Euclidean line")
        if start is not None and not isinstance(start, EuclideanPoint):
            raise TypeError("start must be a Euclidean point")
        if end is not None and not isinstance(end, EuclideanPoint):
            raise TypeError("end must be a Euclidean point")

        self._line = line
        self._start = start
        self._end = end

    def _normalize(self):
        r"""
        Return a normalized version of this segment.

        EXAMPLES::

            sage: from flatsurf import EuclideanPlane
            sage: E = EuclideanPlane()
            sage: line = E.line((0, 0), (1, 1))

        A segment with two identical endpoints, is a point::

            sage: segment = E.segment(line, start=(0, 0), end=(0, 0), assume_normalized=True, check=False)
            sage: segment
            sage: segment._normalize()

        A segment with a single endpoint is a ray::

            sage: segment = E.segment(line, start=(0, 0), end=None, assume_normalized=True, check=False)
            sage: segment
            sage: segment._normalize()

        A segment without endpoints is a line::

            sage: segment = E.segment(line, start=None, end=None, assume_normalized=True, check=False)
            sage: segment
            sage: segment._normalize()

        """
        line = self._line
        start = self._start
        end = self._end

        if start is None and end is None:
            return self._line.change(oriented=self.is_oriented())

        if start == end:
            return start

        if start is None:
            start, end = end, start
            line = -line

        if end is None:
            return self.parent().ray(start, line.direction())

        return self

    def distance(self, point):
        point = self.parent()(point)

        # To compute the distance from the point to the segment, we compute the
        # distance from the point to the line containing the segment.
        # If the closest point on the line is on the segment, that's the
        # distance to the segment. If not, the minimum distance is at one of
        # the endpoints of the segment.
        norm = self.parent().norm()
        p = self._line.projection(point)
        if self.contains_point(p):
            return norm.from_vector(point.vector() - p.vector())
        return min(
            norm.from_vector(point.vector() - self._start.vector()),
            norm.from_vector(point.vector() - self._end.vector()),
        )

    def contains_point(self, point):
        if not self._line.contains_point(point):
            return False

        return bool(
            time_on_segment((self._start.vector(), self._end.vector()), point.vector())
        )


class EuclideanOrientedSegment(EuclideanSegment, EuclideanOrientedSet):
    r"""
    An oriented line segment in the Euclidean plane going from a ``start``
    point to an ``end`` point.

    EXAMPLES::

        sage: from flatsurf import EuclideanPlane
        sage: E = EuclideanPlane()
        sage: start = E((0, 0))
        sage: end = E((1, 0))
        sage: segment = start.segment(end)

    TESTS::

        sage: from flatsurf.geometry.euclidean import EuclideanOrientedSegment
        sage: isinstance(segment, EuclideanOrientedSegment)
        True
        sage: TestSuite(segment).run()

    """

    def _repr_(self):
        r"""
        Return a printable representation of this segment.

        EXAMPLES::

            sage: from flatsurf import EuclideanPlane
            sage: E = EuclideanPlane()
            sage: start = E((0, 0))
            sage: end = E((1, 0))
            sage: segment = start.segment(end)
            sage: segment
            (0, 0) → (1, 0)

        """
        return f"{self._start!r} → {self._end!r}"


class EuclideanUnorientedSegment(EuclideanSegment):
    r"""
    An unoriented line segment in the Euclidean plane connecting ``start`` and
    ``end``.

    EXAMPLES::

        sage: from flatsurf import EuclideanPlane
        sage: E = EuclideanPlane()
        sage: start = E((0, 0))
        sage: end = E((1, 0))
        sage: segment = start.segment(end)
        sage: segment = segment.unoriented()

    TESTS::

        sage: from flatsurf.geometry.euclidean import EuclideanUnorientedSegment
        sage: isinstance(segment, EuclideanUnorientedSegment)
        True
        sage: TestSuite(segment).run()

    """

    def _repr_(self):
        r"""
        Return a printable representation of this segment.

        EXAMPLES::

            sage: from flatsurf import EuclideanPlane
            sage: E = EuclideanPlane()
            sage: start = E((0, 0))
            sage: end = E((1, 0))
            sage: segment = start.segment(end).unoriented()
            sage: segment
            (0, 0) — (1, 0)

        """
        return f"{self._start!r} — {self._end!r}"


class EuclideanRay(EuclideanFacade):
    r"""
    A ray emanating from a base point in the Euclidean plane.

    EXAMPLES::

        sage: from flatsurf import EuclideanPlane
        sage: E = EuclideanPlane()
        sage: ray = E.ray((0, 0), (1, 1))

    TESTS::

        sage: from flatsurf.geometry.euclidean import EuclideanRay
        sage: isinstance(ray, EuclideanRay)
        True
        sage: TestSuite(ray).run()

    """

    def __init__(self, parent, base, direction):
        super().__init__(parent)

        self._base = base
        self._direction = direction

    def _repr_(self):
        r"""
        Return a printable representation of this ray.

        EXAMPLES::

            sage: from flatsurf import EuclideanPlane
            sage: E = EuclideanPlane()
            sage: E.ray((0, 0), (1, 1))

        """
        return f"Ray from {self._base!r} in direction {self._direction!r}"


### TODO: PRE-EUCLIDEAN-PLANE CODE HERE


def is_cosine_sine_of_rational(cos, sin, scaled=False):
    r"""
    Check whether the given pair is a cosine and sine of a same rational angle.

    INPUT:

    - ``cos`` -- a number

    - ``sin`` -- a number

    - ``scaled`` -- a boolean (default: ``False``); whether to allow ``cos``
      and ``sin`` to be scaled by the same positive algebraic number

    EXAMPLES::

        sage: from flatsurf.geometry.euclidean import is_cosine_sine_of_rational

        sage: c = s = AA(sqrt(2))/2
        sage: is_cosine_sine_of_rational(c, s)
        True

        sage: c = AA(sqrt(3))/2
        sage: s = AA(1/2)
        sage: is_cosine_sine_of_rational(c, s)
        True

        sage: c = AA(sqrt(5)/2)
        sage: s = (1 - c**2).sqrt()
        sage: c**2 + s**2
        1.000000000000000?
        sage: is_cosine_sine_of_rational(c, s)
        False

        sage: c = (AA(sqrt(5)) + 1)/4
        sage: s = (1 - c**2).sqrt()
        sage: is_cosine_sine_of_rational(c, s)
        True

        sage: K.<sqrt2> = NumberField(x**2 - 2, embedding=1.414)
        sage: is_cosine_sine_of_rational(K.zero(), -K.one())
        True

    TESTS::

        sage: from pyexactreal import ExactReals # optional: exactreal  # random output due to matplotlib warnings with some combinations of setuptools and matplotlib
        sage: R = ExactReals() # optional: exactreal
        sage: is_cosine_sine_of_rational(R.one(), R.zero()) # optional: exactreal
        True

    """
    from sage.all import AA

    # We cannot check in AA due to https://github.com/flatsurf/exact-real/issues/172
    # We just trust that non-algebraic elements won't allow conversion to AA.
    # if cos not in AA:
    #     return False
    # if sin not in AA:
    #     return False

    if not scaled:
        if cos**2 + sin**2 != 1:
            return False

    try:
        cos = AA(cos)
    except ValueError:
        # This is a replacement for the "in AA" checked disabled above.
        return False

    cos = cos.as_number_field_element(embedded=True)
    # We need an explicit conversion to the number field due to https://github.com/sagemath/sage/issues/35613
    cos = cos[0](cos[1])

    try:
        sin = AA(sin)
    except ValueError:
        # This is a replacement for the "in AA" checked disabled above.
        return False
    sin = sin.as_number_field_element(embedded=True)
    # We need an explicit conversion to the number field due to https://github.com/sagemath/sage/issues/35613
    sin = sin[0](sin[1])

    from sage.all import ComplexBallField

    CBF = ComplexBallField(53)

    x = CBF(cos) + CBF.gen(0) * CBF(sin)
    xN = x

    # Suppose that (cos, sin) are indeed sine and cosine of a rational angle.
    # Then x = cos + I*sin generates a cyclotomic field C and for some N we
    # have x^N = ±1. Since C is contained in the compositum of K=Q(cos) and
    # L=Q(i*sin) and Q(cos) and Q(sin) are both contained in C, the degree of C
    # is bounded from above by twice (accounting for the imaginary unit) the
    # degrees of K and L. The degree of C is the totient of N which is bounded
    # from below by n / (e^γ loglog n + 3 / loglog n) [cf. wikipedia].
    degree_bound = 2 * cos.minpoly().degree() * sin.minpoly().degree()

    from itertools import count

    for n in count(2):
        xN *= x

        c = xN.real()
        s = xN.imag()

        if xN.real().contains_zero() or xN.imag().contains_zero():
            c, s = cos, sin
            for i in range(n - 1):
                c, s = c * cos - s * sin, s * cos + c * sin

            if c == 0 or s == 0:
                return True

            CBF = ComplexBallField(CBF.precision() * 2)
            x = CBF(cos) + CBF.gen(0) * CBF(sin)
            xN = x**n

        from math import log

        if n / (2.0 * log(log(n)) + 3 / log(log(n))) > 2 * degree_bound:
            return False


def acos(cos_angle, numerical=False):
    r"""
    Return the arccosine of ``cos_angle`` as a multiple of 2π, i.e., as a value
    between 0 and 1/2.

    INPUT:

    - ``cos_angle`` -- a floating point number, the cosine of an angle

    - ``numerical`` -- a boolean (default: ``False``); whether to return a
      numerical approximation of the arccosine or try to reconstruct an exact
      rational value for the arccosine (in radians.)

    EXAMPLES::

        sage: from flatsurf.geometry.euclidean import acos

        sage: acos(1)
        0
        sage: acos(.5)
        1/6
        sage: acos(0)
        1/4
        sage: acos(-.5)
        1/3
        sage: acos(-1)
        1/2

        sage: acos(.25)
        Traceback (most recent call last):
        ...
        NotImplementedError: cannot recover a rational angle from these numerical results
        sage: acos(.25, numerical=True)
        0.2097846883724169

    """
    import math

    angle = math.acos(cos_angle) / (2 * math.pi)

    assert 0 <= angle <= 0.5

    if numerical:
        return angle

    # fast and dirty way using floating point approximation
    from sage.all import RR

    angle_rat = RR(angle).nearby_rational(0.00000001)
    if angle_rat.denominator() > 256:
        raise NotImplementedError(
            "cannot recover a rational angle from these numerical results"
        )
    return angle_rat


def angle(u, v, numerical=False):
    r"""
    Return the angle between the vectors ``u`` and ``v`` divided by `2 \pi`.

    INPUT:

    - ``u``, ``v`` - vectors in the plane

    - ``numerical`` - boolean (default: ``False``), whether to return floating
      point numbers

    EXAMPLES::

        sage: from flatsurf.geometry.euclidean import angle

    As the implementation is dirty, we at least check that it works for all
    denominator up to 20::

        sage: u = vector((AA(1),AA(0)))
        sage: for n in xsrange(1,20):       # long time  (1.5s)
        ....:     for k in xsrange(1,n):
        ....:         v = vector((AA(cos(2*k*pi/n)), AA(sin(2*k*pi/n))))
        ....:         assert angle(u,v) == k/n

    The numerical version (working over floating point numbers)::

        sage: import math
        sage: u = (1, 0)
        sage: for n in xsrange(1,20):
        ....:     for k in xsrange(1,n):
        ....:         a = 2 * k * math.pi / n
        ....:         v = (math.cos(a), math.sin(a))
        ....:         assert abs(angle(u,v,numerical=True) * 2 * math.pi - a) < 1.e-10

    If the angle is not rational, then the method returns an element in the real
    lazy field::

        sage: v = vector((AA(sqrt(2)), AA(sqrt(3))))
        sage: a = angle(u, v)
        Traceback (most recent call last):
        ...
        NotImplementedError: cannot recover a rational angle from these numerical results
        sage: a = angle(u, v, numerical=True)
        sage: a    # abs tol 1e-14
        0.14102355421224375
        sage: exp(2*pi.n()*CC(0,1)*a)
        0.632455532033676 + 0.774596669241483*I
        sage: v / v.norm()
        (0.6324555320336758?, 0.774596669241484?)

    """
    import math

    u0 = float(u[0])
    u1 = float(u[1])
    v0 = float(v[0])
    v1 = float(v[1])

    cos_uv = (u0 * v0 + u1 * v1) / math.sqrt((u0 * u0 + u1 * u1) * (v0 * v0 + v1 * v1))
    if cos_uv < -1.0:
        assert cos_uv > -1.0000001
        cos_uv = -1.0
    elif cos_uv > 1.0:
        assert cos_uv < 1.0000001
        cos_uv = 1.0

    angle = acos(cos_uv, numerical=numerical)
    return 1 - angle if u0 * v1 - u1 * v0 < 0 else angle


def ccw(v, w):
    r"""
    Return a positive number if the turn from ``v`` to ``w`` is
    counterclockwise, a negative number if it is clockwise, and zero if the two
    vectors are collinear.

    .. NOTE::

        This function is sometimes also referred to as the wedge product or
        simply the determinant. We chose the more customary name ``ccw`` from
        computational geometry here.

    EXAMPLES::

        sage: from flatsurf.geometry.euclidean import ccw
        sage: ccw((1, 0), (0, 1))
        1
        sage: ccw((1, 0), (-1, 0))
        0
        sage: ccw((1, 0), (0, -1))
        -1
        sage: ccw((1, 0), (1, 0))
        0

    """
    return v[0] * w[1] - v[1] * w[0]


def is_parallel(v, w):
    r"""
    Return whether the vectors ``v`` and ``w`` are parallel (but not
    anti-parallel.)

    EXAMPLES::

        sage: from flatsurf.geometry.euclidean import is_parallel
        sage: is_parallel((0, 1), (0, 1))
        True
        sage: is_parallel((0, 1), (0, 2))
        True
        sage: is_parallel((0, 1), (0, -2))
        False
        sage: is_parallel((0, 1), (0, 0))
        False
        sage: is_parallel((0, 1), (1, 0))
        False

    TESTS::

        sage: V = QQ**2

        sage: is_parallel(V((0,1)), V((0,2)))
        True
        sage: is_parallel(V((1,-1)), V((2,-2)))
        True
        sage: is_parallel(V((4,-2)), V((2,-1)))
        True
        sage: is_parallel(V((1,2)), V((2,4)))
        True
        sage: is_parallel(V((0,2)), V((0,1)))
        True

        sage: is_parallel(V((1,1)), V((1,2)))
        False
        sage: is_parallel(V((1,2)), V((2,1)))
        False
        sage: is_parallel(V((1,2)), V((1,-2)))
        False
        sage: is_parallel(V((1,2)), V((-1,-2)))
        False
        sage: is_parallel(V((2,-1)), V((-2,1)))
        False

    """
    if ccw(v, w) != 0:
        # vectors are not collinear
        return False

    return v[0] * w[0] + v[1] * w[1] > 0


def is_anti_parallel(v, w):
    r"""
    Return whether the vectors ``v`` and ``w`` are anti-parallel, i.e., whether
    ``v`` and ``-w`` are parallel.

    EXAMPLES::

        sage: from flatsurf.geometry.euclidean import is_anti_parallel
        sage: V = QQ**2

        sage: is_anti_parallel(V((0,1)), V((0,-2)))
        True
        sage: is_anti_parallel(V((1,-1)), V((-2,2)))
        True
        sage: is_anti_parallel(V((4,-2)), V((-2,1)))
        True
        sage: is_anti_parallel(V((-1,-2)), V((2,4)))
        True

        sage: is_anti_parallel(V((1,1)), V((1,2)))
        False
        sage: is_anti_parallel(V((1,2)), V((2,1)))
        False
        sage: is_anti_parallel(V((0,2)), V((0,1)))
        False
        sage: is_anti_parallel(V((1,2)), V((1,-2)))
        False
        sage: is_anti_parallel(V((1,2)), V((-1,2)))
        False
        sage: is_anti_parallel(V((2,-1)), V((-2,-1)))
        False

    """
    return is_parallel(v, -w)


def line_intersection(l, m):
    r"""
    Return the point of intersection between the lines ``l`` and ``m``. If the
    lines do not have a single point of intersection, returns None.

    INPUT:

    - ``l`` -- a line in the plane given by two points (as vectors) in the plane

    - ``m`` -- a line in the plane given by two points (as vectors) in the plane

    EXAMPLES::

        sage: from flatsurf.geometry.euclidean import line_intersection
        sage: line_intersection((vector((-1, 0)), vector((1, 0))), (vector((0, -1)), vector((0, 1))))
        (0, 0)

    Parallel lines have no single point of intersection::

        sage: line_intersection((vector((-1, 0)), vector((1, 0))), (vector((-1, 1)), vector((1, 1))))

    Identical lines have no single point of intersection::

        sage: line_intersection((vector((-1, 0)), vector((1, 0))), (vector((-2, 0)), vector((2, 0))))

    """
    Δl = l[1] - l[0]
    Δm = m[1] - m[0]

    # We solve the linear system determining the time when l[0] + t * Δl hits
    # m, i.e., l[0] + t Δl == m[0] + s Δm.
    a, b, c, d = Δl[0], -Δm[0], Δl[1], -Δm[1]
    rhs = m[0] - l[0]

    det = a * d - b * c
    if det == 0:
        # The lines are parallel
        return None

    # Solve the linear system. We only need t (and not s.)
    t = (d * rhs[0] - b * rhs[1]) / det

    return l[0] + t * Δl


def time_on_ray(p, direction, q):
    if direction[0]:
        dim = 0
    else:
        dim = 1

    delta = q[dim] - p[dim]
    length = direction[dim]
    if length < 0:
        delta *= -1
        length *= -1

    return delta, length


def time_on_segment(segment, p):
    if p == segment[0]:
        return 0
    if not is_parallel(p - segment[0], segment[1] - segment[0]):
        return None

    delta, length = time_on_ray(segment[0], segment[1] - segment[0], p)
    if delta > length:
        return None
    if delta < 0:
        return None

    return delta / length


def ray_segment_intersection(p, direction, segment):
    r"""
    Return the intersection of the ray from ``p`` in ``direction`` with
    ``segment``.

    If the segment and the ray intersect in a point, return that point as a
    vector.

    If the segment and the ray overlap in a segment, return the end points of
    that segment (in order.)

    If the segment and the ray do not intersect, return ``None``.

    EXAMPLES::

        sage: from flatsurf.geometry.euclidean import ray_segment_intersection
        sage: V = QQ**2

        sage: ray_segment_intersection(V((0, 0)), V((1, 0)), (V((1, -1)), V((1, 1))))
        (1, 0)
        sage: ray_segment_intersection(V((0, 0)), V((1, 0)), (V((0, 0)), V((1, 0))))
        ((0, 0), (1, 0))
        sage: ray_segment_intersection(V((0, 0)), V((1, 0)), (V((1, 0)), V((2, 0))))
        ((1, 0), (2, 0))
        sage: ray_segment_intersection(V((0, 0)), V((1, 0)), (V((-1, 0)), V((1, 0))))
        ((0, 0), (1, 0))
        sage: ray_segment_intersection(V((0, 0)), V((1, 0)), (V((-1, -1)), V((-1, 1))))

    TESTS::

        sage: ray_segment_intersection(V((0, 0)), V((5, 1)), (V((3, 2)), V((3, 3))))

    """
    intersection = line_intersection((p, p + direction), segment)

    if intersection is None:
        # ray and segment are parallel.
        if ccw(direction, segment[0] - p) != 0:
            # ray and segment are not on the same line
            return None

        t0, length = time_on_ray(p, direction, segment[0])
        t1, _ = time_on_ray(p, direction, segment[1])

        if t1 < t0:
            t0, t1 = t1, t0

        if t1 < 0:
            return None

        if t1 == 0:
            return p

        t0 /= length
        t1 /= length

        if t0 < 0:
            return (p, p + t1 * direction)

        return (p + t0 * direction, p + t1 * direction)

    if time_on_ray(p, direction, intersection)[0] < 0:
        return None

    if ccw(segment[0] - p, direction) * ccw(segment[1] - p, direction) > 0:
        return None

    return intersection


def is_box_intersecting(b, c):
    r"""
    Return whether the (bounding) boxes ``b`` and ``c`` intersect.

    INPUT:

    - ``b`` -- a pair of corners
    - ``c`` -- a pair of corners

    OUTPUT:

    - ``0`` -- do not intersect
    - ``1`` -- intersect in a point
    - ``2`` -- intersect in a segment
    - ``3`` -- intersection has interior points

    """

    def normalize(b):
        x_inverted = b[0][0] > b[1][0]
        y_inverted = b[0][1] > b[1][1]

        return (
            (b[1][0] if x_inverted else b[0][0], b[1][1] if y_inverted else b[0][1]),
            (b[0][0] if x_inverted else b[1][0], b[0][1] if y_inverted else b[1][1]),
        )

    b = normalize(b)
    c = normalize(c)

    if b[0][0] > c[1][0]:
        return 0
    if c[0][0] > b[1][0]:
        return 0
    if b[0][1] > c[1][1]:
        return 0
    if c[0][1] > b[1][1]:
        return 0

    # TODO: This is not the full algorithm yet.
    return 3


def is_segment_intersecting(s, t):
    r"""
    Return whether the segments ``s`` and ``t`` intersect.

    INPUT:

    - ``s`` -- a segment given as a pair of endpoints (given as vectors in the plane.)

    - ``t`` -- a segment given as a pair of endpoints (given as vectors in the plane.)

    OUTPUT:

    - ``0`` - do not intersect
    - ``1`` - exactly one endpoint in common
    - ``2`` - non-trivial intersection

    EXAMPLES::

        sage: from flatsurf.geometry.euclidean import is_segment_intersecting
        sage: is_segment_intersecting((vector((0, 0)), vector((1, 0))), (vector((0, 1)), vector((0, 3))))
        0
        sage: is_segment_intersecting((vector((0, 0)), vector((1, 0))), (vector((0, 0)), vector((0, 3))))
        1
        sage: is_segment_intersecting((vector((0, 0)), vector((1, 0))), (vector((0, -1)), vector((0, 3))))
        2
        sage: is_segment_intersecting((vector((-1, -1)), vector((1, 1))), (vector((0, 0)), vector((2, 2))))
        2
        sage: is_segment_intersecting((vector((-1, -1)), vector((1, 1))), (vector((1, 1)), vector((2, 2))))
        1

    """
    if not is_box_intersecting(s, t):
        return 0

    Δs = s[1] - s[0]
    turn_from_s = ccw(Δs, t[0] - s[0]) * ccw(Δs, t[1] - s[0])
    if turn_from_s > 0:
        # Both endpoints of t are on the same side of s
        return 0

    Δt = t[1] - t[0]
    turn_from_t = ccw(Δt, s[0] - t[0]) * ccw(Δt, s[1] - t[0])
    if turn_from_t > 0:
        # Both endpoints of s are on the same side of t
        return 0

    if ccw(Δs, Δt) == 0:
        # Segments are parallel
        if is_anti_parallel(Δs, Δt):
            # Ensure segments are oriented the same way.
            t = (t[1], t[0])
            Δt = -Δt

        time_to_t0, length = time_on_ray(s[0], Δs, t[0])
        time_to_t1, _ = time_on_ray(s[0], Δs, t[1])

        if time_to_t0 < 0 and time_to_t1 < 0:
            # Both endpoints of t are earlier than s
            return 0

        if time_to_t0 > length and time_to_t1 > length:
            # Both endpoints of t are later than s
            return 0

        if time_to_t0 == length:
            return 1

        if time_to_t1 == 0:
            return 1

        return 2

    if turn_from_t == 0 and turn_from_s == 0:
        return 1

    return 2


def is_between(begin, end, v):
    r"""
    Check whether the vector ``v`` is strictly in the sector formed by the vectors
    ``begin`` and ``end`` (in counter-clockwise order).

    EXAMPLES::

        sage: from flatsurf.geometry.euclidean import is_between
        sage: is_between((1, 0), (1, 1), (2, 1))
        True

        sage: from itertools import product
        sage: vecs = [(1, 0), (1, 1), (0, 1), (-1, 1), (-1, 0), (-1, -1), (0, -1), (1, -1)]
        sage: for (i, vi), (j, vj), (k, vk) in product(enumerate(vecs), repeat=3):
        ....:     assert is_between(vi, vj, vk) == ((i == j and i != k) or i < k < j or k < j < i or j < i < k), ((i, vi), (j, vj), (k, vk))
    """
    if begin[0] * end[1] > end[0] * begin[1]:
        # positive determinant
        # [ begin[0] end[0] ]^-1 = [ end[1] -end[0] ]
        # [ begin[1] end[1] ]      [-begin[1]  begin[0] ]
        # v[0] * end[1] - end[0] * v[1] > 0
        # - v[0] * begin[1] + begin[0] * v[1] > 0
        return end[1] * v[0] > end[0] * v[1] and begin[0] * v[1] > begin[1] * v[0]
    elif begin[0] * end[1] == end[0] * begin[1]:
        # aligned vector
        if begin[0] * end[0] >= 0 and begin[1] * end[1] >= 0:
            return (
                v[0] * begin[1] != v[1] * begin[0]
                or v[0] * begin[0] < 0
                or v[1] * begin[1] < 0
            )
        else:
            return begin[0] * v[1] > begin[1] * v[0]
    else:
        # negative determinant
        # [ end[0] begin[0] ]^-1 = [ begin[1] -begin[0] ]
        # [ end[1] begin[1] ]      [-end[1]  end[0] ]
        # v[0] * begin[1] - begin[0] * v[1] > 0
        # - v[0] * end[1] + end[0] * v[1] > 0
        return begin[1] * v[0] < begin[0] * v[1] or end[0] * v[1] < end[1] * v[0]


def solve(x, u, y, v):
    r"""
    Return (a,b) so that: x + au = y + bv

    INPUT:

    - ``x``, ``u``, ``y``, ``v`` -- two dimensional vectors

    EXAMPLES::

        sage: from flatsurf.geometry.euclidean import solve
        sage: K.<sqrt2> = NumberField(x^2 - 2, embedding=AA(2).sqrt())
        sage: V = VectorSpace(K,2)
        sage: x = V((1,-sqrt2))
        sage: y = V((1,1))
        sage: a = V((0,1))
        sage: b = V((-sqrt2, sqrt2+1))
        sage: u = V((0,1))
        sage: v = V((-sqrt2, sqrt2+1))
        sage: a, b = solve(x,u,y,v)
        sage: x + a*u == y + b*v
        True

        sage: u = V((1,1))
        sage: v = V((1,sqrt2))
        sage: a, b = solve(x,u,y,v)
        sage: x + a*u == y + b*v
        True

    """
    d = -u[0] * v[1] + u[1] * v[0]
    if d.is_zero():
        raise ValueError("parallel vectors")
    a = v[1] * (x[0] - y[0]) + v[0] * (y[1] - x[1])
    b = u[1] * (x[0] - y[0]) + u[0] * (y[1] - x[1])
    return (a / d, b / d)


def projectivization(x, y, signed=True, denominator=None):
    r"""
    Return a simplified version of the projective coordinate [x: y].

    If ``signed`` (the default), the second coordinate is made non-negative;
    otherwise the coordinates keep their signs.

    If ``denominator`` is ``False``, returns [x/y: 1] up to sign. Otherwise,
    the returned coordinates have no denominator and no non-unit gcd.

    TESTS::

        sage: from flatsurf.geometry.euclidean import projectivization

        sage: projectivization(2/3, -3/5, signed=True, denominator=True)
        (10, -9)
        sage: projectivization(2/3, -3/5, signed=False, denominator=True)
        (-10, 9)
        sage: projectivization(2/3, -3/5, signed=True, denominator=False)
        (10/9, -1)
        sage: projectivization(2/3, -3/5, signed=False, denominator=False)
        (-10/9, 1)

        sage: projectivization(-1/2, 0, signed=True, denominator=True)
        (-1, 0)
        sage: projectivization(-1/2, 0, signed=False, denominator=True)
        (1, 0)
        sage: projectivization(-1/2, 0, signed=True, denominator=False)
        (-1, 0)
        sage: projectivization(-1/2, 0, signed=False, denominator=False)
        (1, 0)

    """
    from sage.all import Sequence

    parent = Sequence([x, y]).universe()
    if y:
        z = x / y
        if denominator is True or (denominator is None and hasattr(z, "denominator")):
            d = parent(z.denominator())
        else:
            d = parent(1)
        if signed and y < 0:
            d *= -1
        return (z * d, d)
    elif signed and x < 0:
        return (parent(-1), parent(0))
    else:
        return (parent(1), parent(0))


def slope(a, rotate=1):
    r"""
    Return either ``1`` (positive slope) or ``-1`` (negative slope).

    If ``rotate`` is set to 1 then consider the edge as if it was rotated counterclockwise
    infinitesimally.

    EXAMPLES::

        sage: from flatsurf.geometry.euclidean import slope
        sage: slope((1, 1))
        1
        sage: slope((-1, 1))
        -1
        sage: slope((-1, -1))
        1
        sage: slope((1, -1))
        -1

        sage: slope((1, 0))
        1
        sage: slope((0, 1))
        -1
        sage: slope((-1, 0))
        1
        sage: slope((0, -1))
        -1

        sage: slope((1, 0), rotate=-1)
        -1
        sage: slope((0, 1), rotate=-1)
        1
        sage: slope((-1, 0), rotate=-1)
        -1
        sage: slope((0, -1), rotate=-1)
        1

        sage: slope((1, 0), rotate=0)
        0
        sage: slope((0, 1), rotate=0)
        0
        sage: slope((-1, 0), rotate=0)
        0
        sage: slope((0, -1), rotate=0)
        0

        sage: slope((0, 0))
        Traceback (most recent call last):
        ...
        ValueError: zero vector
    """
    x, y = a
    if not x and not y:
        raise ValueError("zero vector")
    if (x > 0 and y > 0) or (x < 0 and y < 0):
        return 1
    elif (x > 0 and y < 0) or (x < 0 and y > 0):
        return -1
    if rotate == 0:
        return 0
    if rotate == 1:
        return 1 if x else -1
    if rotate == -1:
        return 1 if y else -1
    raise ValueError("invalid argument rotate={}".format(rotate))


class OrientedSegment:
    r"""
    A segment in the Euclidean plane with an explicit orientation.

    .. NOTE::

        SageMath provides polyhedra that implement more functionality than this
        object. However, these polyhedra are notoriously slow for computations
        in the Euclidean plane since they were (apparently) never optimized for
        computations in low dimensions.

    EXAMPLES::

        sage: from flatsurf.geometry.euclidean import OrientedSegment
        sage: S = OrientedSegment((0, 0), (1, 1))
        sage: S
        OrientedSegment((0, 0), (1, 1))

    """

    def __init__(self, a, b):
        # TODO: Force a common base ring.
        from sage.all import vector

        self._a = vector(a, immutable=True)
        self._b = vector(b, immutable=True)

    def __hash__(self):
        r"""
        Return a hash value for this segment that is compatible with equality.

        EXAMPLES::

            sage: from flatsurf.geometry.euclidean import OrientedSegment
            sage: S = OrientedSegment((0, 0), (1, 1))
            sage: hash(S) == hash(S)
            True

        """
        return hash((self._a, self._b))

    def __eq__(self, other):
        r"""
        Return whether this segment is indistinguishable from ``other``.

        EXAMPLES::

            sage: from flatsurf.geometry.euclidean import OrientedSegment
            sage: S = OrientedSegment((0, 0), (1, 1))
            sage: S == S
            True

        """
        if not isinstance(other, OrientedSegment):
            return False
        return self._a == other._a and self._b == other._b

    def __ne__(self, other):
        return not (self == other)

    def __repr__(self):
        return f"OrientedSegment({self._a}, {self._b})"

    def as_polyhedron(self):
        r"""
        Return this segment as a SageMath polyhedron.

        EXAMPLES::

            sage: from flatsurf.geometry.euclidean import OrientedSegment
            sage: S = OrientedSegment((0, 0), (1, 1))
            sage: S.as_polyhedron()
            A 1-dimensional polyhedron in ZZ^2 defined as the convex hull of 2 vertices

        """
        from sage.all import Polyhedron

        return Polyhedron(vertices=[self._a, self._b])

    def _parametrize(self, w):
        r"""
        Return a t such that `w = a + t (b-a)`.

        Return ``None`` if no such ``t`` exists.

        EXAMPLES::

            sage: from flatsurf.geometry.euclidean import OrientedSegment
            sage: S = OrientedSegment((0, 0), (1, 1))
            sage: S._parametrize((0, 0))
            0
            sage: S._parametrize((1, 1))
            1
            sage: S._parametrize((0, 1))

        """
        from sage.all import vector

        w = vector(w)

        v = self._b - self._a
        wa = w - self._a
        if v[0]:
            t = wa[0] / v[0]
        else:
            t = wa[1] / v[1]

        if self._a + t * v != w:
            return None

        return t

    def is_subset(self, other):
        r"""
        Return whether this segment is a subset of ``other``.

        EXAMPLES::

            sage: from flatsurf.geometry.euclidean import OrientedSegment
            sage: S = OrientedSegment((0, 0), (1, 1))
            sage: S.is_subset(S)
            True

        """
        if isinstance(other, OrientedSegment):
            s = other._parametrize(self._a)
            if s is None:
                return False

            t = other._parametrize(self._b)
            if t is None:
                return False

            return 0 <= s <= 1 and 0 <= t <= 1
        else:
            raise NotImplementedError

    def contains_point(self, point):
        r"""
        Return whether this segment contains ``point``.

        EXAMPLES::

            sage: from flatsurf.geometry.euclidean import OrientedSegment
            sage: S = OrientedSegment((0, 0), (1, 1))
            sage: S.contains_point((0, 0))
            True
            sage: S.contains_point((-1, -1))
            False
            sage: S.contains_point((-1, 0))
            False

        """
        t = self._parametrize(point)
        if t is None:
            return False
        return 0 <= t <= 1

    def left_half_space(self):
        r"""
        Return the half space to the left of the line extending this segment.

        EXAMPLES::

            sage: from flatsurf.geometry.euclidean import OrientedSegment
            sage: S = OrientedSegment((0, 0), (1, 1))
            sage: S.left_half_space()
            {-x + y ≥ 0}

        """
        v = self._b - self._a

        return HalfSpace(v[1] * self._a[0] - v[0] * self._a[1], -v[1], v[0])

    def translate(self, delta):
        r"""
        Return this segment translated by the vector ``delta``.

        EXAMPLES::

            sage: from flatsurf.geometry.euclidean import OrientedSegment
            sage: S = OrientedSegment((0, 0), (1, 1))
            sage: S.translate((1, 2))
            OrientedSegment((1, 2), (2, 3))

        """
        from sage.all import vector

        delta = vector(delta)

        return OrientedSegment(self._a + delta, self._b + delta)

    def plot(self, **kwargs):
        r"""
        Return a graphical representation of this segment.

        EXAMPLES::

            sage: from flatsurf.geometry.euclidean import OrientedSegment
            sage: S = OrientedSegment((0, 0), (1, 1))
            sage: S.plot()
            Graphics object consisting of 2 graphics primitives

        """
        return self.as_polyhedron().plot(**kwargs)

    def __neg__(self):
        r"""
        Return this segment with the endpoints swapped.

        EXAMPLES::

            sage: from flatsurf.geometry.euclidean import OrientedSegment
            sage: S = OrientedSegment((0, 0), (1, 1))
            sage: -S
            OrientedSegment((1, 1), (0, 0))

        """
        return OrientedSegment(self._b, self._a)

    def intersection(self, other):
        r"""
        Return the intersection of this segment and ``other``.

        Return ``None`` if the objects do not intersect.

        EXAMPLES::

            sage: from flatsurf.geometry.euclidean import OrientedSegment
            sage: S = OrientedSegment((0, 0), (1, 1))
            sage: S.intersection(S) == S
            True

            sage: T = OrientedSegment((0, 0), (2, 1))
            sage: S.intersection(T)
            (0, 0)

        """
        # TODO: Test that everything can intersect with everything else and that the orientation of self is preserved in the intersection.
        # TODO: Deprecate intersection functions (and everything else) defined at the top of this file.
        if isinstance(other, OrientedSegment):
            # TODO: Rewrite using line intersection.
            intersecting = is_segment_intersecting(
                (self._a, self._b), (other._a, other._b)
            )
            if not intersecting:
                return None

            intersection = line_intersection((self._a, self._b), (other._a, other._b))
            if intersection is not None:
                return intersection

            s = self._parametrize(other._a)
            t = self._parametrize(other._b)

            if t < s:
                s, t = t, s

            if s < 0:
                s = 0

            if t > 1:
                t = 1

            assert 0 <= s < t <= 1

            v = self._b - self._a
            return OrientedSegment(self._a + s * v, self._a + t * v)
        else:
            raise NotImplementedError("cannot intersect a segment with this object yet")

    def start(self):
        r"""
        Return the starting endpoint of this segment.

        EXAMPLES::

            sage: from flatsurf.geometry.euclidean import OrientedSegment
            sage: S = OrientedSegment((0, 0), (1, 1))
            sage: S.start()
            (0, 0)

        """
        return self._a

    def end(self):
        r"""
        Return the final endpoint of this segment.

        EXAMPLES::

            sage: from flatsurf.geometry.euclidean import OrientedSegment
            sage: S = OrientedSegment((0, 0), (1, 1))
            sage: S.end()
            (1, 1)

        """
        return self._b

    def line(self):
        r"""
        Return a line containing this segment.

        EXAMPLES::

            sage: from flatsurf.geometry.euclidean import OrientedSegment
            sage: S = OrientedSegment((0, 0), (1, 1))
            sage: S.line()
            {-x + y = 0}

        """
        return Ray(self.start(), self.end() - self.start()).line()

    def midpoint(self):
        r"""
        Return the barycenter of this segment.

        EXAMPLES::

            sage: from flatsurf.geometry.euclidean import OrientedSegment
            sage: S = OrientedSegment((0, 0), (1, 1))
            sage: S.midpoint()
            (1/2, 1/2)

        """
        from sage.all import vector

        return vector((self.start() + self.end()) / 2, immutable=True)


class HalfSpace:
    r"""
    The half plane in the Euclidean plane given by `bx + cy + a ≥ 0`.

    .. NOTE::

        SageMath provides polyhedra that implement more functionality than this
        object. However, these polyhedra are notoriously slow for computations
        in the Euclidean plane since they were (apparently) never optimized for
        computations in low dimensions.

    EXAMPLES::

        sage: from flatsurf.geometry.euclidean import HalfSpace
        sage: H = HalfSpace(1, 2, 3)
        sage: H
        {2 * x + 3 * y ≥ -1}

    """

    def __init__(self, a, b, c):
        # TODO: Force a common base ring.
        if not b and not c:
            raise ValueError("b and c must not both be zero")

        self._a = a
        self._b = b
        self._c = c

    def __hash__(self):
        r"""
        Return a hash value for this half space that is compatible with equality.

        EXAMPLES::

            sage: from flatsurf.geometry.euclidean import HalfSpace
            sage: H = HalfSpace(0, 1, 2)
            sage: hash(H) == hash(H)
            True
            sage: H = HalfSpace(1, 0, 2)
            sage: hash(H) == hash(H)
            True
            sage: H = HalfSpace(1, 2, 0)
            sage: hash(H) == hash(H)
            True

        """
        if self._a:
            return hash((self._b / self._a, self._c / self._a))
        return hash((self._a / self._b, self._c / self._b))

    def __eq__(self, other):
        r"""
        Return whether this half space is indistinguishable from ``other``.

        EXAMPLES::

            sage: from flatsurf.geometry.euclidean import HalfSpace
            sage: H = HalfSpace(0, 1, 2)
            sage: H == H
            True

            sage: G = HalfSpace(0, 2, 3)
            sage: H == G
            False

            sage: G = HalfSpace(0, 2, 4)
            sage: H == G
            True

        """
        if not isinstance(other, HalfSpace):
            return False

        return (
            self._a * other._c == other._a * self._c
            and self._b * other._c == other._b * self._c
        )

    def __ne__(self, other):
        return not (self == other)

    def __repr__(self):
        def render_term(coefficient, variable):
            if not coefficient:
                return ""
            if coefficient == 1:
                return variable
            if coefficient == -1:
                return f"-{variable}"
            coefficient = repr(coefficient)
            if "+" in coefficient or "-" in coefficient:
                coefficient = f"({coefficient})"
            return f"{coefficient} * {variable}"

        lhs = [render_term(self._b, "x"), render_term(self._c, "y")]
        lhs = [term for term in lhs if term]

        lhs = (" + " if self._c >= 0 else " - ").join(lhs)

        return f"{{{lhs} ≥ {-self._a}}}"

    def as_polyhedron(self):
        r"""
        Return this half space as a SageMath polyhedron.

        EXAMPLES::

            sage: from flatsurf.geometry.euclidean import HalfSpace
            sage: H = HalfSpace(0, 1, 2)
            sage: H.as_polyhedron()
            A 2-dimensional polyhedron in QQ^2 defined as the convex hull of 1 vertex, 1 ray, 1 line

        """
        from sage.all import Polyhedron

        return Polyhedron(ieqs=[(self._a, self._b, self._c)])

    @staticmethod
    def compact_intersection(*half_spaces):
        r"""
        Return the intersection of the ``half_spaces`` as the set of segments
        on the boundary of the intersection (in no particular order but
        oriented such that the intersection is on the left of each segment.)

        Return ``None`` if the intersection is empty.

        EXAMPLES::

            sage: from flatsurf.geometry.euclidean import HalfSpace
            sage: HalfSpace.compact_intersection(
            ....:     HalfSpace(1, 1, 0),
            ....:     HalfSpace(1, -1, 0),
            ....:     HalfSpace(1, 0, 1),
            ....:     HalfSpace(1, 0, -1))
            [OrientedSegment((-1, -1), (1, -1)),
             OrientedSegment((-1, 1), (-1, -1)),
             OrientedSegment((1, 1), (-1, 1)),
             OrientedSegment((1, -1), (1, 1))]

        """
        from sage.all import Polyhedron

        intersection = Polyhedron(ieqs=[(h._a, h._b, h._c) for h in half_spaces])

        if intersection.is_empty():
            return None

        if not intersection.is_compact():
            raise ValueError("half_spaces must have a bounded intersection")

        interior_point = intersection.interior().an_element()

        segments = [segment.as_polyhedron() for segment in intersection.faces(1)]

        segments = [
            OrientedSegment(*[vertex.vector() for vertex in segment.vertices()])
            for segment in segments
        ]

        # Orient segments such that the interior is on the left hand side.
        segments = [
            segment
            if segment.left_half_space().contains_point(interior_point)
            else -segment
            for segment in segments
        ]

        return segments

    def contains_point(self, point):
        r"""
        Return whether the ``point`` is in this set.

        EXAMPLES::

            sage: from flatsurf.geometry.euclidean import HalfSpace
            sage: H = HalfSpace(0, 1, 2)
            sage: H.contains_point((0, 0))
            True

        """
        return point[0] * self._b + point[1] * self._c + self._a >= 0


class OrientedLine:
    r"""
    The line in the Euclidean plane satisfying `bx + cy + a = 0` oriented such
    that `bx + cy + a ≥ 0` is to the left of the line.

    .. NOTE::

        SageMath provides polyhedra that implement more functionality than this
        object. However, these polyhedra are notoriously slow for computations
        in the Euclidean plane since they were (apparently) never optimized for
        computations in low dimensions.

    EXAMPLES::

        sage: from flatsurf.geometry.euclidean import OrientedLine
        sage: L = OrientedLine(1, 2, 3)
        sage: L
        {2 * x + 3 * y = -1}

    """

    def __init__(self, a, b, c):
        self._half_space = HalfSpace(a, b, c)

    def __repr__(self):
        return repr(self._half_space).replace("≥", "=")

    def __hash__(self):
        return hash(self._half_space)

    def __eq__(self, other):
        if not isinstance(other, OrientedLine):
            return False
        return self._half_space == other._half_space

    def __ne__(self, other):
        return not (self == other)

    def as_polyhedron(self):
        r"""
        Return this line as a SageMath polyhedron.

        EXAMPLES::

            sage: from flatsurf.geometry.euclidean import OrientedLine
            sage: L = OrientedLine(1, 2, 3)
            sage: L.as_polyhedron()
            A 1-dimensional polyhedron in QQ^2 defined as the convex hull of 1 vertex and 1 line

        """
        return self._half_space.as_polyhedron().faces(1)[0].as_polyhedron()

    def __neg__(self):
        return OrientedLine(
            -self._half_space._a, -self._half_space._b, -self._half_space._c
        )

    def intersection(self, other):
        r"""
        Return the intersection of this line with the object ``other``.

        Return ``None`` if they do not intersect.

        EXAMPLES::

            sage: from flatsurf.geometry.euclidean import OrientedLine
            sage: L = OrientedLine(1, 2, 3)
            sage: M = OrientedLine(1, 2, 4)
            sage: L.intersection(M)
            (-1/2, 0)

        """
        if isinstance(other, OrientedLine):
            if self == other:
                return self
            if self == -other:
                return self
            return line_intersection(self._points(), other._points())
        if isinstance(other, OrientedSegment):
            intersection = self.intersection(other.line())
            if intersection is None:
                return None
            if intersection == self:
                return other
            if other.contains_point(intersection):
                return intersection
            return None
        raise NotImplementedError("cannot intersect a line with this object yet")

    def contains_point(self, point):
        r"""
        Return whether ``point`` is on this line.

        EXAMPLES::

            sage: from flatsurf.geometry.euclidean import OrientedLine
            sage: L = OrientedLine(1, 2, 3)
            sage: L.contains_point((-1/2, 0))
            True

        """
        return (
            self._half_space._a
            + point[0] * self._half_space._b
            + point[1] * self._half_space._c
            == 0
        )

    def _points(self):
        r"""
        Return a pair of points on this line.

        EXAMPLES::

            sage: from flatsurf.geometry.euclidean import OrientedLine
            sage: L = OrientedLine(1, 2, 3)
            sage: L._points()
            ((0, -1/3), (1, -1))

        """
        a, b, c = self._half_space._a, self._half_space._b, self._half_space._c

        from sage.all import vector

        if not c:
            assert b
            return vector((-a / b, 0)), vector((-a / b, 1))

        return vector((0, -a / c)), vector((1, (-a - b) / c))


# TODO: There is also another Ray from the origin in ray.py
class Ray:
    r"""
    The infinite ray in the Euclidean plane from a finite point towards a direction.

    .. NOTE::

        SageMath provides polyhedra that implement more functionality than this
        object. However, these polyhedra are notoriously slow for computations
        in the Euclidean plane since they were (apparently) never optimized for
        computations in low dimensions.

    EXAMPLES::

        sage: from flatsurf.geometry.euclidean import Ray
        sage: R = Ray((0, 0), (-1, 0))
        sage: R
        (0, 0) + λ (-1, 0)

    """

    def __init__(self, point, direction):
        from sage.all import vector

        self._point = vector(point, immutable=True)
        self._direction = vector(direction, immutable=True)

    def _normalized_direction(self):
        r"""
        Return the direction of this ray, normalized up to scaling.

        EXAMPLES::

            sage: from flatsurf.geometry.euclidean import Ray
            sage: R = Ray((0, 0), (-2, 0))
            sage: R._normalized_direction()
            (-1, 0)
            sage: R = Ray((0, 0), (2, 0))
            sage: R._normalized_direction()
            (1, 0)
            sage: R = Ray((0, 0), (-2, 3))
            sage: R._normalized_direction()
            (-2/3, 1)
            sage: R = Ray((0, 0), (2, -3))
            sage: R._normalized_direction()
            (2/3, -1)

        """
        from sage.all import vector, sgn

        if not self._direction[1]:
            return vector((sgn(self._direction[0]), 0), immutable=True)

        return vector(
            (
                sgn(self._direction[0]) * abs(self._direction[0] / self._direction[1]),
                sgn(self._direction[1]),
            ),
            immutable=True,
        )

    def __repr__(self):
        return f"{self._point} + λ {self._normalized_direction()}"

    def __hash__(self):
        return hash((self._point, self._normalized_direction()))

    def __eq__(self, other):
        r"""
        Return whether this ray is indistinguishable from ``other``.
        """
        if not isinstance(other, Ray):
            return False
        return (
            self._point == other._point
            and self._normalized_direction() == other._normalized_direction()
        )

    def __ne__(self, other):
        return not (self == other)

    def as_polyhedron(self):
        r"""
        Return a representation of this ray as a SageMath polyhedron.

        EXAMPLES::

            sage: from flatsurf.geometry.euclidean import Ray
            sage: R = Ray((0, 0), (-2, 0))
            sage: R.as_polyhedron()
            A 1-dimensional polyhedron in ZZ^2 defined as the convex hull of 1 vertex and 1 ray

        """
        from sage.all import Polyhedron

        return Polyhedron(vertices=[self._point], rays=[self._direction])

    def contains_point(self, point):
        r"""
        Return whether the Euclidean ``point`` is contained in this ray.

        EXAMPLES::

            sage: from flatsurf.geometry.euclidean import Ray
            sage: R = Ray((0, 0), (-2, 0))
            sage: R.contains_point((0, 0))
            True
            sage: R.contains_point((-2, 0))
            True
            sage: R.contains_point((2, 0))
            False

        """
        t = OrientedSegment(self._point, self._point + self._direction)._parametrize(
            point
        )
        if t is None:
            return False
        return t >= 0

    def intersection(self, other):
        r"""
        Return the intersection of this ray with the object ``other``.

        Return ``None`` if the objects do not intersect.

        EXAMPLES::

            sage: from flatsurf.geometry.euclidean import Ray, OrientedSegment
            sage: R = Ray((0, 0), (-2, 0))
            sage: R.intersection(OrientedSegment((1, 0), (-2, 0)))
            OrientedSegment((0, 0), (-2, 0))
            sage: R.intersection(OrientedSegment((-1, 0), (-2, 1)))
            (-1, 0)
            sage: R.intersection(OrientedSegment((-1, 1), (-2, -1)))
            (-3/2, 0)

        """
        if isinstance(other, OrientedSegment):
            line_intersection = self.line().intersection(other)
            if line_intersection is None:
                return None
            if isinstance(line_intersection, OrientedSegment):
                s = self._parametrize(line_intersection.start())
                t = self._parametrize(line_intersection.end())
                if s > t:
                    s, t = t, s
                if t < 0:
                    return None
                s = max(s, 0)
                if s == t:
                    from sage.all import vector

                    return vector(self._point + s * self._direction)
                return OrientedSegment(
                    self._point + s * self._direction, self._point + t * self._direction
                )
            if self.contains_point(line_intersection):
                return line_intersection
            return None

        raise NotImplementedError("cannot intersect a ray with this object yet")

    def _parametrize(self, point):
        return OrientedSegment(self._point, self._point + self._direction)._parametrize(
            point
        )

    def line(self):
        r"""
        Return the oriented line containing this ray.

        EXAMPLES::

            sage: from flatsurf.geometry.euclidean import Ray, OrientedSegment
            sage: R = Ray((0, 0), (-2, 0))
            sage: R.line()
            {(-2) * y = 0}

        """
        b = -self._direction[1]
        c = self._direction[0]
        a = -(b * self._point[0] + c * self._point[1])
        return OrientedLine(a, b, c)


class EuclideanDistance_base(Element):
    def _acted_upon_(self, other, self_on_left):
        return self.scale(other)

    def scale(self, scalar):
        scalar = self.parent().base_ring()(scalar)

        if scalar < 0:
            raise ValueError("cannot scale a distance by a negative scalar")

        return self._scale(scalar)

    def _richcmp_(self, other, op):
        from sage.structure.richcmp import op_EQ, op_NE, op_LE, op_LT, op_GE, op_GT

        if op == op_LT:
            return self <= other and not (self >= other)
        if op == op_LE:
            return self._le_(other)
        if op == op_EQ:
            return self._eq_(other)
        if op == op_NE:
            return not self == other
        if op == op_GT:
            return self >= other and not (self <= other)
        if op == op_GE:
            return self._ge_(other)

        raise NotImplementedError("Operator not implemented for this distance")

    def _le_(self, other):
        if self.is_finite() and not other.is_finite():
            return True

        return self.norm_squared() <= other.norm_squared()

    def _ge_(self, other):
        if self.is_finite() and not other.is_finite():
            return False

        return self.norm_squared() >= other.norm_squared()

    def _eq_(self, other):
        return self.norm_squared() == other.norm_squared()

    def _div_(self, other):
        return self.parent().from_quotient(self, other)

    def __float__(self):
        from math import sqrt

        f = float(self.norm_squared())
        if f < 0:
            print("Bug https://github.com/sagemath/sage/issues/37983.")
            return float(0)
        return sqrt(f)


class EuclideanDistance_squared(EuclideanDistance_base):
    def __init__(self, parent, norm_squared):
        super().__init__(parent)

        self._norm_squared = parent.base_ring()(norm_squared)

    def norm_squared(self):
        return self._norm_squared

    def norm(self):
        from sage.all import AA

        return AA(self._norm_squared).sqrt()

    def _scale(self, scalar):
        return self.parent().from_norm_squared(scalar**2 * self._norm_squared)

    def is_finite(self):
        return True

    def _add_(self, other):
        return self.parent().from_sum(self, other)

    def _repr_(self):
        return f"√{self.norm_squared()}"


# TODO: This is probably nonsense.
class EuclideanDistance_sum(EuclideanDistance_base):
    def __init__(self, parent, distances):
        super().__init__(parent)

        self._distances = distances

    def _add_(self, other):
        distances = list(self._distances)

        if isinstance(other, EuclideanDistance_sum):
            distances.extend(other._distances)
        else:
            distances.append(other)

        if any(not d.is_finite() for d in distances):
            return self.parent().infinite()

        return self.parent().from_sum(*distances)

    def is_finite(self):
        return True

    def norm_squared(self):
        return sum(d.norm() for d in self._distances) ** 2


# TODO: This is probably nonsense.
class EuclideanDistance_quotient(EuclideanDistance_base):
    def __init__(self, parent, dividend, divisor):
        super().__init__(parent)

        if not divisor.is_finite():
            raise TypeError

        self._dividend = dividend
        self._divisor = divisor

    def is_finite(self):
        return self._dividend.is_finite()

    def norm_squared(self):
        return self._dividend.norm_squared() / self._divisor.norm_squared()


class EuclideanDistance_infinite(EuclideanDistance_base):
    def _scale(self, scalar):
        if scalar == 0:
            raise NotImplementedError

        return self

    def norm_squared(self):
        from sage.all import oo

        return oo

    def is_finite(self):
        return False

    def _repr_(self):
        return "∞"


class EuclideanDistances(Parent):
    def __init__(self, euclidean_plane, category=None):
        # TODO: Pick a better category.
        from sage.categories.all import Sets

        super().__init__(euclidean_plane.base_ring(), category=category or Sets())
        self._euclidean_plane = euclidean_plane

    def _repr_(self):
        return f"Euclidean Norm on {self._euclidean_plane}"

    # TODO: We should probably also abstract away the concept of angles.

    @cached_method
    def infinite(self):
        r"""
        Return an infinite distance.

        EXAMPLES::

            sage: from flatsurf import EuclideanPlane
            sage: E = EuclideanPlane()
            sage: E.norm().infinite()
            oo

        """
        return self.__make_element_class__(EuclideanDistance_infinite)(self)

    def zero(self):
        return self.from_norm_squared(0)

    def from_norm_squared(self, x):
        return self.__make_element_class__(EuclideanDistance_squared)(self, x)

    def from_vector(self, v):
        return self.from_norm_squared(v[0] ** 2 + v[1] ** 2)

    def from_sum(self, *distances):
        return self.__make_element_class__(EuclideanDistance_sum)(self, distances)

    def from_quotient(self, dividend, divisor):
        return self.__make_element_class__(EuclideanDistance_quotient)(
            self, dividend, divisor
        )

    def _element_constructor_(self, x):
        from sage.all import vector

        x = vector(x)

        return self.from_norm_squared(x.dot_product(x))<|MERGE_RESOLUTION|>--- conflicted
+++ resolved
@@ -94,15 +94,8 @@
 
         TESTS::
 
-<<<<<<< HEAD
             sage: from flatsurf import EuclideanPlane
             sage: from flatsurf.geometry.euclidean import EuclideanExactGeometry
-=======
-        sage: from pyexactreal import ExactReals # optional: pyexactreal  # random output due to matplotlib warnings with some combinations of setuptools and matplotlib
-        sage: R = ExactReals() # optional: pyexactreal
-        sage: is_cosine_sine_of_rational(R.one(), R.zero()) # optional: pyexactreal
-        True
->>>>>>> a540cdd7
 
             sage: EuclideanPlane() is EuclideanPlane(QQ)
             True
@@ -2484,9 +2477,9 @@
 
     TESTS::
 
-        sage: from pyexactreal import ExactReals # optional: exactreal  # random output due to matplotlib warnings with some combinations of setuptools and matplotlib
-        sage: R = ExactReals() # optional: exactreal
-        sage: is_cosine_sine_of_rational(R.one(), R.zero()) # optional: exactreal
+        sage: from pyexactreal import ExactReals # optional: pyexactreal  # random output due to matplotlib warnings with some combinations of setuptools and matplotlib
+        sage: R = ExactReals() # optional: pyexactreal
+        sage: is_cosine_sine_of_rational(R.one(), R.zero()) # optional: pyexactreal
         True
 
     """
