--- conflicted
+++ resolved
@@ -313,11 +313,7 @@
             want to put it here.
             """
 
-<<<<<<< HEAD
             # TODO: Make sure this is cached for immutable surfaces.
-=======
-            @cached_surface_method
->>>>>>> f5b1a0ae
             def pyflatsurf(self):
                 r"""
                 Return an isomorphism to a surface backed by libflatsurf.
@@ -338,21 +334,14 @@
 
                     sage: S.set_immutable()
 
-<<<<<<< HEAD
                     sage: S.pyflatsurf().codomain()  # optional: pyflatsurf
                     FlatTriangulationCombinatorial(vertices = (1, -3, 2, -1, 3, -2), faces = (1, 2, 3)(-1, -2, -3)) with vectors {1: (1, 0), 2: (0, 1), 3: (-1, -1)}
-=======
-                    sage: T = S.pyflatsurf().codomain()  # optional: pyflatsurf  # random output due to cppyy deprecation warnings
-                    sage: T  # optional: pyflatsurf
-                    Surface backed by FlatTriangulationCombinatorial(vertices = (1, -3, 2, -1, 3, -2), faces = (1, 2, 3)(-1, -2, -3)) with vectors {1: (1, 0), 2: (0, 1), 3: (-1, -1)}
->>>>>>> f5b1a0ae
 
                 """
                 from flatsurf.geometry.pyflatsurf.surface import Surface_pyflatsurf
 
                 return Surface_pyflatsurf._from_flatsurf(self)
 
-<<<<<<< HEAD
             def saddle_connections(
                 self,
                 squared_length_bound=None,
@@ -428,8 +417,36 @@
                             break
                     yield connection
 
-=======
->>>>>>> f5b1a0ae
+            @cached_surface_method
+            def pyflatsurf(self):
+                r"""
+                Return an isomorphism to a surface backed by libflatsurf.
+
+                EXAMPLES::
+
+                    sage: from flatsurf import Polygon, MutableOrientedSimilaritySurface
+
+                    sage: S = MutableOrientedSimilaritySurface(QQ)
+                    sage: S.add_polygon(Polygon(vertices=[(0, 0), (1, 0), (1, 1)]), label=0)
+                    0
+                    sage: S.add_polygon(Polygon(vertices=[(0, 0), (1, 1), (0, 1)]), label=1)
+                    1
+
+                    sage: S.glue((0, 0), (1, 1))
+                    sage: S.glue((0, 1), (1, 2))
+                    sage: S.glue((0, 2), (1, 0))
+
+                    sage: S.set_immutable()
+
+                    sage: T = S.pyflatsurf().codomain()  # optional: pyflatsurf  # random output due to cppyy deprecation warnings
+                    sage: T  # optional: pyflatsurf
+                    Surface backed by FlatTriangulationCombinatorial(vertices = (1, -3, 2, -1, 3, -2), faces = (1, 2, 3)(-1, -2, -3)) with vectors {1: (1, 0), 2: (0, 1), 3: (-1, -1)}
+
+                """
+                from flatsurf.geometry.pyflatsurf.surface import Surface_pyflatsurf
+
+                return Surface_pyflatsurf._from_flatsurf(self)
+
         class WithoutBoundary(SurfaceCategoryWithAxiom):
             r"""
             The category of translation surfaces without boundary built from
@@ -547,11 +564,7 @@
                             "the in_place keyword of canonicalize() has been deprecated and will be removed in a future version of sage-flatsurf"
                         )
 
-<<<<<<< HEAD
-                    delaunay_decomposition = self.delaunay_decomposition()
-=======
-                    s = self.delaunay_decompose().codomain().standardize_polygons()
->>>>>>> f5b1a0ae
+                    delaunay_decomposition = self.delaunay_decompose()
 
                     standardization = (
                         delaunay_decomposition.codomain().standardize_polygons()
@@ -719,15 +732,7 @@
                     """
                     if all(a != 1 for a in self.angles()):
                         # no 2π angle
-<<<<<<< HEAD
                         from flatsurf.geometry.morphism import IdentityMorphism
-=======
-                        return self
-                    from flatsurf.geometry.pyflatsurf.conversion import (
-                        from_pyflatsurf,
-                        to_pyflatsurf,
-                    )
->>>>>>> f5b1a0ae
 
                         return IdentityMorphism._create_morphism(self)
 
@@ -739,7 +744,7 @@
                     # Since the flips of delaunay() are performed in-place, we create
                     # the mapping using the Tracked[Deformation] feature of pyflatsurf.
                     delaunay0_codomain = (
-                        to_pyflatsurf.codomain()._flat_triangulation.clone()
+                        to_pyflatsurf.codomain().flat_triangulation().clone()
                     )
 
                     from pyflatsurf import flatsurf
