r"""
The category of translation surfaces.

This module provides shared functionality for all surfaces in sage-flatsurf
that are built from Euclidean polygons whose glued edges can be transformed
into each other with translations.

See :mod:`flatsurf.geometry.categories` for a general description of the
category framework in sage-flatsurf.

Normally, you won't create this (or any other) category directly. The correct
category is automatically determined for immutable surfaces.

EXAMPLES::

    sage: from flatsurf import translation_surfaces
    sage: S = translation_surfaces.square_torus()
    sage: C = S.category()

    sage: from flatsurf.geometry.categories import TranslationSurfaces
    sage: C.is_subcategory(TranslationSurfaces())
    True

"""
# ####################################################################
#  This file is part of sage-flatsurf.
#
#        Copyright (C) 2013-2019 Vincent Delecroix
#                      2013-2019 W. Patrick Hooper
#                           2023 Julian Rüth
#
#  sage-flatsurf is free software: you can redistribute it and/or modify
#  it under the terms of the GNU General Public License as published by
#  the Free Software Foundation, either version 2 of the License, or
#  (at your option) any later version.
#
#  sage-flatsurf is distributed in the hope that it will be useful,
#  but WITHOUT ANY WARRANTY; without even the implied warranty of
#  MERCHANTABILITY or FITNESS FOR A PARTICULAR PURPOSE.  See the
#  GNU General Public License for more details.
#
#  You should have received a copy of the GNU General Public License
#  along with sage-flatsurf. If not, see <https://www.gnu.org/licenses/>.
# ####################################################################

from flatsurf.geometry.categories.surface_category import SurfaceCategoryWithAxiom
from flatsurf.geometry.categories.half_translation_surfaces import (
    HalfTranslationSurfaces,
)


class TranslationSurfaces(SurfaceCategoryWithAxiom):
    r"""
    The category of surfaces built by gluing (Euclidean) polygons with
    translations.

    EXAMPLES::

        sage: from flatsurf.geometry.categories import TranslationSurfaces
        sage: TranslationSurfaces()
        Category of translation surfaces

    """
    # The category of translation surfaces is identical to the category of
    # half-translation surfaces with the positive axiom.
    _base_category_class_and_axiom = (HalfTranslationSurfaces, "Positive")

    def extra_super_categories(self):
        r"""
        Return the other categories that a translation surface is automatically
        a member of (apart from being a positive half-translation surface, its
        orientation is compatible with the orientation of the polygons in the
        real plane, so it's "oriented.")

        EXAMPLES::

            sage: from flatsurf.geometry.categories import TranslationSurfaces
            sage: C = TranslationSurfaces()
            sage: C.extra_super_categories()
            (Category of oriented polygonal surfaces,)

        """
        from flatsurf.geometry.categories.polygonal_surfaces import PolygonalSurfaces

        return (PolygonalSurfaces().Oriented(),)

    class ParentMethods:
        r"""
        Provides methods available to all translation surfaces in
        sage-flatsurf.

        If you want to add functionality for such surfaces you most likely want
        to put it here.
        """

        def is_translation_surface(self, positive=True):
            r"""
            Return whether this surface is a translation surface, i.e., return
            ``True``.

            EXAMPLES::

                sage: from flatsurf import translation_surfaces
                sage: S = translation_surfaces.square_torus()
                sage: S.is_translation_surface(positive=True)
                True
                sage: S.is_translation_surface(positive=False)
                True

            """
            return True

        @staticmethod
        def _is_translation_surface(surface, positive=True, limit=None):
            r"""
            Return whether ``surface`` is a translation surface by checking how its
            polygons are glued.

            This is a helper method for
            :meth:`flatsurf.geometry.categories.similarity_surfaces.ParentMethods.is_translation_surface.

            INPUT:

            - ``surface`` -- an oriented similarity surface

            - ``positive`` -- a boolean (default: ``True``); whether the
              transformation must be a translation or is allowed to be a
              half-translation, i.e., a translation followed by a reflection in
              a point (equivalently, a rotation by π.)

            - ``limit`` -- an integer or ``None`` (default: ``None``); if set, only
              the first ``limit`` polygons are checked

            EXAMPLES::

                sage: from flatsurf import translation_surfaces
                sage: S = translation_surfaces.infinite_staircase()

                sage: from flatsurf.geometry.categories import TranslationSurfaces
                sage: TranslationSurfaces.ParentMethods._is_translation_surface(S, limit=8)
                True

            ::

                sage: from flatsurf import Polygon, similarity_surfaces
                sage: P = Polygon(edges=[(2, 0),(-1, 3),(-1, -3)])
                sage: S = similarity_surfaces.self_glued_polygon(P)

                sage: TranslationSurfaces.ParentMethods._is_translation_surface(S)
                False
                sage: TranslationSurfaces.ParentMethods._is_translation_surface(S, positive=False)
                True

            """
            if "Oriented" not in surface.category().axioms():
                raise NotImplementedError(
                    "cannot decide whether a non-oriented surface is a translation surface yet"
                )

            labels = surface.labels()

            if limit is not None:
                from itertools import islice

                labels = islice(labels, limit)

            checked = set()

            for label in labels:
                for edge in range(len(surface.polygon(label).vertices())):
                    cross = surface.opposite_edge(label, edge)

                    if cross is None:
                        continue

                    if cross in checked:
                        continue

                    checked.add((label, edge))

                    # We do not call self.edge_matrix() since the surface might
                    # have overridden this (just returning the identity matrix e.g.)
                    # and we want to deduce the matrix from the attached polygon
                    # edges instead.
                    from flatsurf.geometry.categories import SimilaritySurfaces

                    matrix = SimilaritySurfaces.Oriented.ParentMethods.edge_matrix.f(  # pylint: disable=no-member
                        surface, label, edge
                    )

                    if not matrix.is_diagonal():
                        return False

                    if matrix[0][0] == 1 and matrix[1][1] == 1:
                        continue

                    if matrix[0][0] == -1 and matrix[1][1] == -1:
                        if not positive:
                            continue

                    return False

            return True

        def minimal_translation_cover(self):
            r"""
            Return the minimal cover of this surface that makes this surface a
            translation surface, i.e., return this surface itself.

            EXAMPLES::

                sage: from flatsurf import translation_surfaces
                sage: S = translation_surfaces.square_torus()
                sage: S.minimal_translation_cover() is S
                True

            """
            return self

        def edge_matrix(self, p, e=None):
            r"""
            Returns the 2x2 matrix representing a similarity which when
            applied to the polygon with label `p` makes it so the edge `e`
            can be glued to its opposite edge by translation.

            Since this is a translation surface, this is just the identity.

            EXAMPLES::

                sage: from flatsurf import translation_surfaces
                sage: S = translation_surfaces.square_torus()
                sage: S.edge_matrix(0, 0)
                [1 0]
                [0 1]

            """
            if e is None:
                import warnings

                warnings.warn(
                    "passing only a single tuple argument to edge_matrix() has been deprecated and will be deprecated in a future version of sage-flatsurf; pass the label and edge index as separate arguments instead"
                )
                p, e = p

            if e < 0 or e >= len(self.polygon(p).vertices()):
                raise ValueError("invalid edge index for this polygon")

            from sage.all import identity_matrix

            return identity_matrix(self.base_ring(), 2)

        def rel_deformation(self, deformation, local=False, limit=100):
            r"""
            Perform a rel deformation of the surface and return the result.

            This algorithm currently assumes that all polygons affected by this deformation are
            triangles. That should be fixable in the future.

            INPUT:

            - ``deformation`` (dictionary) - A dictionary mapping singularities of
              the surface to deformation vectors (in some 2-dimensional vector
              space). The rel deformation being done will move the singularities
              (relative to each other) linearly to the provided vector for each
              vertex. If a singularity is not included in the dictionary then the
              vector will be treated as zero.

            - ``local`` - (boolean) - If true, the algorithm attempts to deform all
              the triangles making up the surface without destroying any of them.
              So, the area of the triangle must be positive along the full interval
              of time of the deformation.  If false, then the deformation must have
              a particular form: all vectors for the deformation must be parallel.
              In this case we achieve the deformation with the help of the SL(2,R)
              action and Delaunay triangulations.

            - ``limit`` (integer) - Restricts the length of the size of SL(2,R)
              deformations considered. The algorithm should be roughly worst time
              linear in limit.

            .. TODO::

                - Support arbitrary rel deformations.
                - Remove the requirement that triangles be used.

            EXAMPLES::

                sage: from flatsurf import translation_surfaces
                sage: s = translation_surfaces.arnoux_yoccoz(4)
                sage: field = s.base_ring()
                sage: a = field.gen()
                sage: V = VectorSpace(field,2)
                sage: deformation1 = {s.singularity(0,0):V((1,0))}
                doctest:warning
                ...
                UserWarning: Singularity() is deprecated and will be removed in a future version of sage-flatsurf. Use surface.point() instead.
                sage: s1 = s.rel_deformation(deformation1).canonicalize().codomain()  # long time (.8s)
                sage: deformation2 = {s.singularity(0,0):V((a,0))}  # long time (see above)
                sage: s2 = s.rel_deformation(deformation2).canonicalize().codomain()  # long time (.6s)
                sage: m = Matrix([[a,0],[0,~a]])
                sage: s2.cmp((m*s1).canonicalize().codomain())  # long time (see above)
                0

            """
            s = self
            # Find a common field
            field = s.base_ring()
            for singularity, v in deformation.items():
                if v.parent().base_field() != field:
                    from sage.structure.element import get_coercion_model

                    cm = get_coercion_model()
                    field = cm.common_parent(field, v.parent().base_field())
            from sage.modules.free_module import VectorSpace

            vector_space = VectorSpace(field, 2)

            from collections import defaultdict

            vertex_deformation = defaultdict(
                vector_space.zero
            )  # dictionary associating the vertices.
            deformed_labels = set()  # list of polygon labels being deformed.

            for singularity, vect in deformation.items():
                for label, coordinates in singularity.representatives():
                    v = self.polygon(label).get_point_position(coordinates).get_vertex()
                    vertex_deformation[(label, v)] = vect
                    deformed_labels.add(label)
                    assert len(s.polygon(label).vertices()) == 3

            from flatsurf.geometry.euclidean import ccw

            if local:
                from flatsurf.geometry.surface import MutableOrientedSimilaritySurface

                ss = MutableOrientedSimilaritySurface.from_surface(s)
                ss.set_immutable()
                ss = MutableOrientedSimilaritySurface.from_surface(
                    ss.change_ring(field)
                )
                us = ss

                for label in deformed_labels:
                    polygon = s.polygon(label)
                    a0 = vector_space(polygon.vertex(1))
                    b0 = vector_space(polygon.vertex(2))
                    v0 = vector_space(vertex_deformation[(label, 0)])
                    v1 = vector_space(vertex_deformation[(label, 1)])
                    v2 = vector_space(vertex_deformation[(label, 2)])
                    a1 = v1 - v0
                    b1 = v2 - v0
                    # We deform by changing the triangle so that its vertices 1 and 2 have the form
                    # a0+t*a1 and b0+t*b1
                    # respectively. We are deforming from t=0 to t=1.
                    # We worry that the triangle degenerates along the way.
                    # The area of the deforming triangle has the form
                    # A0 + A1*t + A2*t^2.
                    A0 = ccw(a0, b0)
                    A1 = ccw(a0, b1) + ccw(a1, b0)
                    A2 = ccw(a1, b1)
                    if A2:
                        # Critical point of area function
                        c = A1 / (-2 * A2)
                        if field.zero() < c and c < 1:
                            if A0 + A1 * c + A2 * c**2 <= 0:
                                raise ValueError(
                                    "Triangle with label %r degenerates at critical point before endpoint"
                                    % label
                                )
                    if A0 + A1 + A2 <= field.zero():
                        raise ValueError(
                            "Triangle with label %r degenerates at or before endpoint"
                            % label
                        )
                    # Triangle does not degenerate.
                    from flatsurf import Polygon

                    us.replace_polygon(
                        label,
                        Polygon(
                            vertices=[vector_space.zero(), a0 + a1, b0 + b1],
                            base_ring=field,
                        ),
                    )
                ss.set_immutable()
                return ss

            else:  # Non local deformation
                # We can only do this deformation if all the rel vector are parallel.
                # Check for this.
                nonzero = None
                for singularity, vect in deformation.items():
                    vvect = vector_space(vect)
                    if vvect != vector_space.zero():
                        if nonzero is None:
                            nonzero = vvect
                        else:
                            assert (
                                ccw(nonzero, vvect) == 0
                            ), "In non-local deformation all deformation vectos must be parallel"
                assert nonzero is not None, "Deformation appears to be trivial."
                from sage.matrix.constructor import Matrix

                m = Matrix([[nonzero[0], -nonzero[1]], [nonzero[1], nonzero[0]]])
                mi = ~m
                g = Matrix([[1, 0], [0, 2]], ring=field)
                prod = m * g * mi
                ss = None
                k = 0
                while True:
                    if ss is None:
                        from flatsurf.geometry.surface import (
                            MutableOrientedSimilaritySurface,
                        )

                        ss = MutableOrientedSimilaritySurface.from_surface(
                            s.change_ring(field),
                            category=TranslationSurfaces(),
                        )
                    else:
                        # In place matrix deformation
<<<<<<< HEAD
                        ss = ss.apply_matrix(prod, in_place=True).codomain()
                    ss = ss.delaunay_triangulation(direction=nonzero, in_place=False)
=======
                        ss.apply_matrix(prod, in_place=True)
                    ss.delaunay_triangulation(direction=nonzero, in_place=True)
>>>>>>> a363ce6b
                    deformation2 = {}
                    for singularity, vect in deformation.items():
                        found_start = None
                        for label, coordinates in singularity.representatives():
                            v = (
                                s.polygon(label)
                                .get_point_position(coordinates)
                                .get_vertex()
                            )
                            if (
                                ccw(s.polygon(label).edge(v), nonzero) >= 0
                                and ccw(nonzero, -s.polygon(label).edge((v + 2) % 3))
                                > 0
                            ):
                                found_start = (label, v)
                                found = None
                                for vv in range(3):
                                    if (
                                        ccw(ss.polygon(label).edge(vv), nonzero) >= 0
                                        and ccw(
                                            nonzero,
                                            -ss.polygon(label).edge((vv + 2) % 3),
                                        )
                                        > 0
                                    ):
                                        found = vv
                                        deformation2[
                                            ss.point(
                                                label, ss.polygon(label).vertex(vv)
                                            )
                                        ] = vect
                                        break
                                assert found is not None
                                break
                        assert found_start is not None

                    try:
                        sss = ss.rel_deformation(deformation2, local=True)
                    except ValueError:
                        k += 1
                        if limit is not None and k >= limit:
                            raise Exception("exceeded limit iterations")
                        continue

                    sss = sss.apply_matrix(mi * g ** (-k) * m, in_place=False).codomain()
                    return sss.delaunay_triangulation(direction=nonzero)

        def j_invariant(self):
            r"""
            Return the Kenyon-Smillie J-invariant of this translation surface.

            It is assumed that the coordinates are defined over a number field.

            EXAMPLES::

                sage: from flatsurf import translation_surfaces
                sage: O = translation_surfaces.regular_octagon()
                sage: O.j_invariant()
                (
                          [2 2]
                (0), (0), [2 1]
                )
            """
            it = iter(self.labels())
            lab = next(it)
            P = self.polygon(lab)
            Jxx, Jyy, Jxy = P.j_invariant()
            for lab in it:
                xx, yy, xy = self.polygon(lab).j_invariant()
                Jxx += xx
                Jyy += yy
                Jxy += xy
            return (Jxx, Jyy, Jxy)

        def erase_marked_points(self):
            r"""
            Return an isomorphism to a surface with a minimal regular vertices
            of angle 2π.

            ALGORITHM:

            We use the erasure of marked points implemented in pyflatsurf. For
            this we triangulate, then we Delaunay triangulate, then erase
            marked points with pyflatsurf, and then Delaunay triangulate again.

            EXAMPLES::

                sage: import flatsurf

                sage: G = SymmetricGroup(4)
                sage: S = flatsurf.translation_surfaces.origami(G('(1,2,3,4)'), G('(1,4,2,3)'))
                sage: S.stratum()
                H_2(2, 0)
                sage: S.erase_marked_points().codomain().stratum() # optional: pyflatsurf  # long time (1s)
                H_2(2)

                sage: for (a,b,c) in [(1,4,11), (1,4,15), (3,4,13)]: # long time (10s), optional: pyflatsurf
                ....:     T = flatsurf.polygons.triangle(a,b,c)
                ....:     S = flatsurf.similarity_surfaces.billiard(T)
                ....:     S = S.minimal_cover("translation")
                ....:     print(S.erase_marked_points().codomain().stratum())
                H_6(10)
                H_6(2^5)
                H_8(12, 2)

            If the surface had no marked points then it is returned unchanged by this
            function::

                sage: O = flatsurf.translation_surfaces.regular_octagon()
                sage: O.erase_marked_points().codomain() is O
                True

            This method produces a morphism from the surface with marked points
            to the surface without marked points::

                sage: G = SymmetricGroup(4)
                sage: S = flatsurf.translation_surfaces.origami(G('(1,2,3,4)'), G('(1,4,2,3)'))
                sage: erasure = S.erase_marked_points()  # optional: pyflatsurf  # long time (1s)
                sage: marked_point = S(1, 1); marked_point  # optional: pyflatsurf  # long time (from above)
                Vertex 0 of polygon 2
                sage: erasure(marked_point)  # optional: pyflatsurf  # long time (from above)
                Point (-1, 0) of polygon (-3, -7, -2)
                sage: unmarked_point = S(1, 0); unmarked_point  # optional: pyflatsurf  # long time (from above)
                Vertex 0 of polygon 1
                sage: erasure(unmarked_point)  # optional: pyflatsurf  # long time (from above)
                Vertex 0 of polygon (-3, -7, -2)

            TESTS:

            Verify that https://github.com/flatsurf/flatsurf/issues/263 has been resolved::

                sage: from flatsurf import Polygon, similarity_surfaces
                sage: P = Polygon(angles=(10, 8, 3, 1, 1, 1), lengths=(1, 1, 2, 4))
                sage: B = similarity_surfaces.billiard(P)
                sage: S = B.minimal_cover(cover_type="translation")
                sage: S = S.erase_marked_points().codomain() # long time (3s), optional: pyflatsurf

            ::

                sage: from flatsurf import Polygon, similarity_surfaces
                sage: P = Polygon(angles=(10, 7, 2, 2, 2, 1), lengths=(1, 1, 2, 3))
                sage: B = similarity_surfaces.billiard(P)
                sage: S_mp = B.minimal_cover(cover_type="translation")
                sage: S = S_mp.erase_marked_points().codomain() # long time (3s), optional: pyflatsurf

            """
            if all(a != 1 for a in self.angles()):
                # no 2π angle
                from flatsurf.geometry.morphism import IdentityMorphism
                return IdentityMorphism._create_morphism(self)

            # Triangulate the surface: to_pyflatsurf maps self to a
            # triangulated libflatsurf surface (later called delaunay0_domain.)
            to_pyflatsurf = self.pyflatsurf()
            
            # Delaunay triangulate: delaunay0 maps delaunay0_domain to delaunay0_codomain.
            # Since the flips of delaunay() are performed in-place, we create
            # the mapping using the Tracked[Deformation] feature of pyflatsurf.
            delaunay0_codomain = to_pyflatsurf.codomain()._flat_triangulation.clone()

            from pyflatsurf import flatsurf
            delaunay0 = flatsurf.Tracked(delaunay0_codomain.combinatorial(), flatsurf.Deformation[type(delaunay0_codomain)](delaunay0_codomain.clone()))

            delaunay0_codomain.delaunay()

            # Erase marked points: elimination maps delaunay0_codomain to a
            # surface without marked points, later called delaunay1_domain.
            elimination = delaunay0_codomain.eliminateMarkedPoints()

            # Delaunay triangulate again: delaunay1 maps delaunay1_domain to delaunay1_codomain.
            # Again, we use a Tracked[Deformation] to create this mapping.
            delaunay1_codomain = elimination.codomain().clone()

            delaunay1 = flatsurf.Tracked(delaunay1_codomain.combinatorial(), flatsurf.Deformation[type(delaunay1_codomain)](delaunay1_codomain.clone()))

            delaunay1_codomain.delaunay()

            # Bring the surface back into sage-flatsurf: from_pyflatsurf maps a
            # sage-flatsurf surface to delaunay1_codomain.
            from flatsurf.geometry.pyflatsurf.surface import Surface_pyflatsurf
            codomain_pyflatsurf = Surface_pyflatsurf(delaunay1_codomain)

            from flatsurf.geometry.pyflatsurf.morphism import Morphism_from_Deformation
            pyflatsurf_morphism = Morphism_from_Deformation._create_morphism(to_pyflatsurf.codomain(), codomain_pyflatsurf, delaunay1.value() * elimination * delaunay0.value())

            from flatsurf.geometry.pyflatsurf_conversion import FlatTriangulationConversion
            from_pyflatsurf = FlatTriangulationConversion.from_pyflatsurf(delaunay1_codomain)

            from flatsurf.geometry.pyflatsurf.morphism import Morphism_from_pyflatsurf
            from_pyflatsurf = Morphism_from_pyflatsurf._create_morphism(codomain_pyflatsurf, from_pyflatsurf.domain(), from_pyflatsurf)

            return from_pyflatsurf * pyflatsurf_morphism * to_pyflatsurf

        def _test_translation_surface(self, **options):
            r"""
            Verify that this is a translation surface.

            EXAMPLES::

                sage: from flatsurf import translation_surfaces
                sage: S = translation_surfaces.square_torus()
                sage: S._test_translation_surface()

            """
            tester = self._tester(**options)

            limit = None

            if not self.is_finite_type():
                limit = 32

            tester.assertTrue(
                TranslationSurfaces.ParentMethods._is_translation_surface(
                    self, limit=limit
                )
            )

    class FiniteType(SurfaceCategoryWithAxiom):
        r"""
        The category of translation surfaces built from finitely many polygons.

        EXAMPLES::

            sage: from flatsurf import translation_surfaces
            sage: s = translation_surfaces.octagon_and_squares()
            sage: s.category()
            Category of connected without boundary finite type translation surfaces

        """
        class ParentMethods:
            r"""
            Provides methods available to all translation surfaces built from
            finitely many polygons.

            If you want to add functionality to such surfaces you most likely
            want to put it here.
            """

            def pyflatsurf(self):
                r"""
                Return an isomorphism to a surface backed by libflatsurf.

                EXAMPLES::

                    sage: from flatsurf import Polygon, MutableOrientedSimilaritySurface

                    sage: S = MutableOrientedSimilaritySurface(QQ)
                    sage: S.add_polygon(Polygon(vertices=[(0, 0), (1, 0), (1, 1)]), label=0)
                    0
                    sage: S.add_polygon(Polygon(vertices=[(0, 0), (1, 1), (0, 1)]), label=1)
                    1

                    sage: S.glue((0, 0), (1, 1))
                    sage: S.glue((0, 1), (1, 2))
                    sage: S.glue((0, 2), (1, 0))

                    sage: S.set_immutable()

                    sage: S.pyflatsurf().codomain()  # optional: pyflatsurf
                    FlatTriangulationCombinatorial(vertices = (1, -3, 2, -1, 3, -2), faces = (1, 2, 3)(-1, -2, -3)) with vectors {1: (1, 0), 2: (0, 1), 3: (-1, -1)}

                """
                from flatsurf.geometry.pyflatsurf.surface import Surface_pyflatsurf
                return Surface_pyflatsurf._from_flatsurf(self)

            def saddle_connections(self, squared_length_bound=None, initial_label=None, initial_vertex=None, algorithm=None):
                if squared_length_bound is not None and squared_length_bound < 0:
                    raise ValueError("length bound must be non-negative")

                if algorithm is None:
                    from flatsurf.features import pyflatsurf_feature
<<<<<<< HEAD
                    if pyflatsurf_feature.is_present():
=======
                    if pyflatsurf_feature.is_present() and pyflatsurf_feature.is_saddle_connection_enumeration_functional():
>>>>>>> a363ce6b
                        algorithm = "pyflatsurf"
                    else:
                        algorithm = "generic"

                if algorithm == "pyflatsurf":
<<<<<<< HEAD
=======
                    from flatsurf.features import pyflatsurf_feature
                    if not flatsurf_feature.is_saddle_connection_enumeration_functional():
                        import warnings
                        warnings.warn("enumerating saddle connections is broken in your version of pyflatsurf, namely saddle connections are enumerated in the wrong order and consequently some might be missing when enumerating with a length bound; upgrade to pyflatsurf >=3.14.1 to resolve this warning.")
>>>>>>> a363ce6b
                    return self._saddle_connections_pyflatsurf(squared_length_bound, initial_label, initial_vertex)

                from flatsurf.geometry.categories.similarity_surfaces import SimilaritySurfaces
                return SimilaritySurfaces.Oriented.ParentMethods.saddle_connections(self, squared_length_bound, initial_label, initial_vertex)

            def _saddle_connections_pyflatsurf(self, squared_length_bound, initial_label, initial_vertex):
                pyflatsurf_conversion = self.pyflatsurf()

                connections = pyflatsurf_conversion.codomain()._flat_triangulation.connections()
                connections = connections.byLength()

                if initial_label is not None:
                    raise NotImplementedError
                    if initial_vertex is not None:
                        raise NotImplementedError

                for connection in connections:
                    from flatsurf.geometry.pyflatsurf.saddle_connection import SaddleConnection_pyflatsurf
                    connection = SaddleConnection_pyflatsurf(connection, pyflatsurf_conversion.codomain())
                    connection = pyflatsurf_conversion.section()(connection)
                    if squared_length_bound is not None:
                        holonomy = connection.holonomy()
                        # TODO: Use dot_product everywhere.
<<<<<<< HEAD
                        if holonomy.dot_product(holonomy) > 2*squared_length_bound:
=======
                        if holonomy.dot_product(holonomy) > squared_length_bound:
>>>>>>> a363ce6b
                            break
                    yield connection


        class WithoutBoundary(SurfaceCategoryWithAxiom):
            r"""
            The category of translation surfaces without boundary built from
            finitely many polygons.

            EXAMPLES::

                sage: from flatsurf import translation_surfaces
                sage: s = translation_surfaces.octagon_and_squares()
                sage: s.category()
                Category of connected without boundary finite type translation surfaces

            """

            class ParentMethods:
                r"""
                Provides methods available to all translation surfaces without
                boundary that are built from finitely many polygons.

                If you want to add functionality for such surfaces you most likely
                want to put it here.
                """

                def stratum(self):
                    r"""
                    Return the stratum this surface belongs to.

                    This uses the package ``surface-dynamics``
                    (see http://www.labri.fr/perso/vdelecro/flatsurf_sage.html)

                    EXAMPLES::

                        sage: import flatsurf.geometry.similarity_surface_generators as sfg
                        sage: sfg.translation_surfaces.octagon_and_squares().stratum()
                        H_3(4)

                    """
                    from surface_dynamics import AbelianStratum
                    from sage.rings.integer_ring import ZZ

                    return AbelianStratum([ZZ(a - 1) for a in self.angles()])

                def canonicalize_mapping(self):
                    r"""
                    Return a SurfaceMapping canonicalizing this translation surface.

                    EXAMPLES::

                        sage: from flatsurf import translation_surfaces
                        sage: s = translation_surfaces.octagon_and_squares()
                        sage: s.canonicalize_mapping()
                        doctest:warning
                        ...
                        UserWarning: canonicalize_mapping() has been deprecated and will be removed in a future version of sage-flatsurf; use canonicalize() instead
                        Composite morphism:
                          From: Translation Surface in H_3(4) built from 2 squares and a regular octagon
                          To:   Translation Surface in H_3(4) built from 2 squares and a regular octagon
                          Defn:   Delaunay Decomposition morphism:
                                  From: Translation Surface in H_3(4) built from 2 squares and a regular octagon
                                  To:   Translation Surface in H_3(4) built from 2 squares and a regular octagon
                                then
                                  Polygon Standardization morphism:
                                  From: Translation Surface in H_3(4) built from 2 squares and a regular octagon
                                  To:   Translation Surface in H_3(4) built from 2 squares and a regular octagon
                                then
                                  Relabeling morphism:
                                  From: Translation Surface in H_3(4) built from 2 squares and a regular octagon
                                  To:   Translation Surface in H_3(4) built from 2 squares and a regular octagon

                    """
                    import warnings
                    warnings.warn("canonicalize_mapping() has been deprecated and will be removed in a future version of sage-flatsurf; use canonicalize() instead")

                    return self.canonicalize()

                def canonicalize(self, in_place=None):
                    r"""
                    Return a canonical version of this translation surface.

                    EXAMPLES:

                    We will check if an element lies in the Veech group::

                        sage: from flatsurf import translation_surfaces
                        sage: s = translation_surfaces.octagon_and_squares()
                        sage: s
                        Translation Surface in H_3(4) built from 2 squares and a regular octagon
                        sage: from flatsurf.geometry.categories import TranslationSurfaces
                        sage: s in TranslationSurfaces()
                        True
                        sage: a = s.base_ring().gen()
                        sage: mat = matrix([[1, 2 + a], [0, 1]])
                        sage: s1 = s.canonicalize().codomain()
                        sage: s1.set_immutable()
                        sage: s2 = (mat * s).canonicalize().codomain()
                        sage: s2.set_immutable()
                        sage: s1.cmp(s2) == 0
                        True
                        sage: hash(s1) == hash(s2)
                        True

                    """
                    if in_place is not None:
                        if in_place:
                            raise NotImplementedError(
                                "calling canonicalize(in_place=True) is not supported anymore"
                            )

                        import warnings

                        warnings.warn(
                            "the in_place keyword of canonicalize() has been deprecated and will be removed in a future version of sage-flatsurf"
                        )

                    delaunay_decomposition = self.delaunay_decomposition()

                    standardization = delaunay_decomposition.codomain().standardize_polygons()

                    from flatsurf.geometry.surface import (
                        MutableOrientedSimilaritySurface,
                    )

                    s = MutableOrientedSimilaritySurface.from_surface(standardization.codomain())

                    ss = MutableOrientedSimilaritySurface.from_surface(standardization.codomain())

                    for label in ss.labels():
                        ss.set_roots([label])
                        if ss.cmp(s) > 0:
                            s.set_roots([label])

                    # We have determined the root label such that this surface
                    # is minimal. Now we relabel all the polygons so that they
                    # are natural numbers in the order of the walk on the
                    # surface.
                    relabeling = s.relabel({label: i for (i, label) in enumerate(s.labels())}, in_place=True)
                    s.set_immutable()

                    return relabeling.change(domain=standardization.codomain(), codomain=s) * standardization * delaunay_decomposition<|MERGE_RESOLUTION|>--- conflicted
+++ resolved
@@ -419,13 +419,8 @@
                         )
                     else:
                         # In place matrix deformation
-<<<<<<< HEAD
-                        ss = ss.apply_matrix(prod, in_place=True).codomain()
-                    ss = ss.delaunay_triangulation(direction=nonzero, in_place=False)
-=======
                         ss.apply_matrix(prod, in_place=True)
                     ss.delaunay_triangulation(direction=nonzero, in_place=True)
->>>>>>> a363ce6b
                     deformation2 = {}
                     for singularity, vect in deformation.items():
                         found_start = None
@@ -697,23 +692,16 @@
 
                 if algorithm is None:
                     from flatsurf.features import pyflatsurf_feature
-<<<<<<< HEAD
-                    if pyflatsurf_feature.is_present():
-=======
                     if pyflatsurf_feature.is_present() and pyflatsurf_feature.is_saddle_connection_enumeration_functional():
->>>>>>> a363ce6b
                         algorithm = "pyflatsurf"
                     else:
                         algorithm = "generic"
 
                 if algorithm == "pyflatsurf":
-<<<<<<< HEAD
-=======
                     from flatsurf.features import pyflatsurf_feature
                     if not flatsurf_feature.is_saddle_connection_enumeration_functional():
                         import warnings
                         warnings.warn("enumerating saddle connections is broken in your version of pyflatsurf, namely saddle connections are enumerated in the wrong order and consequently some might be missing when enumerating with a length bound; upgrade to pyflatsurf >=3.14.1 to resolve this warning.")
->>>>>>> a363ce6b
                     return self._saddle_connections_pyflatsurf(squared_length_bound, initial_label, initial_vertex)
 
                 from flatsurf.geometry.categories.similarity_surfaces import SimilaritySurfaces
@@ -737,11 +725,7 @@
                     if squared_length_bound is not None:
                         holonomy = connection.holonomy()
                         # TODO: Use dot_product everywhere.
-<<<<<<< HEAD
-                        if holonomy.dot_product(holonomy) > 2*squared_length_bound:
-=======
                         if holonomy.dot_product(holonomy) > squared_length_bound:
->>>>>>> a363ce6b
                             break
                     yield connection
 
