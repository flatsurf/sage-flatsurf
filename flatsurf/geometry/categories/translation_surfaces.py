r"""
The category of translation surfaces.

This module provides shared functionality for all surfaces in sage-flatsurf
that are built from Euclidean polygons whose glued edges can be transformed
into each other with translations.

See :mod:`flatsurf.geometry.categories` for a general description of the
category framework in sage-flatsurf.

Normally, you won't create this (or any other) category directly. The correct
category is automatically determined for immutable surfaces.

EXAMPLES::

    sage: from flatsurf import translation_surfaces
    sage: S = translation_surfaces.square_torus()
    sage: C = S.category()

    sage: from flatsurf.geometry.categories import TranslationSurfaces
    sage: C.is_subcategory(TranslationSurfaces())
    True

"""
# ####################################################################
#  This file is part of sage-flatsurf.
#
#        Copyright (C) 2013-2019 Vincent Delecroix
#                      2013-2019 W. Patrick Hooper
#                           2023 Julian Rüth
#
#  sage-flatsurf is free software: you can redistribute it and/or modify
#  it under the terms of the GNU General Public License as published by
#  the Free Software Foundation, either version 2 of the License, or
#  (at your option) any later version.
#
#  sage-flatsurf is distributed in the hope that it will be useful,
#  but WITHOUT ANY WARRANTY; without even the implied warranty of
#  MERCHANTABILITY or FITNESS FOR A PARTICULAR PURPOSE.  See the
#  GNU General Public License for more details.
#
#  You should have received a copy of the GNU General Public License
#  along with sage-flatsurf. If not, see <https://www.gnu.org/licenses/>.
# ####################################################################

from flatsurf.geometry.categories.surface_category import SurfaceCategoryWithAxiom
from flatsurf.geometry.categories.half_translation_surfaces import (
    HalfTranslationSurfaces,
)


class TranslationSurfaces(SurfaceCategoryWithAxiom):
    r"""
    The category of surfaces built by gluing (Euclidean) polygons with
    translations.

    EXAMPLES::

        sage: from flatsurf.geometry.categories import TranslationSurfaces
        sage: TranslationSurfaces()
        Category of translation surfaces

    """
    # The category of translation surfaces is identical to the category of
    # half-translation surfaces with the positive axiom.
    _base_category_class_and_axiom = (HalfTranslationSurfaces, "Positive")

    def extra_super_categories(self):
        r"""
        Return the other categories that a translation surface is automatically
        a member of (apart from being a positive half-translation surface, its
        orientation is compatible with the orientation of the polygons in the
        real plane, so it's "oriented.")

        EXAMPLES::

            sage: from flatsurf.geometry.categories import TranslationSurfaces
            sage: C = TranslationSurfaces()
            sage: C.extra_super_categories()
            (Category of oriented polygonal surfaces,)

        """
        from flatsurf.geometry.categories.polygonal_surfaces import PolygonalSurfaces

        return (PolygonalSurfaces().Oriented(),)

    class ParentMethods:
        r"""
        Provides methods available to all translation surfaces in
        sage-flatsurf.

        If you want to add functionality for such surfaces you most likely want
        to put it here.
        """

        def is_translation_surface(self, positive=True):
            r"""
            Return whether this surface is a translation surface, i.e., return
            ``True``.

            EXAMPLES::

                sage: from flatsurf import translation_surfaces
                sage: S = translation_surfaces.square_torus()
                sage: S.is_translation_surface(positive=True)
                True
                sage: S.is_translation_surface(positive=False)
                True

            """
            return True

        @staticmethod
        def _is_translation_surface(surface, positive=True, limit=None):
            r"""
            Return whether ``surface`` is a translation surface by checking how its
            polygons are glued.

            This is a helper method for
            :meth:`flatsurf.geometry.categories.similarity_surfaces.ParentMethods.is_translation_surface.

            INPUT:

            - ``surface`` -- an oriented similarity surface

            - ``positive`` -- a boolean (default: ``True``); whether the
              transformation must be a translation or is allowed to be a
              half-translation, i.e., a translation followed by a reflection in
              a point (equivalently, a rotation by π.)

            - ``limit`` -- an integer or ``None`` (default: ``None``); if set, only
              the first ``limit`` polygons are checked

            EXAMPLES::

                sage: from flatsurf import translation_surfaces
                sage: S = translation_surfaces.infinite_staircase()

                sage: from flatsurf.geometry.categories import TranslationSurfaces
                sage: TranslationSurfaces.ParentMethods._is_translation_surface(S, limit=8)
                True

            ::

                sage: from flatsurf import Polygon, similarity_surfaces
                sage: P = Polygon(edges=[(2, 0),(-1, 3),(-1, -3)])
                sage: S = similarity_surfaces.self_glued_polygon(P)

                sage: TranslationSurfaces.ParentMethods._is_translation_surface(S)
                False
                sage: TranslationSurfaces.ParentMethods._is_translation_surface(S, positive=False)
                True

            """
            if "Oriented" not in surface.category().axioms():
                raise NotImplementedError(
                    "cannot decide whether a non-oriented surface is a translation surface yet"
                )

            labels = surface.labels()

            if limit is not None:
                from itertools import islice

                labels = islice(labels, limit)

            checked = set()

            for label in labels:
                for edge in range(len(surface.polygon(label).vertices())):
                    cross = surface.opposite_edge(label, edge)

                    if cross is None:
                        continue

                    if cross in checked:
                        continue

                    checked.add((label, edge))

                    # We do not call self.edge_matrix() since the surface might
                    # have overridden this (just returning the identity matrix e.g.)
                    # and we want to deduce the matrix from the attached polygon
                    # edges instead.
                    from flatsurf.geometry.categories import SimilaritySurfaces

                    matrix = SimilaritySurfaces.Oriented.ParentMethods.edge_matrix.f(  # pylint: disable=no-member
                        surface, label, edge
                    )

                    if not matrix.is_diagonal():
                        return False

                    if matrix[0][0] == 1 and matrix[1][1] == 1:
                        continue

                    if matrix[0][0] == -1 and matrix[1][1] == -1:
                        if not positive:
                            continue

                    return False

            return True

        def minimal_translation_cover(self):
            r"""
            Return the minimal cover of this surface that makes this surface a
            translation surface, i.e., return this surface itself.

            EXAMPLES::

                sage: from flatsurf import translation_surfaces
                sage: S = translation_surfaces.square_torus()
                sage: S.minimal_translation_cover() is S
                True

            """
            return self

        def edge_matrix(self, p, e=None):
            r"""
            Returns the 2x2 matrix representing a similarity which when
            applied to the polygon with label `p` makes it so the edge `e`
            can be glued to its opposite edge by translation.

            Since this is a translation surface, this is just the identity.

            EXAMPLES::

                sage: from flatsurf import translation_surfaces
                sage: S = translation_surfaces.square_torus()
                sage: S.edge_matrix(0, 0)
                [1 0]
                [0 1]

            """
            if e is None:
                import warnings

                warnings.warn(
                    "passing only a single tuple argument to edge_matrix() has been deprecated and will be deprecated in a future version of sage-flatsurf; pass the label and edge index as separate arguments instead"
                )
                p, e = p

            if e < 0 or e >= len(self.polygon(p).vertices()):
                raise ValueError("invalid edge index for this polygon")

            from sage.all import identity_matrix

            return identity_matrix(self.base_ring(), 2)

        def rel_deformation(self, deformation, local=False, limit=100):
            r"""
            Perform a rel deformation of the surface and return the result.

            This algorithm currently assumes that all polygons affected by this deformation are
            triangles. That should be fixable in the future.

            INPUT:

            - ``deformation`` (dictionary) - A dictionary mapping singularities of
              the surface to deformation vectors (in some 2-dimensional vector
              space). The rel deformation being done will move the singularities
              (relative to each other) linearly to the provided vector for each
              vertex. If a singularity is not included in the dictionary then the
              vector will be treated as zero.

            - ``local`` - (boolean) - If true, the algorithm attempts to deform all
              the triangles making up the surface without destroying any of them.
              So, the area of the triangle must be positive along the full interval
              of time of the deformation.  If false, then the deformation must have
              a particular form: all vectors for the deformation must be parallel.
              In this case we achieve the deformation with the help of the SL(2,R)
              action and Delaunay triangulations.

            - ``limit`` (integer) - Restricts the length of the size of SL(2,R)
              deformations considered. The algorithm should be roughly worst time
              linear in limit.

            .. TODO::

                - Support arbitrary rel deformations.
                - Remove the requirement that triangles be used.

            EXAMPLES::

                sage: from flatsurf import translation_surfaces
                sage: s = translation_surfaces.arnoux_yoccoz(4)
                sage: field = s.base_ring()
                sage: a = field.gen()
                sage: V = VectorSpace(field,2)
                sage: deformation1 = {s.singularity(0,0):V((1,0))}
                doctest:warning
                ...
                UserWarning: Singularity() is deprecated and will be removed in a future version of sage-flatsurf. Use surface.point() instead.
                sage: s1 = s.rel_deformation(deformation1).canonicalize()  # long time (.8s)
                sage: deformation2 = {s.singularity(0,0):V((a,0))}  # long time (see above)
                sage: s2 = s.rel_deformation(deformation2).canonicalize()  # long time (.6s)
                sage: m = Matrix([[a,0],[0,~a]])
                sage: s2.cmp((m*s1).canonicalize())  # long time (see above)
                0

            """
            s = self
            # Find a common field
            field = s.base_ring()
            for singularity, v in deformation.items():
                if v.parent().base_field() != field:
                    from sage.structure.element import get_coercion_model

                    cm = get_coercion_model()
                    field = cm.common_parent(field, v.parent().base_field())
            from sage.modules.free_module import VectorSpace

            vector_space = VectorSpace(field, 2)

            from collections import defaultdict

            vertex_deformation = defaultdict(
                vector_space.zero
            )  # dictionary associating the vertices.
            deformed_labels = set()  # list of polygon labels being deformed.

            for singularity, vect in deformation.items():
                for label, coordinates in singularity.representatives():
                    v = self.polygon(label).get_point_position(coordinates).get_vertex()
                    vertex_deformation[(label, v)] = vect
                    deformed_labels.add(label)
                    assert len(s.polygon(label).vertices()) == 3

            from flatsurf.geometry.euclidean import ccw

            if local:
                from flatsurf.geometry.surface import MutableOrientedSimilaritySurface

                ss = MutableOrientedSimilaritySurface.from_surface(s)
                ss.set_immutable()
                ss = MutableOrientedSimilaritySurface.from_surface(
                    ss.change_ring(field)
                )
                us = ss

                for label in deformed_labels:
                    polygon = s.polygon(label)
                    a0 = vector_space(polygon.vertex(1))
                    b0 = vector_space(polygon.vertex(2))
                    v0 = vector_space(vertex_deformation[(label, 0)])
                    v1 = vector_space(vertex_deformation[(label, 1)])
                    v2 = vector_space(vertex_deformation[(label, 2)])
                    a1 = v1 - v0
                    b1 = v2 - v0
                    # We deform by changing the triangle so that its vertices 1 and 2 have the form
                    # a0+t*a1 and b0+t*b1
                    # respectively. We are deforming from t=0 to t=1.
                    # We worry that the triangle degenerates along the way.
                    # The area of the deforming triangle has the form
                    # A0 + A1*t + A2*t^2.
                    A0 = ccw(a0, b0)
                    A1 = ccw(a0, b1) + ccw(a1, b0)
                    A2 = ccw(a1, b1)
                    if A2:
                        # Critical point of area function
                        c = A1 / (-2 * A2)
                        if field.zero() < c and c < 1:
                            if A0 + A1 * c + A2 * c**2 <= 0:
                                raise ValueError(
                                    "Triangle with label %r degenerates at critical point before endpoint"
                                    % label
                                )
                    if A0 + A1 + A2 <= field.zero():
                        raise ValueError(
                            "Triangle with label %r degenerates at or before endpoint"
                            % label
                        )
                    # Triangle does not degenerate.
                    from flatsurf import Polygon

                    us.replace_polygon(
                        label,
                        Polygon(
                            vertices=[vector_space.zero(), a0 + a1, b0 + b1],
                            base_ring=field,
                        ),
                    )
                ss.set_immutable()
                return ss

            else:  # Non local deformation
                # We can only do this deformation if all the rel vector are parallel.
                # Check for this.
                nonzero = None
                for singularity, vect in deformation.items():
                    vvect = vector_space(vect)
                    if vvect != vector_space.zero():
                        if nonzero is None:
                            nonzero = vvect
                        else:
                            assert (
                                ccw(nonzero, vvect) == 0
                            ), "In non-local deformation all deformation vectos must be parallel"
                assert nonzero is not None, "Deformation appears to be trivial."
                from sage.matrix.constructor import Matrix

                m = Matrix([[nonzero[0], -nonzero[1]], [nonzero[1], nonzero[0]]])
                mi = ~m
                g = Matrix([[1, 0], [0, 2]], ring=field)
                prod = m * g * mi
                ss = None
                k = 0
                while True:
                    if ss is None:
                        from flatsurf.geometry.surface import (
                            MutableOrientedSimilaritySurface,
                        )

                        ss = MutableOrientedSimilaritySurface.from_surface(
                            s.change_ring(field),
                            category=TranslationSurfaces(),
                        )
                    else:
                        # In place matrix deformation
                        ss.apply_matrix(prod)
                    ss.delaunay_triangulation(direction=nonzero, in_place=True)
                    deformation2 = {}
                    for singularity, vect in deformation.items():
                        found_start = None
                        for label, coordinates in singularity.representatives():
                            v = (
                                s.polygon(label)
                                .get_point_position(coordinates)
                                .get_vertex()
                            )
                            if (
                                ccw(s.polygon(label).edge(v), nonzero) >= 0
                                and ccw(nonzero, -s.polygon(label).edge((v + 2) % 3))
                                > 0
                            ):
                                found_start = (label, v)
                                found = None
                                for vv in range(3):
                                    if (
                                        ccw(ss.polygon(label).edge(vv), nonzero) >= 0
                                        and ccw(
                                            nonzero,
                                            -ss.polygon(label).edge((vv + 2) % 3),
                                        )
                                        > 0
                                    ):
                                        found = vv
                                        deformation2[
                                            ss.point(
                                                label, ss.polygon(label).vertex(vv)
                                            )
                                        ] = vect
                                        break
                                assert found is not None
                                break
                        assert found_start is not None

                    try:
                        sss = ss.rel_deformation(deformation2, local=True)
                    except ValueError:
                        k += 1
                        if limit is not None and k >= limit:
                            raise Exception("exceeded limit iterations")
                        continue

                    sss = sss.apply_matrix(mi * g ** (-k) * m, in_place=False)
                    return sss.delaunay_triangulation(direction=nonzero)

        def j_invariant(self):
            r"""
            Return the Kenyon-Smillie J-invariant of this translation surface.

            It is assumed that the coordinates are defined over a number field.

            EXAMPLES::

                sage: from flatsurf import translation_surfaces
                sage: O = translation_surfaces.regular_octagon()
                sage: O.j_invariant()
                (
                          [2 2]
                (0), (0), [2 1]
                )
            """
            it = iter(self.labels())
            lab = next(it)
            P = self.polygon(lab)
            Jxx, Jyy, Jxy = P.j_invariant()
            for lab in it:
                xx, yy, xy = self.polygon(lab).j_invariant()
                Jxx += xx
                Jyy += yy
                Jxy += xy
            return (Jxx, Jyy, Jxy)

        def erase_marked_points(self):
            r"""
            Return an isomorphism to a surface with a minimal regular vertices
            of angle 2π.

            ALGORITHM:

            We use the erasure of marked points implemented in pyflatsurf. For
            this we triangulate, then we Delaunay triangulate, then erase
            marked points with pyflatsurf, and then Delaunay triangulate again.

            EXAMPLES::

                sage: import flatsurf

                sage: G = SymmetricGroup(4)
                sage: S = flatsurf.translation_surfaces.origami(G('(1,2,3,4)'), G('(1,4,2,3)'))
                sage: S.stratum()
                H_2(2, 0)
                sage: S.erase_marked_points().codomain().stratum() # optional: pyflatsurf  # long time (1s)
                H_2(2)

                sage: for (a,b,c) in [(1,4,11), (1,4,15), (3,4,13)]: # long time (10s), optional: pyflatsurf
                ....:     T = flatsurf.polygons.triangle(a,b,c)
                ....:     S = flatsurf.similarity_surfaces.billiard(T)
                ....:     S = S.minimal_cover("translation")
                ....:     print(S.erase_marked_points().codomain().stratum())
                H_6(10)
                H_6(2^5)
                H_8(12, 2)

            If the surface had no marked points then it is returned unchanged by this
            function::

                sage: O = flatsurf.translation_surfaces.regular_octagon()
                sage: O.erase_marked_points().codomain() is O
                True

            This method produces a morphism from the surface with marked points
            to the surface without marked points::

                sage: G = SymmetricGroup(4)
                sage: S = flatsurf.translation_surfaces.origami(G('(1,2,3,4)'), G('(1,4,2,3)'))
                sage: erasure = S.erase_marked_points()  # optional: pyflatsurf  # long time (1s)
                sage: marked_point = S(1, 1); marked_point  # optional: pyflatsurf  # long time (from above)
                Vertex 0 of polygon 2
                sage: erasure(marked_point)  # optional: pyflatsurf  # long time (from above)
                sage: unmarked_point = S(1, 0); unmarked_point  # optional: pyflatsurf  # long time (from above)
                Vertex 0 of polygon 1
                sage: erasure(unmarked_point)  # optional: pyflatsurf  # long time (from above)
                Point (-1, 0) of polygon (-3, -7, -2)

            TESTS:

            Verify that https://github.com/flatsurf/flatsurf/issues/263 has been resolved::

                sage: from flatsurf import Polygon, similarity_surfaces
                sage: P = Polygon(angles=(10, 8, 3, 1, 1, 1), lengths=(1, 1, 2, 4))
                sage: B = similarity_surfaces.billiard(P)
                sage: S = B.minimal_cover(cover_type="translation")
                sage: S = S.erase_marked_points().codomain() # long time (3s), optional: pyflatsurf

            ::

                sage: from flatsurf import Polygon, similarity_surfaces
                sage: P = Polygon(angles=(10, 7, 2, 2, 2, 1), lengths=(1, 1, 2, 3))
                sage: B = similarity_surfaces.billiard(P)
                sage: S_mp = B.minimal_cover(cover_type="translation")
                sage: S = S_mp.erase_marked_points().codomain() # long time (3s), optional: pyflatsurf

            """
            if all(a != 1 for a in self.angles()):
                # no 2π angle
                from flatsurf.geometry.morphism import IdentityMorphism
                return IdentityMorphism._create_morphism(self)

            # Triangulate the surface: to_pyflatsurf maps self to a
            # triangulated libflatsurf surface (later called delaunay0_domain.)
            to_pyflatsurf = self.pyflatsurf()
            
            # Delaunay triangulate: delaunay0 maps delaunay0_domain to delaunay0_codomain.
            # Since the flips of delaunay() are performed in-place, we create
            # the mapping using the Tracked[Deformation] feature of pyflatsurf.
            delaunay0_codomain = to_pyflatsurf.codomain()._flat_triangulation.clone()

            from pyflatsurf import flatsurf
            delaunay0 = flatsurf.Tracked(delaunay0_codomain.combinatorial(), flatsurf.Deformation[type(delaunay0_codomain)](delaunay0_codomain.clone()))

            delaunay0_codomain.delaunay()

            # Erase marked points: elimination maps delaunay0_codomain to a
            # surface without marked points, later called delaunay1_domain.
            elimination = delaunay0_codomain.eliminateMarkedPoints()

            # Delaunay triangulate again: delaunay1 maps delaunay1_domain to delaunay1_codomain.
            # Again, we use a Tracked[Deformation] to create this mapping.
            delaunay1_codomain = elimination.codomain().clone()

            delaunay1 = flatsurf.Tracked(delaunay1_codomain.combinatorial(), flatsurf.Deformation[type(delaunay1_codomain)](delaunay1_codomain.clone()))

            delaunay1_codomain.delaunay()

            # Bring the surface back into sage-flatsurf: from_pyflatsurf maps a
            # sage-flatsurf surface to delaunay1_codomain.
            from flatsurf.geometry.pyflatsurf.surface import Surface_pyflatsurf
            codomain_pyflatsurf = Surface_pyflatsurf(delaunay1_codomain)

            from flatsurf.geometry.pyflatsurf.morphism import Morphism_from_Deformation
            pyflatsurf_morphism = Morphism_from_Deformation._create_morphism(to_pyflatsurf.codomain(), codomain_pyflatsurf, delaunay1.value() * elimination * delaunay0.value())

            from flatsurf.geometry.pyflatsurf_conversion import FlatTriangulationConversion
            from_pyflatsurf = FlatTriangulationConversion.from_pyflatsurf(delaunay1_codomain)

            from flatsurf.geometry.pyflatsurf.morphism import Morphism_from_pyflatsurf
            from_pyflatsurf = Morphism_from_pyflatsurf._create_morphism(codomain_pyflatsurf, from_pyflatsurf.domain(), from_pyflatsurf)

            return from_pyflatsurf * pyflatsurf_morphism * to_pyflatsurf

        def _test_translation_surface(self, **options):
            r"""
            Verify that this is a translation surface.

            EXAMPLES::

                sage: from flatsurf import translation_surfaces
                sage: S = translation_surfaces.square_torus()
                sage: S._test_translation_surface()

            """
            tester = self._tester(**options)

            limit = None

            if not self.is_finite_type():
                limit = 32

            tester.assertTrue(
                TranslationSurfaces.ParentMethods._is_translation_surface(
                    self, limit=limit
                )
            )

    class FiniteType(SurfaceCategoryWithAxiom):
        r"""
        The category of translation surfaces built from finitely many polygons.

        EXAMPLES::

            sage: from flatsurf import translation_surfaces
            sage: s = translation_surfaces.octagon_and_squares()
            sage: s.category()
            Category of connected without boundary finite type translation surfaces

        """
        class ParentMethods:
            r"""
            Provides methods available to all translation surfaces built from
            finitely many polygons.

            If you want to add functionality to such surfaces you most likely
            want to put it here.
            """

            def pyflatsurf(self):
                r"""
                Return an isomorphism to a surface backed by libflatsurf.

                EXAMPLES::

                    sage: from flatsurf import Polygon, MutableOrientedSimilaritySurface

                    sage: S = MutableOrientedSimilaritySurface(QQ)
                    sage: S.add_polygon(Polygon(vertices=[(0, 0), (1, 0), (1, 1)]), label=0)
                    0
                    sage: S.add_polygon(Polygon(vertices=[(0, 0), (1, 1), (0, 1)]), label=1)
                    1

                    sage: S.glue((0, 0), (1, 1))
                    sage: S.glue((0, 1), (1, 2))
                    sage: S.glue((0, 2), (1, 0))

                    sage: S.set_immutable()

                    sage: S.pyflatsurf().codomain()  # optional: pyflatsurf
                    FlatTriangulationCombinatorial(vertices = (1, -3, 2, -1, 3, -2), faces = (1, 2, 3)(-1, -2, -3)) with vectors {1: (1, 0), 2: (0, 1), 3: (-1, -1)}

                """
                from flatsurf.geometry.pyflatsurf.surface import Surface_pyflatsurf
                return Surface_pyflatsurf._from_flatsurf(self)

        class WithoutBoundary(SurfaceCategoryWithAxiom):
            r"""
            The category of translation surfaces without boundary built from
            finitely many polygons.

            EXAMPLES::

                sage: from flatsurf import translation_surfaces
                sage: s = translation_surfaces.octagon_and_squares()
                sage: s.category()
                Category of connected without boundary finite type translation surfaces

            """

            class ParentMethods:
                r"""
                Provides methods available to all translation surfaces without
                boundary that are built from finitely many polygons.

                If you want to add functionality for such surfaces you most likely
                want to put it here.
                """

                def stratum(self):
                    r"""
                    Return the stratum this surface belongs to.

                    This uses the package ``surface-dynamics``
                    (see http://www.labri.fr/perso/vdelecro/flatsurf_sage.html)

                    EXAMPLES::

                        sage: import flatsurf.geometry.similarity_surface_generators as sfg
                        sage: sfg.translation_surfaces.octagon_and_squares().stratum()
                        H_3(4)

                    """
                    from surface_dynamics import AbelianStratum
                    from sage.rings.integer_ring import ZZ

                    return AbelianStratum([ZZ(a - 1) for a in self.angles()])

                def canonicalize_mapping(self):
                    r"""
                    Return a SurfaceMapping canonicalizing this translation surface.

                    EXAMPLES::

                        sage: from flatsurf import translation_surfaces
                        sage: s = translation_surfaces.octagon_and_squares()
                        sage: s.canonicalize_mapping()
                        doctest:warning
                        ...
                        UserWarning: canonicalize_mapping() has been deprecated and will be removed in a future version of sage-flatsurf; use canonicalize() instead
                        Composite morphism:
                          From: Translation Surface in H_3(4) built from 2 squares and a regular octagon
                          To:   Translation Surface in H_3(4) built from 2 squares and a regular octagon
                          Defn:   Delaunay Decomposition morphism:
                                  From: Translation Surface in H_3(4) built from 2 squares and a regular octagon
                                  To:   Translation Surface in H_3(4) built from 2 squares and a regular octagon
                                then
                                  Polygon Standardization morphism:
                                  From: Translation Surface in H_3(4) built from 2 squares and a regular octagon
                                  To:   Translation Surface in H_3(4) built from 2 squares and a regular octagon
                                then
                                  Relabeling morphism:
                                  From: Translation Surface in H_3(4) built from 2 squares and a regular octagon
                                  To:   Translation Surface in H_3(4) built from 2 squares and a regular octagon

                    """
                    import warnings
                    warnings.warn("canonicalize_mapping() has been deprecated and will be removed in a future version of sage-flatsurf; use canonicalize() instead")

                    return self.canonicalize()

                def canonicalize(self, in_place=None):
                    r"""
                    Return a canonical version of this translation surface.

                    EXAMPLES:

                    We will check if an element lies in the Veech group::

                        sage: from flatsurf import translation_surfaces
                        sage: s = translation_surfaces.octagon_and_squares()
                        sage: s
                        Translation Surface in H_3(4) built from 2 squares and a regular octagon
                        sage: from flatsurf.geometry.categories import TranslationSurfaces
                        sage: s in TranslationSurfaces()
                        True
                        sage: a = s.base_ring().gen()
                        sage: mat = matrix([[1, 2 + a], [0, 1]])
                        sage: s1 = s.canonicalize().codomain()
                        sage: s1.set_immutable()
                        sage: s2 = (mat * s).canonicalize().codomain()
                        sage: s2.set_immutable()
                        sage: s1.cmp(s2) == 0
                        True
                        sage: hash(s1) == hash(s2)
                        True

                    """
                    if in_place is not None:
                        if in_place:
                            raise NotImplementedError(
                                "calling canonicalize(in_place=True) is not supported anymore"
                            )

                        import warnings

                        warnings.warn(
                            "the in_place keyword of canonicalize() has been deprecated and will be removed in a future version of sage-flatsurf"
                        )

                    delaunay_decomposition = self.delaunay_decomposition()

                    standardization = delaunay_decomposition.codomain().standardize_polygons()

                    from flatsurf.geometry.surface import (
                        MutableOrientedSimilaritySurface,
                    )

                    s = MutableOrientedSimilaritySurface.from_surface(standardization.codomain())

                    ss = MutableOrientedSimilaritySurface.from_surface(standardization.codomain())

                    for label in ss.labels():
                        ss.set_roots([label])
                        if ss.cmp(s) > 0:
                            s.set_roots([label])

                    # We have determined the root label such that this surface
                    # is minimal. Now we relabel all the polygons so that they
                    # are natural numbers in the order of the walk on the
                    # surface.
                    relabeling = s.relabel({label: i for (i, label) in enumerate(s.labels())}, in_place=True)
                    s.set_immutable()
<<<<<<< HEAD
                    return s

                def _pyflatsurf(self):
                    r"""
                    Return a surface backed by libflatsurf that is isomorphic to this
                    surface and an isomorphism to that surface.

                    EXAMPLES::

                        sage: from flatsurf import MutableOrientedSimilaritySurface, Polygon
                        sage: S = MutableOrientedSimilaritySurface(QQ)
                        sage: S.add_polygon(Polygon(vertices=[(0, 0), (1, 0), (1, 1)]), label=0)
                        0
                        sage: S.add_polygon(Polygon(vertices=[(0, 0), (1, 1), (0, 1)]), label=1)
                        1
                        sage: S.glue((0, 0), (1, 1))
                        sage: S.glue((0, 1), (1, 2))
                        sage: S.glue((0, 2), (1, 0))
                        sage: S._to_pyflatsurf()  # optional: pyflatsurf

                    """
                    from flatsurf.geometry.pyflatsurf.surface import Surface_pyflatsurf

                    return Surface_pyflatsurf._from_flatsurf(self)
=======

                    return relabeling.change(domain=standardization.codomain(), codomain=s) * standardization * delaunay_decomposition
>>>>>>> 3226c155
<|MERGE_RESOLUTION|>--- conflicted
+++ resolved
@@ -822,32 +822,5 @@
                     # surface.
                     relabeling = s.relabel({label: i for (i, label) in enumerate(s.labels())}, in_place=True)
                     s.set_immutable()
-<<<<<<< HEAD
-                    return s
-
-                def _pyflatsurf(self):
-                    r"""
-                    Return a surface backed by libflatsurf that is isomorphic to this
-                    surface and an isomorphism to that surface.
-
-                    EXAMPLES::
-
-                        sage: from flatsurf import MutableOrientedSimilaritySurface, Polygon
-                        sage: S = MutableOrientedSimilaritySurface(QQ)
-                        sage: S.add_polygon(Polygon(vertices=[(0, 0), (1, 0), (1, 1)]), label=0)
-                        0
-                        sage: S.add_polygon(Polygon(vertices=[(0, 0), (1, 1), (0, 1)]), label=1)
-                        1
-                        sage: S.glue((0, 0), (1, 1))
-                        sage: S.glue((0, 1), (1, 2))
-                        sage: S.glue((0, 2), (1, 0))
-                        sage: S._to_pyflatsurf()  # optional: pyflatsurf
-
-                    """
-                    from flatsurf.geometry.pyflatsurf.surface import Surface_pyflatsurf
-
-                    return Surface_pyflatsurf._from_flatsurf(self)
-=======
-
-                    return relabeling.change(domain=standardization.codomain(), codomain=s) * standardization * delaunay_decomposition
->>>>>>> 3226c155
+
+                    return relabeling.change(domain=standardization.codomain(), codomain=s) * standardization * delaunay_decomposition