r"""
The category of cone surfaces.

A cone surface is a surface that can be built by gluing Euclidean polygons
along their edges such that the matrix describing `monodromy
<https://en.wikipedia.org/wiki/(G,X)-manifold#Monodromy>`_ along a closed path
is an isometry; that matrix is given by multiplying the individual matrices
that describe how to transition between pairs of glued edges, see
:meth:`~.similarity_surfaces.SimilaritySurfaces.Oriented.ParentMethods.edge_matrix`.

In sage-flatsurf, we restrict cone surfaces slightly by requiring that a cone
surface is given by polygons such that each edge matrix is an isometry.

See :mod:`flatsurf.geometry.categories` for a general description of the
category framework in sage-flatsurf.

Normally, you won't create this (or any other) category directly. The correct
category is automatically determined for immutable surfaces.

EXAMPLES:

We glue the sides of a square with a rotation of π/2. Since each gluing is just
a rotation, this is a cone surface::

    sage: from flatsurf import Polygon, MutableOrientedSimilaritySurface
    sage: P = Polygon(vertices=[(0,0), (1,0), (1,1), (0,1)])
    sage: S = MutableOrientedSimilaritySurface(QQ)
    sage: S.add_polygon(P, label=0)
    0
    sage: S.glue((0, 0), (0, 1))
    sage: S.glue((0, 2), (0, 3))
    sage: S.set_immutable()

    sage: C = S.category()

    sage: from flatsurf.geometry.categories import ConeSurfaces
    sage: C.is_subcategory(ConeSurfaces())
    True

"""
# ####################################################################
#  This file is part of sage-flatsurf.
#
#        Copyright (C) 2013-2019 Vincent Delecroix
#                      2013-2019 W. Patrick Hooper
#                      2023-2024 Julian Rüth
#
#  sage-flatsurf is free software: you can redistribute it and/or modify
#  it under the terms of the GNU General Public License as published by
#  the Free Software Foundation, either version 2 of the License, or
#  (at your option) any later version.
#
#  sage-flatsurf is distributed in the hope that it will be useful,
#  but WITHOUT ANY WARRANTY; without even the implied warranty of
#  MERCHANTABILITY or FITNESS FOR A PARTICULAR PURPOSE.  See the
#  GNU General Public License for more details.
#
#  You should have received a copy of the GNU General Public License
#  along with sage-flatsurf. If not, see <https://www.gnu.org/licenses/>.
# ####################################################################

from flatsurf.geometry.categories.surface_category import (
    SurfaceCategory,
    SurfaceCategoryWithAxiom,
)


class ConeSurfaces(SurfaceCategory):
    r"""
    The category of surfaces built by gluing (Euclidean) polygons with
    isometries on the edges.

    See :mod:`~flatsurf.geometry.categories.cone_surfaces` and
    :meth:`~ParentMethods.is_cone_surface` on how this differs slightly from
    the customary definition of a cone surface.

    EXAMPLES::

        sage: from flatsurf.geometry.categories import ConeSurfaces
        sage: ConeSurfaces()
        Category of cone surfaces

    """

    def super_categories(self):
        r"""
        Return the categories that a cone surfaces is also always a member of.

        EXAMPLES::

            sage: from flatsurf.geometry.categories import ConeSurfaces
            sage: ConeSurfaces().super_categories()
            [Category of similarity surfaces]

        """
        from flatsurf.geometry.categories.similarity_surfaces import SimilaritySurfaces

        return [SimilaritySurfaces()]

    class ParentMethods:
        r"""
        Provides methods available to all cone surfaces.

        If you want to add functionality for such surfaces you most likely want
        to put it here.
        """

        def is_cone_surface(self):
            r"""
            Return whether this surface is a cone surface, i.e., whether its
            edges are glued by isometries.

            .. NOTE::

                This is a stronger requirement than the usual definition of a
                cone surface, see
                :mod:`~flatsurf.geometry.categories.cone_surfaces` for details.

            EXAMPLES::

                sage: from flatsurf import translation_surfaces
                sage: S = translation_surfaces.infinite_staircase()
                sage: S.is_cone_surface()
                True

            """
            return True

        @staticmethod
        def _is_cone_surface(surface, limit=None):
            r"""
            Return whether ``surface`` is a cone surface by checking how its
            polygons are glued.

            This is a helper method for :meth:`is_cone_surface` and
            :meth:`_test_cone_surface`.

            INPUT:

            - ``surface`` -- an oriented similarity surface

            - ``limit`` -- an integer or ``None`` (default: ``None``); if set, only
              the first ``limit`` polygons are checked

            EXAMPLES::

                sage: from flatsurf import translation_surfaces, MutableOrientedSimilaritySurface
                sage: S = translation_surfaces.infinite_staircase()

                sage: from flatsurf.geometry.categories import ConeSurfaces
                sage: ConeSurfaces.ParentMethods._is_cone_surface(S, limit=8)
                doctest:warning
                ...
                UserWarning: limit has been deprecated as a keyword argument for _is_cone_surface() and will be removed from a future version of sage-flatsurf; ...
                True
                sage: ConeSurfaces.ParentMethods._is_cone_surface(MutableOrientedSimilaritySurface.from_surface(S, labels=S.labels()[:8]))
                True

            ::

                sage: from flatsurf import Polygon, similarity_surfaces
                sage: P = Polygon(edges=[(2, 0),(-1, 3),(-1, -3)])
                sage: S = similarity_surfaces.self_glued_polygon(P)

                sage: ConeSurfaces.ParentMethods._is_cone_surface(S)
                True

            """
            if limit is not None:
                import warnings

                warnings.warn(
                    "limit has been deprecated as a keyword argument for _is_cone_surface() and will be removed from a future version of sage-flatsurf; "
                    "if you rely on this check, you can try to run this method on MutableOrientedSimilaritySurface.from_surface(surface, labels=surface.labels()[:limit])"
                )

            if "Oriented" not in surface.category().axioms():
                raise NotImplementedError(
                    "cannot check whether a non-oriented surface is a cone surface yet"
                )

            labels = surface.labels()

            if limit is not None:
                from itertools import islice

                labels = islice(labels, limit)

            checked = set()

            for label in labels:
                for edge in range(len(surface.polygon(label).vertices())):
                    cross = surface.opposite_edge(label, edge)

                    if cross is None:
                        continue

                    if cross in checked:
                        continue

                    checked.add((label, edge))

                    # We do not call self.edge_matrix() since the surface might
                    # have overridden this (just returning the identity matrix e.g.)
                    # and we want to deduce the matrix from the attached polygon
                    # edges instead.
                    from flatsurf.geometry.categories import SimilaritySurfaces

                    matrix = SimilaritySurfaces.Oriented.ParentMethods.edge_matrix.f(  # pylint: disable=no-member
                        surface, label, edge
                    )

                    if matrix * matrix.transpose() != 1:
                        return False

            return True

    class FiniteType(SurfaceCategoryWithAxiom):
        r"""
        The category of cone surfaces built from finitely many polygons.

        EXAMPLES::

            sage: from flatsurf import Polygon, similarity_surfaces
            sage: P = Polygon(edges=[(2, 0),(-1, 3),(-1, -3)])
            sage: S = similarity_surfaces.self_glued_polygon(P)

            sage: from flatsurf.geometry.categories import ConeSurfaces
            sage: S in ConeSurfaces().FiniteType()
            True

        """

        class ParentMethods:
            r"""
            Provides methods available to all cone surfaces built from finitely
            many polygons.

            If you want to add functionality for such surfaces you most likely
            want to put it here.
            """

            def area(self):
                r"""
                Return the area of this surface.

                EXAMPLES::

                    sage: from flatsurf import Polygon, similarity_surfaces
                    sage: P = Polygon(edges=[(2, 0),(-1, 3),(-1, -3)])
                    sage: S = similarity_surfaces.self_glued_polygon(P)
                    sage: S.area()
                    3

                """
                return sum(p.area() for p in self.polygons())

        class Oriented(SurfaceCategoryWithAxiom):
            r"""
            The category of oriented cone surfaces, i.e., orientable cone surfaces
            whose orientation can be chosen to be compatible with the embedding of
            its polygons in the real plane.

            EXAMPLES::

                sage: from flatsurf import Polygon, similarity_surfaces
                sage: P = Polygon(edges=[(2, 0),(-1, 3),(-1, -3)])
                sage: S = similarity_surfaces.self_glued_polygon(P)

                sage: from flatsurf.geometry.categories import ConeSurfaces
                sage: S in ConeSurfaces().Oriented()
                True

            """

            class ParentMethods:
                r"""
                Provides methods available to all oriented cone surfaces.

                If you want to add functionality for such surfaces you most likely
                want to put it here.
                """

                def _test_cone_surface(self, **options):
                    r"""
                    Verify that this is a cone surface.

                    EXAMPLES::

                        sage: from flatsurf import translation_surfaces
                        sage: S = translation_surfaces.square_torus()
                        sage: S.set_immutable()
                        sage: S._test_cone_surface()

                    """
                    tester = self._tester(**options)

                    limit = None

                    if not self.is_finite_type():
                        limit = 32

                    tester.assertTrue(
                        ConeSurfaces.ParentMethods._is_cone_surface(self, limit=limit)
                    )

            class WithoutBoundary(SurfaceCategoryWithAxiom):
                r"""
                The category of oriented cone surfaces without boundary.

                EXAMPLES::

                    sage: from flatsurf import Polygon, similarity_surfaces
                    sage: P = Polygon(edges=[(2, 0),(-1, 3),(-1, -3)])
                    sage: S = similarity_surfaces.self_glued_polygon(P)

                    sage: from flatsurf.geometry.categories import ConeSurfaces
                    sage: S in ConeSurfaces().Oriented().WithoutBoundary()
                    True

                """

<<<<<<< HEAD
                class ParentMethods:
                    r"""
                    Provides methods available to all oriented cone surfaces
                    without boundary.

                    If you want to add functionality for such surfaces you most
                    likely want to put it here.
                    """

                    def angles(self, numerical=False, return_adjacent_edges=False):
                        r"""
                        Return the set of angles around the vertices of the surface.

                        EXAMPLES::

                            sage: from flatsurf import polygons, similarity_surfaces
                            sage: T = polygons.triangle(3, 4, 5)
                            sage: S = similarity_surfaces.billiard(T)
                            sage: S.angles()
                            [1/3, 1/4, 5/12]
                            sage: S.angles(numerical=True)   # abs tol 1e-14
                            [0.333333333333333, 0.250000000000000, 0.416666666666667]

                            sage: S.angles(return_adjacent_edges=True)
                            [(1/3, [(0, 1), (1, 2)]), (1/4, [(0, 0), (1, 0)]), (5/12, [(1, 1), (0, 2)])]

                        """
                        if not numerical and any(
                            not p.is_rational() for p in self.polygons()
                        ):
                            raise NotImplementedError(
                                "cannot compute exact angles in this surface built from non-rational polygons yet"
                            )

                        edges = list(self.edges())
                        edges = set(edges)
                        angles = []

                        if return_adjacent_edges:
                            while edges:
                                p, e = edges.pop()
                                adjacent_edges = [(p, e)]
                                angle = self.polygon(p).angle(e, numerical=numerical)
                                pp, ee = self.opposite_edge(
                                    p, (e - 1) % len(self.polygon(p).vertices())
                                )
                                while pp != p or ee != e:
                                    edges.remove((pp, ee))
                                    adjacent_edges.append((pp, ee))
                                    angle += self.polygon(pp).angle(
                                        ee, numerical=numerical
                                    )
                                    pp, ee = self.opposite_edge(
                                        pp, (ee - 1) % len(self.polygon(pp).vertices())
                                    )
                                angles.append((angle, adjacent_edges))
                        else:
                            while edges:
                                p, e = edges.pop()
                                angle = self.polygon(p).angle(e, numerical=numerical)
                                pp, ee = self.opposite_edge(
                                    p, (e - 1) % len(self.polygon(p).vertices())
                                )
                                while pp != p or ee != e:
                                    edges.remove((pp, ee))
                                    angle += self.polygon(pp).angle(
                                        ee, numerical=numerical
                                    )
                                    pp, ee = self.opposite_edge(
                                        pp, (ee - 1) % len(self.polygon(pp).vertices())
                                    )
                                angles.append(angle)

                        return angles

                    def singularities(self):
                        return [self.point(edges[0][0], self.polygon(edges[0][0]).vertex(edges[0][1])) for (angle, edges) in self.angles(return_adjacent_edges=True) if angle > 1]                   

=======
>>>>>>> e92a14ae
                class Connected(SurfaceCategoryWithAxiom):
                    r"""
                    The category of oriented connected cone surfaces without boundary.

                    EXAMPLES::

                        sage: from flatsurf import Polygon, similarity_surfaces
                        sage: P = Polygon(edges=[(2, 0),(-1, 3),(-1, -3)])
                        sage: S = similarity_surfaces.self_glued_polygon(P)

                        sage: from flatsurf.geometry.categories import ConeSurfaces
                        sage: S in ConeSurfaces().Oriented().Connected()
                        True

                    """

                    class ParentMethods:
                        r"""
                        Provides methods available to all oriented connected
                        cone surfaces without boundary.

                        If you want to add functionality for such surfaces you
                        most likely want to put it here.
                        """

                        def _test_genus(self, **options):
                            r"""
                            Verify that the genus is compatible with the angles of the
                            singularities.

                            ALGORITHM:

                            We use the angles around the vertices of the surface to compute the
                            genus, see e.g. [Massart2021] p.17 and compare this
                            to the genus computed directly from the polygon
                            gluings.

                            EXAMPLES::

                                sage: from flatsurf import translation_surfaces
                                sage: translation_surfaces.octagon_and_squares()._test_genus()

                            .. [Massart2021] \D. Massart. A short introduction to translation
                            surfaces, Veech surfaces, and Teichműller dynamics.
                            https://hal.science/hal-03300179/document

                            """
                            tester = self._tester(**options)

                            for edge in self.edges():
                                if self.opposite_edge(*edge) == edge:
                                    # The genus formula below is wrong when
                                    # there is a non-materialized vertex on an
                                    # edge.
                                    return

                            tester.assertAlmostEqual(
                                self.genus(),
                                float(sum(a - 1 for a in self.angles(numerical=True)) / 2.0 + 1),
                            )<|MERGE_RESOLUTION|>--- conflicted
+++ resolved
@@ -320,87 +320,6 @@
 
                 """
 
-<<<<<<< HEAD
-                class ParentMethods:
-                    r"""
-                    Provides methods available to all oriented cone surfaces
-                    without boundary.
-
-                    If you want to add functionality for such surfaces you most
-                    likely want to put it here.
-                    """
-
-                    def angles(self, numerical=False, return_adjacent_edges=False):
-                        r"""
-                        Return the set of angles around the vertices of the surface.
-
-                        EXAMPLES::
-
-                            sage: from flatsurf import polygons, similarity_surfaces
-                            sage: T = polygons.triangle(3, 4, 5)
-                            sage: S = similarity_surfaces.billiard(T)
-                            sage: S.angles()
-                            [1/3, 1/4, 5/12]
-                            sage: S.angles(numerical=True)   # abs tol 1e-14
-                            [0.333333333333333, 0.250000000000000, 0.416666666666667]
-
-                            sage: S.angles(return_adjacent_edges=True)
-                            [(1/3, [(0, 1), (1, 2)]), (1/4, [(0, 0), (1, 0)]), (5/12, [(1, 1), (0, 2)])]
-
-                        """
-                        if not numerical and any(
-                            not p.is_rational() for p in self.polygons()
-                        ):
-                            raise NotImplementedError(
-                                "cannot compute exact angles in this surface built from non-rational polygons yet"
-                            )
-
-                        edges = list(self.edges())
-                        edges = set(edges)
-                        angles = []
-
-                        if return_adjacent_edges:
-                            while edges:
-                                p, e = edges.pop()
-                                adjacent_edges = [(p, e)]
-                                angle = self.polygon(p).angle(e, numerical=numerical)
-                                pp, ee = self.opposite_edge(
-                                    p, (e - 1) % len(self.polygon(p).vertices())
-                                )
-                                while pp != p or ee != e:
-                                    edges.remove((pp, ee))
-                                    adjacent_edges.append((pp, ee))
-                                    angle += self.polygon(pp).angle(
-                                        ee, numerical=numerical
-                                    )
-                                    pp, ee = self.opposite_edge(
-                                        pp, (ee - 1) % len(self.polygon(pp).vertices())
-                                    )
-                                angles.append((angle, adjacent_edges))
-                        else:
-                            while edges:
-                                p, e = edges.pop()
-                                angle = self.polygon(p).angle(e, numerical=numerical)
-                                pp, ee = self.opposite_edge(
-                                    p, (e - 1) % len(self.polygon(p).vertices())
-                                )
-                                while pp != p or ee != e:
-                                    edges.remove((pp, ee))
-                                    angle += self.polygon(pp).angle(
-                                        ee, numerical=numerical
-                                    )
-                                    pp, ee = self.opposite_edge(
-                                        pp, (ee - 1) % len(self.polygon(pp).vertices())
-                                    )
-                                angles.append(angle)
-
-                        return angles
-
-                    def singularities(self):
-                        return [self.point(edges[0][0], self.polygon(edges[0][0]).vertex(edges[0][1])) for (angle, edges) in self.angles(return_adjacent_edges=True) if angle > 1]                   
-
-=======
->>>>>>> e92a14ae
                 class Connected(SurfaceCategoryWithAxiom):
                     r"""
                     The category of oriented connected cone surfaces without boundary.
