--- conflicted
+++ resolved
@@ -309,147 +309,6 @@
 
                 """
 
-<<<<<<< HEAD
-                class ElementMethods:
-                    # TODO: Only cache for vertices in parent, everything else, cache only in the point.
-                    @cached_in_parent_method
-                    def radius_of_convergence(self):
-                        r"""
-                        Return the distance of this point to the closest
-                        (other) singularity.
-
-                        EXAMPLES::
-
-                            sage: from flatsurf import translation_surfaces
-                            sage: S = translation_surfaces.regular_octagon()
-                            sage: S(0, S.polygon(0).centroid()).radius_of_convergence()
-                            √1/2*a + 1
-                            sage: next(iter(S.vertices())).radius_of_convergence()
-                            1
-                            sage: S(0, (1/2, 1/2)).radius_of_convergence()
-                            √1/2
-                            sage: S(0, (1/2, 0)).radius_of_convergence()
-                            1/2
-                            sage: S(0, (1/4, 0)).radius_of_convergence()
-                            1/4
-
-                        """
-                        # TODO: Require immutable for caching.
-
-                        surface = self.parent()
-
-                        norm = surface.euclidean_plane().norm()
-
-                        if all(vertex.angle() == 1 for vertex in surface.vertices()):
-                            return norm.infinite()
-
-                        erase_marked_points = surface.erase_marked_points()
-                        center = erase_marked_points(self)
-
-                        if not center.is_vertex():
-                            insert_marked_points = (
-                                center.surface().insert_marked_points(center)
-                            )
-                            center = insert_marked_points(center)
-
-                        surface = center.parent()
-
-                        for connection in surface.saddle_connections(initial_vertex=center):
-                            end = surface(*connection.end())
-                            if end.angle() != 1:
-                                return norm.from_vector(connection.holonomy())
-
-                        assert False
-
-                class ParentMethods:
-                    r"""
-                    Provides methods available to all oriented cone surfaces
-                    without boundary.
-
-                    If you want to add functionality for such surfaces you most
-                    likely want to put it here.
-                    """
-
-                    def angles(self, numerical=False, return_adjacent_edges=False):
-                        r"""
-                        Return the set of angles around the vertices of the surface.
-
-                        EXAMPLES::
-
-                            sage: from flatsurf import polygons, similarity_surfaces
-                            sage: T = polygons.triangle(3, 4, 5)
-                            sage: S = similarity_surfaces.billiard(T)
-                            sage: S.angles()
-                            [1/3, 1/4, 5/12]
-                            sage: S.angles(numerical=True)   # abs tol 1e-14
-                            [0.333333333333333, 0.250000000000000, 0.416666666666667]
-
-                            sage: S.angles(return_adjacent_edges=True)
-                            [(1/3, [(0, 1), (1, 2)]), (1/4, [(0, 0), (1, 0)]), (5/12, [(1, 1), (0, 2)])]
-
-                        """
-                        if not numerical and any(
-                            not p.is_rational() for p in self.polygons()
-                        ):
-                            raise NotImplementedError(
-                                "cannot compute exact angles in this surface built from non-rational polygons yet"
-                            )
-
-                        edges = list(self.edges())
-                        edges = set(edges)
-                        angles = []
-
-                        if return_adjacent_edges:
-                            while edges:
-                                p, e = edges.pop()
-                                adjacent_edges = [(p, e)]
-                                angle = self.polygon(p).angle(e, numerical=numerical)
-                                pp, ee = self.opposite_edge(
-                                    p, (e - 1) % len(self.polygon(p).vertices())
-                                )
-                                while pp != p or ee != e:
-                                    edges.remove((pp, ee))
-                                    adjacent_edges.append((pp, ee))
-                                    angle += self.polygon(pp).angle(
-                                        ee, numerical=numerical
-                                    )
-                                    pp, ee = self.opposite_edge(
-                                        pp, (ee - 1) % len(self.polygon(pp).vertices())
-                                    )
-                                angles.append((angle, adjacent_edges))
-                        else:
-                            while edges:
-                                p, e = edges.pop()
-                                angle = self.polygon(p).angle(e, numerical=numerical)
-                                pp, ee = self.opposite_edge(
-                                    p, (e - 1) % len(self.polygon(p).vertices())
-                                )
-                                while pp != p or ee != e:
-                                    edges.remove((pp, ee))
-                                    angle += self.polygon(pp).angle(
-                                        ee, numerical=numerical
-                                    )
-                                    pp, ee = self.opposite_edge(
-                                        pp, (ee - 1) % len(self.polygon(pp).vertices())
-                                    )
-                                angles.append(angle)
-
-                        return angles
-
-                    def singularities(self):
-                        return [
-                            self.point(
-                                edges[0][0],
-                                self.polygon(edges[0][0]).vertex(edges[0][1]),
-                            )
-                            for (angle, edges) in self.angles(
-                                return_adjacent_edges=True
-                            )
-                            if angle > 1
-                        ]
-
-=======
->>>>>>> 88a26829
                 class Connected(SurfaceCategoryWithAxiom):
                     r"""
                     The category of oriented connected cone surfaces without boundary.
