r"""
The category of half-translation surfaces.

A half-translation surface is a surface built by gluing Euclidean polygons. The
sides of the polygons can be glued with translations or half-translations
(translation followed by a rotation of angle π.)

See :mod:`flatsurf.geometry.categories` for a general description of the
category framework in sage-flatsurf.

Normally, you won't create this (or any other) category directly. The correct
category is automatically determined for immutable surfaces.

EXAMPLES:

We glue all the sides of a square to themselves. Since each gluing is just a
rotation of π, this is a half-translation surface::

    sage: from flatsurf import Polygon, similarity_surfaces
    sage: P = Polygon(vertices=[(0,0), (1,0), (1,1), (0,1)])
    sage: S = similarity_surfaces.self_glued_polygon(P)
    sage: S.set_immutable()

    sage: C = S.category()

    sage: from flatsurf.geometry.categories import HalfTranslationSurfaces
    sage: C.is_subcategory(HalfTranslationSurfaces())
    True

"""
# ####################################################################
#  This file is part of sage-flatsurf.
#
#        Copyright (C) 2013-2019 Vincent Delecroix
#                      2013-2019 W. Patrick Hooper
#                      2023-2024 Julian Rüth
#
#  sage-flatsurf is free software: you can redistribute it and/or modify
#  it under the terms of the GNU General Public License as published by
#  the Free Software Foundation, either version 2 of the License, or
#  (at your option) any later version.
#
#  sage-flatsurf is distributed in the hope that it will be useful,
#  but WITHOUT ANY WARRANTY; without even the implied warranty of
#  MERCHANTABILITY or FITNESS FOR A PARTICULAR PURPOSE.  See the
#  GNU General Public License for more details.
#
#  You should have received a copy of the GNU General Public License
#  along with sage-flatsurf. If not, see <https://www.gnu.org/licenses/>.
# ####################################################################

from flatsurf.geometry.categories.surface_category import (
    SurfaceCategory,
    SurfaceCategoryWithAxiom,
)
from sage.misc.lazy_import import LazyImport
from sage.all import QQ, AA
from sage.misc.cachefunc import cached_method


class HalfTranslationSurfaces(SurfaceCategory):
    r"""
    The category of surfaces built by gluing (Euclidean) polygons with
    translations and half-translations (translations followed by rotations
    among an angle π.)

    EXAMPLES::

        sage: from flatsurf.geometry.categories import HalfTranslationSurfaces
        sage: HalfTranslationSurfaces()
        Category of half translation surfaces

    """

    def super_categories(self):
        r"""
        Return the categories that a half-translation surface is always a
        member of.

        EXAMPLES::

            sage: from flatsurf.geometry.categories import HalfTranslationSurfaces
            sage: HalfTranslationSurfaces().super_categories()
            [Category of dilation surfaces, Category of rational cone surfaces]

        """
        from flatsurf.geometry.categories.dilation_surfaces import DilationSurfaces
        from flatsurf.geometry.categories.cone_surfaces import ConeSurfaces

        return [DilationSurfaces(), ConeSurfaces().Rational()]

    # Declare that the "positive" half-translation surfaces are called
    # "translation surfaces".
    Positive = LazyImport(
        "flatsurf.geometry.categories.translation_surfaces", "TranslationSurfaces"
    )

    class ParentMethods:
        r"""
        Provides methods available to all half-translation surfaces.

        If you want to add functionality for such surfaces you most likely want
        to put it here.
        """

        def is_translation_surface(self, positive=True):
            r"""
            Return whether this surface is a (half-)translation surface.

            This overrides
            :meth:`.similarity_surfaces.SimilaritySurfaces.ParentMethods.is_translation_surface`.

            EXAMPLES::

                sage: from flatsurf import polygons, similarity_surfaces
                sage: B = similarity_surfaces.billiard(polygons.triangle(1, 2, 5))
                sage: H = B.minimal_cover(cover_type="half-translation")

                sage: H.is_translation_surface(positive=False)
                True
                sage: H.is_translation_surface(positive=True)
                False

            """
            if not positive:
                return True

            # If this is not explicitly a translation surface, we have to
            # decide with the generic checks whether it is a positive
            # half-translation surface.
            return super(  # pylint: disable=bad-super-call
                HalfTranslationSurfaces().parent_class, self
            ).is_translation_surface(positive=positive)

    class Orientable(SurfaceCategoryWithAxiom):
        r"""
        The category of orientable half-translation surfaces.

        EXAMPLES::

            sage: from flatsurf import polygons, similarity_surfaces
            sage: B = similarity_surfaces.billiard(polygons.triangle(1, 2, 5))
            sage: H = B.minimal_cover(cover_type="half-translation")

            sage: from flatsurf.geometry.categories import HalfTranslationSurfaces
            sage: H in HalfTranslationSurfaces().Orientable()
            True

        """

        class WithoutBoundary(SurfaceCategoryWithAxiom):
            r"""
            The category of orientable half-translation surfaces without boundary.

            EXAMPLES::

                sage: from flatsurf import polygons, similarity_surfaces
                sage: B = similarity_surfaces.billiard(polygons.triangle(1, 2, 5))
                sage: H = B.minimal_cover(cover_type="half-translation")

                sage: from flatsurf.geometry.categories import HalfTranslationSurfaces
                sage: H in HalfTranslationSurfaces().Orientable().WithoutBoundary()
                True

            """

            class ParentMethods:
                r"""
                Provides methods available to all orientable half-translation
                surfaces.

                If you want to add functionality for such surfaces you most likely
                want to put it here.
                """

                def stratum(self):
                    r"""
                    EXAMPLES::

                        sage: from flatsurf import polygons, similarity_surfaces
                        sage: B = similarity_surfaces.billiard(polygons.triangle(1, 2, 5))
                        sage: H = B.minimal_cover(cover_type="half-translation")
                        sage: H.stratum()
                        Q_1(3, -1^3)

                    TESTS:

                    Verify that the stratum is correct for surfaces with self-glued edges::

                        sage: from flatsurf import Polygon, similarity_surfaces
                        sage: P = Polygon(vertices=[(0,0), (2,0), (1,4), (0,5)])
                        sage: S = similarity_surfaces.self_glued_polygon(P)
                        sage: S.stratum()
                        Q_0(0, -1^4)

                    """
                    angles = list(self.angles())

                    for a, b in self.gluings():
                        if a == b:
                            angles.append(QQ(1 / 2))

                    if all(x.denominator() == 1 for x in angles):
                        raise NotImplementedError

                    from surface_dynamics import QuadraticStratum

                    return QuadraticStratum(*[2 * a - 2 for a in angles])

    class Oriented(SurfaceCategoryWithAxiom):
        r"""
        The category of oriented half-translation surfaces, i.e., orientable
        half-translation surfaces which can be oriented in a way compatible
        with the embedding of their polygons in the real plane.

        EXAMPLES::

            sage: from flatsurf import polygons, similarity_surfaces
            sage: B = similarity_surfaces.billiard(polygons.triangle(1, 2, 5))
            sage: H = B.minimal_cover(cover_type="half-translation")

            sage: from flatsurf.geometry.categories import HalfTranslationSurfaces
            sage: H in HalfTranslationSurfaces().Oriented()
            True

        """

        class ParentMethods:
            r"""
            Provides methods available to all oriented half-translation
            surfaces.

            If you want to add functionality for such surfaces you most likely
            want to put it here.
            """

            def holonomy_field(self):
                r"""
                Return the relative holonomy field of this translation or half-translation surface.

                EXAMPLES::

                    sage: from flatsurf import translation_surfaces, polygons, similarity_surfaces

                    sage: S = translation_surfaces.veech_2n_gon(5)
                    sage: S.holonomy_field()
                    Number Field in a0 with defining polynomial x^2 - x - 1 with a0 = ...
                    sage: S.base_ring()
                    Number Field in a with defining polynomial y^4 - 5*y^2 + 5 with a = 1.175570504584947?

                    sage: T = translation_surfaces.torus((1, AA(2).sqrt()), (AA(3).sqrt(), 3))
                    sage: T.holonomy_field()
                    Rational Field

                    sage: T = polygons.triangle(1,6,11)
                    sage: S = similarity_surfaces.billiard(T)
                    sage: S = S.minimal_cover("translation")
                    sage: S.base_ring()
                    Number Field in c with defining polynomial x^6 - 6*x^4 + 9*x^2 - 3 with c = 1.969615506024417?
                    sage: S.holonomy_field()
                    Number Field in c0 with defining polynomial x^3 - 3*x - 1 with c0 = 1.879385241571817?
                """
                return self.normalized_coordinates()[0].base_ring()

            def _test_half_translation_surface(self, **options):
                r"""
                Verify that this is a half-translation surface.

                EXAMPLES::

                    sage: from flatsurf import Polygon, similarity_surfaces
                    sage: P = Polygon(vertices=[(0,0), (2,0), (1,4), (0,5)])
                    sage: S = similarity_surfaces.self_glued_polygon(P)
                    sage: S._test_half_translation_surface()

                """
                tester = self._tester(**options)

                limit = None

                if not self.is_finite_type():
                    limit = 32

                from flatsurf.geometry.categories import TranslationSurfaces

                tester.assertTrue(
                    TranslationSurfaces.ParentMethods._is_translation_surface(
                        self, positive=False, limit=limit
                    )
                )

        class FiniteType(SurfaceCategoryWithAxiom):
            r"""
            The category of oriented half-translation surfaces built from
            finitely many polygons.

            EXAMPLES::

                sage: from flatsurf import polygons, similarity_surfaces
                sage: B = similarity_surfaces.billiard(polygons.triangle(1, 2, 5))
                sage: H = B.minimal_cover(cover_type="half-translation")

                sage: from flatsurf.geometry.categories import HalfTranslationSurfaces
                sage: H in HalfTranslationSurfaces().Oriented().FiniteType()
                True

            """

            class ParentMethods:
                r"""
                Provides methods available to all oriented half-translation
                surfaces built from finitely many polygons.

                If you want to add functionality for such surfaces you most
                likely want to put it here.
                """

                def normalized_coordinates(self):
                    r"""
                    Return a pair ``(new_surface, matrix)`` where ``new_surface`` is defined over the
                    holonomy field and ``matrix`` is the transition matrix that maps this surface to
                    ``new_surface``.

                    EXAMPLES::

                        sage: from flatsurf import translation_surfaces, polygons, similarity_surfaces

                        sage: S = translation_surfaces.veech_2n_gon(5)
                        sage: U, mat = S.normalized_coordinates()
                        sage: U.base_ring()
                        Number Field in a0 with defining polynomial x^2 - x - 1 with a0 = ...
                        sage: mat
                        [             0 -2/5*a^3 + 2*a]
                        [            -1 -3/5*a^3 + 2*a]

                        sage: T = translation_surfaces.torus((1, AA(2).sqrt()), (AA(3).sqrt(), 3))
                        sage: U, mat = T.normalized_coordinates()
                        sage: U.base_ring()
                        Rational Field
                        sage: U.holonomy_field()
                        Rational Field
                        sage: mat
                        [-2.568914100752347?  1.816496580927726?]
                        [-5.449489742783178?  3.146264369941973?]
                        sage: TestSuite(U).run()

                        sage: T = polygons.triangle(1,6,11)
                        sage: S = similarity_surfaces.billiard(T)
                        sage: S = S.minimal_cover("translation")
                        sage: U, _ = S.normalized_coordinates()
                        sage: U.base_ring()
                        Number Field in c0 with defining polynomial x^3 - 3*x - 1 with c0 = 1.879385241571817?
                        sage: U.holonomy_field() == U.base_ring()
                        True
                        sage: S.base_ring()
                        Number Field in c with defining polynomial x^6 - 6*x^4 + 9*x^2 - 3 with c = 1.969615506024417?
                        sage: TestSuite(U).run()

                        sage: from flatsurf import EuclideanPolygonsWithAngles
                        sage: polygons = EuclideanPolygonsWithAngles((1, 3, 1, 1))
                        sage: p = polygons.an_element()
                        sage: B = similarity_surfaces.billiard(p)
                        sage: B.minimal_cover("translation")
                        Minimal Translation Cover of Genus 0 Rational Cone Surface built from 2 equilateral triangles
                        sage: S = B.minimal_cover("translation")
                        sage: S, _ = S.normalized_coordinates()
                        sage: S
                        Translation Surface in H_1(0^6) built from 6 right triangles

                    TESTS:

                    Verify that #89 has been resolved::

                        sage: from pyexactreal import ExactReals  # optional: exactreal  # random output due to pkg_resources deprecation warnings
                        sage: from flatsurf import translation_surfaces
                        sage: S = translation_surfaces.square_torus()
                        sage: S = S.change_ring(ExactReals())  # optional: exactreal
                        sage: S.normalized_coordinates()  # optional: exactreal
                        Traceback (most recent call last):
                        ...
                        NotImplementedError: base ring must be a field to normalize coordinates of the surface


                    """
                    from sage.all import matrix

                    if self.base_ring() is QQ:
                        return (self, matrix(QQ, 2, 2, 1))

                    from sage.categories.all import Fields

                    if self.base_ring() not in Fields():
                        raise NotImplementedError(
                            "base ring must be a field to normalize coordinates of the surface"
                        )

                    lab = next(iter(self.labels()))
                    p = self.polygon(lab)
                    u = p.edge(1)
                    v = -p.edge(0)
                    i = 1
                    from flatsurf.geometry.euclidean import ccw

                    while ccw(u, v) == 0:
                        i += 1
                        u = p.edge(i)
                        v = -p.edge(i - 1)
                    M = matrix(2, [u, v]).transpose().inverse()
                    assert M.det() > 0
                    hols = []
                    for lab in self.labels():
                        p = self.polygon(lab)
                        for e in range(len(p.vertices())):
                            w = M * p.edge(e)
                            hols.append(w[0])
                            hols.append(w[1])
                    if self.base_ring() is AA:
                        from flatsurf.geometry.subfield import (
                            number_field_elements_from_algebraics,
                        )

                        K, new_hols = number_field_elements_from_algebraics(hols)
                    else:
                        from flatsurf.geometry.subfield import subfield_from_elements

                        K, new_hols, _ = subfield_from_elements(self.base_ring(), hols)

                    from flatsurf.geometry.polygon import Polygon
                    from flatsurf.geometry.surface import (
                        MutableOrientedSimilaritySurface,
                    )

                    S = MutableOrientedSimilaritySurface(K)
                    relabelling = {}
                    k = 0
                    for lab in self.labels():
                        m = len(self.polygon(lab).vertices())
                        relabelling[lab] = S.add_polygon(
                            Polygon(
                                edges=[
                                    (new_hols[k + 2 * i], new_hols[k + 2 * i + 1])
                                    for i in range(m)
                                ],
                                base_ring=K,
                            )
                        )
                        k += 2 * m

                    for (p1, e1), (p2, e2) in self.gluings():
                        S.glue((relabelling[p1], e1), (relabelling[p2], e2))

                    S._refine_category_(self.category())
<<<<<<< HEAD
                    S.set_immutable()
                    return S, M

            class WithoutBoundary(SurfaceCategoryWithAxiom):
                r"""
                The category of oriented half-translation surfaces without
                boundary built from finitely many polygons.

                EXAMPLES::

                    sage: from flatsurf import polygons, similarity_surfaces
                    sage: B = similarity_surfaces.billiard(polygons.triangle(1, 2, 5))
                    sage: H = B.minimal_cover(cover_type="half-translation")

                    sage: from flatsurf.geometry.categories import HalfTranslationSurfaces
                    sage: H in HalfTranslationSurfaces().Oriented().FiniteType().WithoutBoundary()
                    True

                """

                class ElementMethods:
                    @cached_method
                    def angle(self, numerical=False):
                        if not self.is_vertex():
                            # TODO: This is not true for points on a self-glued vertex.
                            return 1

                        # TODO: This is quite inefficient but it probably does not matter unless there are lots of vertices.
                        angle = [
                            angle
                            for (angle, edges) in self._surface.angles(
                                return_adjacent_edges=True
                            )
                            if self._surface(*edges[0]) == self
                        ]
                        assert len(angle) == 1
                        return angle[0]

                class ParentMethods:
                    r"""
                    Provides methods available to all oriented half-translation
                    surfaces without boundary built from finitely many
                    polygons.

                    If you want to add functionality for such surfaces you most
                    likely want to put it here.
                    """

                    @cached_method
                    def angles(self, numerical=False, return_adjacent_edges=False):
                        r"""
                        Return the set of angles around the vertices of the surface.

                        These are given as multiple of `2 \pi`.

                        EXAMPLES::

                            sage: import flatsurf.geometry.similarity_surface_generators as sfg
                            sage: sfg.translation_surfaces.regular_octagon().angles()
                            [3]
                            sage: S = sfg.translation_surfaces.veech_2n_gon(5)
                            sage: S.angles()
                            [2, 2]
                            sage: S.angles(numerical=True)
                            [2.0, 2.0]
                            sage: S.angles(return_adjacent_edges=True) # random output
                            [(2, [(0, 1), (0, 5), (0, 9), (0, 3), (0, 7)]),
                             (2, [(0, 0), (0, 4), (0, 8), (0, 2), (0, 6)])]
                            sage: S.angles(numerical=True, return_adjacent_edges=True) # random output
                            [(2.0, [(0, 1), (0, 5), (0, 9), (0, 3), (0, 7)]),
                             (2.0, [(0, 0), (0, 4), (0, 8), (0, 2), (0, 6)])]

                            sage: sfg.translation_surfaces.veech_2n_gon(6).angles()
                            [5]
                            sage: sfg.translation_surfaces.veech_double_n_gon(5).angles()
                            [3]
                            sage: sfg.translation_surfaces.cathedral(1, 1).angles()
                            [3, 3, 3]

                            sage: from flatsurf import polygons, similarity_surfaces
                            sage: B = similarity_surfaces.billiard(polygons.triangle(1, 2, 5))
                            sage: H = B.minimal_cover(cover_type="half-translation")
                            sage: S = B.minimal_cover(cover_type="translation")
                            sage: H.angles()
                            [1/2, 5/2, 1/2, 1/2]
                            sage: S.angles()
                            [1, 5, 1, 1]

                            sage: H.angles(return_adjacent_edges=True)
                             [(1/2, [...]), (5/2, [...]), (1/2, [...]), (1/2, [...])]
                            sage: S.angles(return_adjacent_edges=True)
                             [(1, [...]), (5, [...]), (1, [...]), (1, [...])]

                        For self-glued edges, no angle is reported for the
                        "vertex" at the midpoint of the edge::

                            sage: from flatsurf import Polygon, similarity_surfaces
                            sage: P = Polygon(vertices=[(0,0), (2,0), (1,4), (0,5)])
                            sage: S = similarity_surfaces.self_glued_polygon(P)
                            sage: S.angles()
                            [1]

                        Non-convex examples::

                            sage: from flatsurf import Polygon, MutableOrientedSimilaritySurface
                            sage: S = MutableOrientedSimilaritySurface(QQ)
                            sage: L = Polygon(vertices=[(0,0),(1,0),(2,0),(2,1),(1,1),(1,2),(0,2),(0,1)])
                            sage: S.add_polygon(L)
                            0
                            sage: S.glue((0, 0), (0, 5))
                            sage: S.glue((0, 1), (0, 3))
                            sage: S.glue((0, 2), (0, 7))
                            sage: S.glue((0, 4), (0, 6))
                            sage: S.set_immutable()
                            sage: S.angles()
                            [3]

                            sage: S = MutableOrientedSimilaritySurface(QQ)
                            sage: P = Polygon(vertices=[(0,0),(1,0),(2,0),(2,1),(3,1),(3,2),(2,2),(1,2),(1,1),(0,1)])
                            sage: S.add_polygon(P)
                            0
                            sage: S.glue((0, 0), (0, 8))
                            sage: S.glue((0, 1), (0, 6))
                            sage: S.glue((0, 2), (0, 9))
                            sage: S.glue((0, 3), (0, 5))
                            sage: S.glue((0, 4), (0, 7))
                            sage: S.set_immutable()
                            sage: S.angles()
                            [2, 2]
                        """
                        from flatsurf.geometry.euclidean import is_between

                        edges = set(self.edges())
                        angles = []

                        while edges:
                            # Note that iteration order here is different for different
                            # versions of Python. Therefore, the output in the doctest
                            # above is random.
                            pair = p, e = next(iter(edges))
                            ve = self.polygon(p).edge(e)
                            angle = 0
                            adjacent_edges = []
                            while pair in edges:
                                adjacent_edges.append(pair)
                                edges.remove(pair)
                                poly = self.polygon(p)
                                f = (e - 1) % len(poly.vertices())
                                ve = poly.edge(e)
                                vf = -poly.edge(f)
                                if (
                                    ve[0] * vf[1] == ve[1] * vf[0]
                                    and ve[0] * vf[0] >= 0
                                    and ve[1] * vf[1] >= 0
                                ):
                                    # aligned vectors (angle 2pi)
                                    if ve[0] == 0:
                                        angle += 1
                                    else:
                                        angle += 2
                                else:
                                    if vf[0] == 0:
                                        # include vf because it is vertical
                                        angle += 1
                                    angle += is_between(ve, vf, (0, 1))
                                    angle += is_between(ve, vf, (0, -1))
                                ppair = pp, ff = self.opposite_edge(p, f)
                                pair, p, e = ppair, pp, ff
                            if numerical:
                                if return_adjacent_edges:
                                    angles.append((float(angle) / 2, adjacent_edges))
                                else:
                                    angles.append(float(angle) / 2)
                            else:
                                if return_adjacent_edges:
                                    angles.append((QQ((angle, 2)), adjacent_edges))
                                else:
                                    angles.append(QQ((angle, 2)))

                        return tuple(angles)
=======
                    return S, M
>>>>>>> 88a26829
<|MERGE_RESOLUTION|>--- conflicted
+++ resolved
@@ -450,187 +450,5 @@
                         S.glue((relabelling[p1], e1), (relabelling[p2], e2))
 
                     S._refine_category_(self.category())
-<<<<<<< HEAD
                     S.set_immutable()
-                    return S, M
-
-            class WithoutBoundary(SurfaceCategoryWithAxiom):
-                r"""
-                The category of oriented half-translation surfaces without
-                boundary built from finitely many polygons.
-
-                EXAMPLES::
-
-                    sage: from flatsurf import polygons, similarity_surfaces
-                    sage: B = similarity_surfaces.billiard(polygons.triangle(1, 2, 5))
-                    sage: H = B.minimal_cover(cover_type="half-translation")
-
-                    sage: from flatsurf.geometry.categories import HalfTranslationSurfaces
-                    sage: H in HalfTranslationSurfaces().Oriented().FiniteType().WithoutBoundary()
-                    True
-
-                """
-
-                class ElementMethods:
-                    @cached_method
-                    def angle(self, numerical=False):
-                        if not self.is_vertex():
-                            # TODO: This is not true for points on a self-glued vertex.
-                            return 1
-
-                        # TODO: This is quite inefficient but it probably does not matter unless there are lots of vertices.
-                        angle = [
-                            angle
-                            for (angle, edges) in self._surface.angles(
-                                return_adjacent_edges=True
-                            )
-                            if self._surface(*edges[0]) == self
-                        ]
-                        assert len(angle) == 1
-                        return angle[0]
-
-                class ParentMethods:
-                    r"""
-                    Provides methods available to all oriented half-translation
-                    surfaces without boundary built from finitely many
-                    polygons.
-
-                    If you want to add functionality for such surfaces you most
-                    likely want to put it here.
-                    """
-
-                    @cached_method
-                    def angles(self, numerical=False, return_adjacent_edges=False):
-                        r"""
-                        Return the set of angles around the vertices of the surface.
-
-                        These are given as multiple of `2 \pi`.
-
-                        EXAMPLES::
-
-                            sage: import flatsurf.geometry.similarity_surface_generators as sfg
-                            sage: sfg.translation_surfaces.regular_octagon().angles()
-                            [3]
-                            sage: S = sfg.translation_surfaces.veech_2n_gon(5)
-                            sage: S.angles()
-                            [2, 2]
-                            sage: S.angles(numerical=True)
-                            [2.0, 2.0]
-                            sage: S.angles(return_adjacent_edges=True) # random output
-                            [(2, [(0, 1), (0, 5), (0, 9), (0, 3), (0, 7)]),
-                             (2, [(0, 0), (0, 4), (0, 8), (0, 2), (0, 6)])]
-                            sage: S.angles(numerical=True, return_adjacent_edges=True) # random output
-                            [(2.0, [(0, 1), (0, 5), (0, 9), (0, 3), (0, 7)]),
-                             (2.0, [(0, 0), (0, 4), (0, 8), (0, 2), (0, 6)])]
-
-                            sage: sfg.translation_surfaces.veech_2n_gon(6).angles()
-                            [5]
-                            sage: sfg.translation_surfaces.veech_double_n_gon(5).angles()
-                            [3]
-                            sage: sfg.translation_surfaces.cathedral(1, 1).angles()
-                            [3, 3, 3]
-
-                            sage: from flatsurf import polygons, similarity_surfaces
-                            sage: B = similarity_surfaces.billiard(polygons.triangle(1, 2, 5))
-                            sage: H = B.minimal_cover(cover_type="half-translation")
-                            sage: S = B.minimal_cover(cover_type="translation")
-                            sage: H.angles()
-                            [1/2, 5/2, 1/2, 1/2]
-                            sage: S.angles()
-                            [1, 5, 1, 1]
-
-                            sage: H.angles(return_adjacent_edges=True)
-                             [(1/2, [...]), (5/2, [...]), (1/2, [...]), (1/2, [...])]
-                            sage: S.angles(return_adjacent_edges=True)
-                             [(1, [...]), (5, [...]), (1, [...]), (1, [...])]
-
-                        For self-glued edges, no angle is reported for the
-                        "vertex" at the midpoint of the edge::
-
-                            sage: from flatsurf import Polygon, similarity_surfaces
-                            sage: P = Polygon(vertices=[(0,0), (2,0), (1,4), (0,5)])
-                            sage: S = similarity_surfaces.self_glued_polygon(P)
-                            sage: S.angles()
-                            [1]
-
-                        Non-convex examples::
-
-                            sage: from flatsurf import Polygon, MutableOrientedSimilaritySurface
-                            sage: S = MutableOrientedSimilaritySurface(QQ)
-                            sage: L = Polygon(vertices=[(0,0),(1,0),(2,0),(2,1),(1,1),(1,2),(0,2),(0,1)])
-                            sage: S.add_polygon(L)
-                            0
-                            sage: S.glue((0, 0), (0, 5))
-                            sage: S.glue((0, 1), (0, 3))
-                            sage: S.glue((0, 2), (0, 7))
-                            sage: S.glue((0, 4), (0, 6))
-                            sage: S.set_immutable()
-                            sage: S.angles()
-                            [3]
-
-                            sage: S = MutableOrientedSimilaritySurface(QQ)
-                            sage: P = Polygon(vertices=[(0,0),(1,0),(2,0),(2,1),(3,1),(3,2),(2,2),(1,2),(1,1),(0,1)])
-                            sage: S.add_polygon(P)
-                            0
-                            sage: S.glue((0, 0), (0, 8))
-                            sage: S.glue((0, 1), (0, 6))
-                            sage: S.glue((0, 2), (0, 9))
-                            sage: S.glue((0, 3), (0, 5))
-                            sage: S.glue((0, 4), (0, 7))
-                            sage: S.set_immutable()
-                            sage: S.angles()
-                            [2, 2]
-                        """
-                        from flatsurf.geometry.euclidean import is_between
-
-                        edges = set(self.edges())
-                        angles = []
-
-                        while edges:
-                            # Note that iteration order here is different for different
-                            # versions of Python. Therefore, the output in the doctest
-                            # above is random.
-                            pair = p, e = next(iter(edges))
-                            ve = self.polygon(p).edge(e)
-                            angle = 0
-                            adjacent_edges = []
-                            while pair in edges:
-                                adjacent_edges.append(pair)
-                                edges.remove(pair)
-                                poly = self.polygon(p)
-                                f = (e - 1) % len(poly.vertices())
-                                ve = poly.edge(e)
-                                vf = -poly.edge(f)
-                                if (
-                                    ve[0] * vf[1] == ve[1] * vf[0]
-                                    and ve[0] * vf[0] >= 0
-                                    and ve[1] * vf[1] >= 0
-                                ):
-                                    # aligned vectors (angle 2pi)
-                                    if ve[0] == 0:
-                                        angle += 1
-                                    else:
-                                        angle += 2
-                                else:
-                                    if vf[0] == 0:
-                                        # include vf because it is vertical
-                                        angle += 1
-                                    angle += is_between(ve, vf, (0, 1))
-                                    angle += is_between(ve, vf, (0, -1))
-                                ppair = pp, ff = self.opposite_edge(p, f)
-                                pair, p, e = ppair, pp, ff
-                            if numerical:
-                                if return_adjacent_edges:
-                                    angles.append((float(angle) / 2, adjacent_edges))
-                                else:
-                                    angles.append(float(angle) / 2)
-                            else:
-                                if return_adjacent_edges:
-                                    angles.append((QQ((angle, 2)), adjacent_edges))
-                                else:
-                                    angles.append(QQ((angle, 2)))
-
-                        return tuple(angles)
-=======
-                    return S, M
->>>>>>> 88a26829
+                    return S, M