--- conflicted
+++ resolved
@@ -2975,33 +2975,7 @@
                             "the relabel keyword will be removed in a future version of sage-flatsurf; do not pass it explicitly anymore to delaunay_decomposition()"
                         )
 
-<<<<<<< HEAD
-                self = self.delaunay_triangulate().codomain()
-
-                    s = LazyDelaunaySurface(
-                        self, direction=direction, category=self.category()
-                    )
-                    from flatsurf.geometry.morphism import DelaunayDecompositionMorphism
-
-                    return DelaunayDecompositionMorphism._create_morphism(self, s)
-
-                from flatsurf.geometry.surface import (
-                    MutableOrientedSimilaritySurface,
-                )
-
-                s = MutableOrientedSimilaritySurface.from_surface(self)
-                s.delaunay_decomposition(
-                    triangulated=triangulated,
-                    delaunay_triangulated=delaunay_triangulated,
-                    in_place=True,
-                    direction=direction,
-                    relabel=relabel,
-                )
-                s.set_immutable()
-
-                from flatsurf.geometry.morphism import DelaunayDecompositionMorphism
-
-                return DelaunayDecompositionMorphism._create_morphism(self, s)
+                return self.delaunay_decompose().codomain()
 
             def _saddle_connections_unbounded(
                 self, initial_label, initial_vertex, algorithm
@@ -3298,9 +3272,6 @@
                 yield from self._saddle_connections_generic_cone_bounded(
                     squared_length_bound, source, source, similarity, cone
                 )
-=======
-                return self.delaunay_decompose().codomain()
->>>>>>> 650bfa7f
 
             def delaunay_decompose(self, codomain=None):
                 r"""
