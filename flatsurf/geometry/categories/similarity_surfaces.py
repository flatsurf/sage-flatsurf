r"""
The category of similarity surfaces.

This module provides shared functionality for all surfaces in sage-flatsurf
that are built from Euclidean polygons that are glued by similarities, i.e.,
identified edges can be transformed into each other by application of rotation
and homothety (dilation) and translation.

See :mod:`flatsurf.geometry.categories` for a general description of the
category framework in sage-flatsurf.

Normally, you won't create this (or any other) category directly. The correct
category is automatically determined for immutable surfaces.

EXAMPLES::

    sage: from flatsurf import MutableOrientedSimilaritySurface
    sage: C = MutableOrientedSimilaritySurface(QQ).category()

    sage: from flatsurf.geometry.categories import SimilaritySurfaces
    sage: C.is_subcategory(SimilaritySurfaces())
    True

The easiest way to construct a similarity surface is to use the constructions
from
:class:`flatsurf.geometry.similarity_surface_generators.SimilaritySurfaceGenerators`::

    sage: from flatsurf import Polygon, similarity_surfaces
    sage: P = Polygon(vertices=[(0,0), (2,0), (1,4), (0,5)])
    sage: similarity_surfaces.self_glued_polygon(P)
    Half-Translation Surface in Q_0(0, -1^4) built from a quadrilateral

Another way is to build a surface from scratch (using e.g.
:class:`flatsurf.geometry.surface.MutableOrientedSimilaritySurface`)::

    sage: P = Polygon(vertices=[(0,0), (1,0), (1,1), (0,1)])
    sage: S = MutableOrientedSimilaritySurface(QQ)
    sage: S.add_polygon(P)
    0
    sage: S.add_polygon(2*P)
    1
    sage: S.add_polygon(3*P)
    2
    sage: S.glue((0, 1), (1, 3))
    sage: S.glue((0, 0), (2, 2))
    sage: S.glue((0, 2), (2, 0))
    sage: S.glue((0, 3), (1, 1))
    sage: S.glue((1, 2), (2, 1))
    sage: S.glue((1, 0), (2, 3))
    sage: S
    Surface built from 3 squares

To perform a sanity check on the obtained surface, you can run its test
suite::

    sage: TestSuite(S).run()

If there are no errors reported, no consistency problems could be detected in
your surface.

Once you mark the surface as immutable, it gets more functionality, e.g.,
coming from its structure as a translation surface. This also adds more tests
to its test suite::

    sage: S.category()
    Category of finite type oriented similarity surfaces
    sage: S.set_immutable()
    sage: S.category()
    Category of connected without boundary finite type oriented rational similarity surfaces

    sage: TestSuite(S).run()

In the following example, we attempt to build a broken surface by gluing more
than two edges to each other; however, edges get unglued automatically::

    sage: S = MutableOrientedSimilaritySurface.from_surface(S)
    sage: S.glue((0, 0), (0, 3))
    sage: S.glue((0, 1), (0, 3))
    sage: S.glue((0, 2), (0, 3))

    sage: S.gluings()
    (((0, 2), (0, 3)), ((0, 3), (0, 2)), ((1, 0), (2, 3)), ((1, 2), (2, 1)), ((2, 1), (1, 2)), ((2, 3), (1, 0)))

    sage: S.set_immutable()
    sage: S.category()
    Category of with boundary finite type oriented rational similarity surfaces
    sage: TestSuite(S).run()

If we don't glue all the edges, we get a surface with boundary::

    sage: P = Polygon(vertices=[(0,0), (1,0), (1,1), (0,1)])
    sage: S = MutableOrientedSimilaritySurface(QQ)
    sage: S.add_polygon(P)
    0
    sage: TestSuite(S).run()

"""
# ****************************************************************************
#  This file is part of sage-flatsurf.
#
#        Copyright (C) 2016-2020 Vincent Delecroix
#                      2023-2024 Julian Rüth
#
#  sage-flatsurf is free software: you can redistribute it and/or modify
#  it under the terms of the GNU General Public License as published by
#  the Free Software Foundation, either version 2 of the License, or
#  (at your option) any later version.
#
#  sage-flatsurf is distributed in the hope that it will be useful,
#  but WITHOUT ANY WARRANTY; without even the implied warranty of
#  MERCHANTABILITY or FITNESS FOR A PARTICULAR PURPOSE.  See the
#  GNU General Public License for more details.
#
#  You should have received a copy of the GNU General Public License
#  along with sage-flatsurf. If not, see <https://www.gnu.org/licenses/>.
# ****************************************************************************

from flatsurf.geometry.categories.surface_category import (
    SurfaceCategory,
    SurfaceCategoryWithAxiom,
)
from flatsurf.cache import cached_surface_method
<<<<<<< HEAD
=======

from sage.categories.category_with_axiom import all_axioms
from sage.misc.cachefunc import cached_method
>>>>>>> be52f79f
from sage.all import QQ, AA


class SimilaritySurfaces(SurfaceCategory):
    r"""
    The category of surfaces built from polygons with edges identified by
    similarities.

    EXAMPLES::

        sage: from flatsurf.geometry.categories import SimilaritySurfaces
        sage: SimilaritySurfaces()
        Category of similarity surfaces

    """

    def super_categories(self):
        r"""
        Return the categories that a similarity surface is also a member of,
        namely the surfaces formed by Euclidean polygons.

        EXAMPLES::

            sage: from flatsurf.geometry.categories import SimilaritySurfaces
            sage: SimilaritySurfaces().super_categories()
            [Category of euclidean polygonal surfaces]

        """
        from flatsurf.geometry.categories.euclidean_polygonal_surfaces import (
            EuclideanPolygonalSurfaces,
        )

        return [EuclideanPolygonalSurfaces()]

    class ParentMethods:
        r"""
        Provides methods available to all surfaces that are built from
        Euclidean polygons that are glued by similarities.

        If you want to add functionality for such surfaces you most likely
        want to put it here.
        """

        def refined_category(self):
            r"""
            Return the smallest subcategory that this surface is in by consulting
            how its edges are glued.

            The result of this method can be fed to ``_refine_category_`` to
            change the category of the surface (and enable functionality
            specific to the smaller classes of surfaces.)


            .. NOTE::

                If a surface cannot implement the various ``is_`` methods used in
                the implementation of this method (i.e., if any of them throws a
                ``NotImplementedError``,) then this method ``refined_category``
                must be overridden to skip that check. We don't want to actively
                catch a ``NotImplementedError`` and instead encourage authors
                to explicitly select the category their surfaces lives in.

            EXAMPLES::

                sage: from flatsurf import MutableOrientedSimilaritySurface
                sage: S = MutableOrientedSimilaritySurface(QQ)

                sage: from flatsurf import polygons
                sage: S.add_polygon(polygons.square(), label=0)
                0
                sage: S.refined_category()
                Category of connected with boundary finite type translation surfaces

                sage: S.glue((0, 0), (0, 2))
                sage: S.glue((0, 1), (0, 3))
                sage: S.refined_category()
                Category of connected without boundary finite type translation surfaces

            """
            from flatsurf.geometry.categories.polygonal_surfaces import (
                PolygonalSurfaces,
            )

            category = PolygonalSurfaces.ParentMethods.refined_category(self)

            if self.is_cone_surface():
                from flatsurf.geometry.categories.cone_surfaces import ConeSurfaces

                category &= ConeSurfaces()

            if self.is_dilation_surface():
                from flatsurf.geometry.categories.dilation_surfaces import (
                    DilationSurfaces,
                )

                category &= DilationSurfaces()

                if self.is_dilation_surface(positive=True):
                    category &= DilationSurfaces().Positive()

                    if self.is_translation_surface():
                        from flatsurf.geometry.categories.translation_surfaces import (
                            TranslationSurfaces,
                        )

                        category &= TranslationSurfaces()
                elif self.is_translation_surface(positive=False):
                    from flatsurf.geometry.categories.half_translation_surfaces import (
                        HalfTranslationSurfaces,
                    )

                    category &= HalfTranslationSurfaces()

            if "Rational" not in category.axioms():
                if self.is_rational_surface():
                    category = category.Rational()

            return category

        def is_cone_surface(self):
            r"""
            Return whether this surface is a cone surface, i.e., glued edges
            can be transformed into each other with isometries.

            .. NOTE::

                This is a stronger requirement than the usual
                definition of a cone surface, see :mod:`.cone_surfaces` for
                details.

            .. NOTE::

                This method is used to determine whether this surface is in the
                category of :class:`~.cone_surfaces.ConeSurfaces`. Surfaces can
                override this method to perform specialized logic, see the note
                in :mod:`flatsurf.geometry.categories` for performance
                considerations.

            EXAMPLES::

                sage: from flatsurf import Polygon, similarity_surfaces
                sage: P = Polygon(vertices=[(0,0), (1,0), (1,1), (0,1)])
                sage: S = similarity_surfaces.self_glued_polygon(P)
                sage: S.is_cone_surface()
                True

            """
            if self.is_translation_surface():
                return True

            from flatsurf.geometry.categories import ConeSurfaces

            return ConeSurfaces.ParentMethods._is_cone_surface(self)

        def is_dilation_surface(self, positive=False):
            r"""
            Return whether this surface is a dilation surface, i.e., whether
            glued edges can be transformed into each other by translation
            followed by a dilation (multiplication by a diagonal matrix.)

            .. NOTE::

                This method is used to determine whether this surface is in the
                category of :class:`~.dilation_surfaces.DilationSurfaces` or
                :class:`~.dilation_surfaces.DilationSurfaces.Positive`.
                Surfaces can override this method to perform specialized logic,
                see the note in :mod:`~flatsurf.geometry.categories` for
                performance considerations.

            INPUT:

            - ``positive`` -- a boolean (default: ``False``); whether the
              entries of the diagonal matrix must be positive or are allowed to
              be negative.

            EXAMPLES::

                sage: from flatsurf import Polygon, similarity_surfaces
                sage: P = Polygon(vertices=[(0,0), (2,0), (1,4), (0,5)])
                sage: S = similarity_surfaces.self_glued_polygon(P)
                sage: S.is_dilation_surface()
                True
                sage: S.is_dilation_surface(positive=True)
                False

            """
            if self.is_translation_surface(positive=positive):
                return True

            from flatsurf.geometry.categories import DilationSurfaces

            return DilationSurfaces.ParentMethods._is_dilation_surface(
                self, positive=positive
            )

        def is_translation_surface(self, positive=True):
            r"""
            Return whether this surface is a translation surface, i.e., glued
            edges can be transformed into each other by translations.

            This method must be implemented if this surface is a dilation surface.

            .. NOTE::

                This method is used to determine whether this surface is in the
                category of
                :class:`~.half_translation_surfaces.HalfTranslationSurfaces` or
                :class:`~.translation_surfaces.TranslationSurfaces`. Surfaces
                can override this method to perform specialized logic, see the
                note in :mod:`~flatsurf.geometry.categories` for performance
                considerations.

            INPUT:

            - ``positive`` -- a boolean (default: ``True``); whether the
              transformation must be a translation or is allowed to be a
              half-translation, i.e., a translation followed by a reflection in
              a point (equivalently, a rotation by π.)

            EXAMPLES::

                sage: from flatsurf import Polygon, similarity_surfaces
                sage: P = Polygon(vertices=[(0,0), (1,0), (1,1), (0,1)])
                sage: S = similarity_surfaces.self_glued_polygon(P)
                sage: S.is_translation_surface()
                False
                sage: S.is_translation_surface(False)
                True

            ::

                sage: from flatsurf import translation_surfaces
                sage: S = translation_surfaces.square_torus()
                sage: S.is_translation_surface()
                True

            """
            from flatsurf.geometry.categories import TranslationSurfaces

            return TranslationSurfaces.ParentMethods._is_translation_surface(
                self, positive=positive
            )

        def is_rational_surface(self):
            r"""
            Return whether this surface is a rational surface, i.e., the
            rotational part of all gluings is a rational multiple of π.

            .. NOTE::

                This method is used to determine whether this surface satisfies
                the :class:`~.SimilaritySurfaces.Rational` axiom. Surfaces can
                override this method to perform specialized logic, see the note
                in :mod:`flatsurf.geometry.categories` for performance
                considerations.

            EXAMPLES::

                sage: from flatsurf import Polygon, similarity_surfaces
                sage: P = Polygon(vertices=[(0,0), (1,0), (1,1), (0,1)])
                sage: S = similarity_surfaces.self_glued_polygon(P)
                sage: S.is_rational_surface()
                True

            """
            if self.is_dilation_surface(positive=False):
                return True

            return SimilaritySurfaces.Rational.ParentMethods._is_rational_surface(self)

        def _mul_(self, matrix, switch_sides=True):
            r"""
            Apply the 2×2 ``matrix`` to the polygons of this surface.

            EXAMPLES::

                sage: from flatsurf import translation_surfaces
                sage: s = translation_surfaces.infinite_staircase()
                sage: s
                The infinite staircase
                sage: m = matrix([[1,2],[0,1]])
                sage: s2 = m * s
                sage: TestSuite(s2).run()
                sage: s2.polygon(0)
                Polygon(vertices=[(0, 0), (1, 0), (3, 1), (2, 1)])

            Testing multiplication by a matrix with negative determinant::

                sage: from flatsurf import dilation_surfaces
                sage: ds1 = dilation_surfaces.genus_two_square(1/2, 1/3, 1/4, 1/5)
                sage: ds1.polygon(0)
                Polygon(vertices=[(0, 0), (1/2, 0), (1, 1/3), (1, 1), (3/4, 1), (0, 4/5)])
                sage: m = matrix(QQ, [[0, 1], [1, 0]]) # maps (x,y) to (y, x)
                sage: ds2 = m*ds1
                sage: ds2.polygon(0)
                Polygon(vertices=[(0, 0), (4/5, 0), (1, 3/4), (1, 1), (1/3, 1), (0, 1/2)])
            """
            if not switch_sides:
                raise NotImplementedError

            return self.apply_matrix(matrix).codomain()

        def harmonic_differentials(
            self, error, cell_decomposition, check=True, category=None
        ):
            if self.is_mutable():
                raise ValueError(
                    "surface must be immutable to compute harmonic differentials"
                )

            from sage.all import RR

            coefficients = RR

            if category is None:
                from sage.categories.all import Modules

                category = Modules(coefficients)

            return self._harmonic_differentials(
                error=error,
                cell_decomposition=cell_decomposition,
                check=check,
                category=category,
            )

        @cached_surface_method
        def _harmonic_differentials(self, error, cell_decomposition, check, category):
            from flatsurf.geometry.harmonic_differentials import (
                HarmonicDifferentialSpace,
            )

            return HarmonicDifferentialSpace(
                self, error, cell_decomposition, check, category
            )

        def homology(
            self,
            k=1,
            coefficients=None,
            generators="edge",
            relative=None,
            implementation="generic",
            category=None,
        ):
            r"""
            Return the ``k``-th simplicial homology group of this surface.

            INPUT:

            - ``k`` -- an integer (default: ``1``)

            - ``coefficients`` -- a ring (default: the integer ring); consider
              the homology with coefficients in this ring

            - ``generators`` -- a string (default: ``"edge"``); how the
              generators of homology are represented. Currently only ``"edge"``
              is implemented, i.e., the generators are written as formal sums
              of half edges.

            - ``relative`` -- a set (default: the empty set); if non-empty, then
              relative homology with respect to this set is constructed.

            - ``implementation`` -- a string (default: ``"generic"``); the
              algorithm used to compute the homology groups. Currently only
              ``"generic"`` is supported, i.e., the groups are computed with
              the generic homology machinery from SageMath.

            - ``category`` -- a category; if not specified, a category for the
              homology group is chosen automatically depending on
              ``coefficients``.

            EXAMPLES::

                sage: from flatsurf import dilation_surfaces
                sage: S = dilation_surfaces.genus_two_square(1/2, 1/3, 1/4, 1/5)
                sage: S.homology()
                H₁(Genus 2 Positive Dilation Surface built from 2 right triangles and a hexagon)

                sage: S.homology(0)
                H₀(Genus 2 Positive Dilation Surface built from 2 right triangles and a hexagon)

            """
            if self.is_mutable():
                raise ValueError("surface must be immutable to compute homology")

            from sage.all import ZZ

            k = ZZ(k)

            coefficients = coefficients or ZZ

            if category is None:
                from sage.categories.all import Modules

                category = Modules(coefficients)

            relative = frozenset(relative or {})

            return self._homology(
                k=k,
                coefficients=coefficients,
                generators=generators,
                relative=relative,
                implementation=implementation,
                category=category,
            )

        @cached_surface_method
        def _homology(
            self, k, coefficients, generators, relative, implementation, category
        ):
            r"""
            Return the ``k``-th homology group of this surface.

            This is a helper method for :meth:`homology`. We cannot make
            :class:`SimplicialHomologyGroup` a unique representation because
            equal surfaces can be non-identical so the homology of
            non-identical surfaces could be identical. We work around this
            issue by attaching the homology to the actual surface so a surface
            has a unique homology, but it is different from another equal
            surface's.

            TESTS:

            Homology of a surface is unique::

                sage: from flatsurf import dilation_surfaces
                sage: S = dilation_surfaces.genus_two_square(1/2, 1/3, 1/4, 1/5)
                sage: S.homology() is S.homology()
                True

            But non-identical surfaces have different homology::

                sage: from flatsurf import MutableOrientedSimilaritySurface
                sage: T = MutableOrientedSimilaritySurface.from_surface(S)
                sage: T.set_immutable()
                sage: S == T
                True
                sage: S is T
                False
                sage: S.homology() is T.homology()
                False

            """
            from flatsurf.geometry.homology import SimplicialHomologyGroup

            return SimplicialHomologyGroup(
                self, k, coefficients, generators, relative, implementation, category
            )

        def cohomology(
            self, k=1, coefficients=None, implementation="dual", category=None
        ):
            r"""
            Return the ``k``-th simplicial cohomology group of this surface.

            INPUT:

            - ``k`` -- an integer (default: ``1``)

            - ``coefficients`` -- a ring (default: the reals); consider
              cohomology with coefficients in this ring

            - ``implementation`` -- a string (default: ``"dual"``); the
              algorithm used to compute the cohomology groups. Currently only
              ``"dual"`` is supported, i.e., the groups are computed as duals
              of the generic homology groups from SageMath.

            - ``category`` -- a category; if not specified, a category for the
              homology group is chosen automatically depending on
              ``coefficients``.

            EXAMPLES::

                sage: from flatsurf import dilation_surfaces
                sage: S = dilation_surfaces.genus_two_square(1/2, 1/3, 1/4, 1/5)
                sage: S.cohomology()
                H¹(Genus 2 Positive Dilation Surface built from 2 right triangles and a hexagon; Real Field with 53 bits of precision)

            ::

                sage: S.cohomology(0)
                H⁰(Genus 2 Positive Dilation Surface built from 2 right triangles and a hexagon; Real Field with 53 bits of precision)

            """
            if self.is_mutable():
                raise ValueError("surface must be immutable to compute cohomology")

            from sage.all import ZZ

            k = ZZ(k)

            from sage.all import RR

            coefficients = coefficients or RR

            if category is None:
                from sage.categories.all import Modules

                category = Modules(coefficients)

            return self._cohomology(
                k=k,
                coefficients=coefficients,
                implementation=implementation,
                category=category,
            )

        @cached_surface_method
        def _cohomology(self, k, coefficients, implementation, category):
            r"""
            Return the ``k``-th cohomology group of this surface.

            This is a helper method for :meth:`cohomology`. We cannot make
            :class:`SimplicialCohomologyGroup` a unique representation because
            equal surfaces can be non-identical so the cohomology of
            non-identical surfaces could be identical. We work around this
            issue by attaching the cohomology to the actual surface so a
            surface has a unique cohomology, but it is different from another
            equal surface's.

            TESTS:

            Cohomology of a surface is unique::

                sage: from flatsurf import dilation_surfaces
                sage: S = dilation_surfaces.genus_two_square(1/2, 1/3, 1/4, 1/5)
                sage: S.cohomology() is S.cohomology()
                True

            But non-identical surfaces have different cohomology::

                sage: from flatsurf import MutableOrientedSimilaritySurface
                sage: T = MutableOrientedSimilaritySurface.from_surface(S)
                sage: T.set_immutable()
                sage: S == T
                True
                sage: S is T
                False
                sage: S.cohomology() is T.cohomology()
                False

            """
            from flatsurf.geometry.cohomology import SimplicialCohomologyGroup

            return SimplicialCohomologyGroup(
                self, k, coefficients, implementation, category
            )

        def apply_matrix(self, m, in_place=None):
            r"""
            Apply the 2×2 matrix ``m`` to the polygons of this surface and
            return a morphism from this surface to the deformed surface.

            INPUT:

            - ``m`` -- a 2×2 matrix

            - ``in_place`` -- a boolean (default: ``True``); whether to modify
              this surface itself or return a modified copy of this surface
              instead.

            EXAMPLES::

                sage: from flatsurf import translation_surfaces
                sage: S = translation_surfaces.square_torus()
                sage: morphism = S.apply_matrix(matrix([[2, 0], [0, 1]]), in_place=False)

                sage: morphism.domain()
                Translation Surface in H_1(0) built from a square
                sage: morphism.codomain()
                Translation Surface in H_1(0) built from a rectangle

                sage: morphism.codomain().polygon(0)
                Polygon(vertices=[(0, 0), (2, 0), (2, 1), (0, 1)])

            """
            if in_place is None:
                import warnings

                warnings.warn(
                    "The defaults for apply_matrix() are going to change in a future version of sage-flatsurf; previously, apply_matrix() was performed in_place=True. In a future version of sage-flatsurf the default is going to change to in_place=False. In the meantime, please pass in_place=True/False explicitly."
                )

                in_place = True

            if in_place:
                raise NotImplementedError(
                    "this surface does not support applying a GL(2,R) action in-place yet"
                )

            from flatsurf.geometry.lazy import GL2RImageSurface

            image = GL2RImageSurface(self, m)

            from flatsurf.geometry.morphism import GL2RMorphism

            return GL2RMorphism._create_morphism(self, image, m)

    class Oriented(SurfaceCategoryWithAxiom):
        r"""
        The category of oriented surfaces built from Euclidean polygons that
        are glued by similarities with the orientation compatible with the
        orientation of the real plane that polygons are defined in.

        EXAMPLES::

            sage: from flatsurf.geometry.categories import SimilaritySurfaces
            sage: SimilaritySurfaces().Oriented()
            Category of oriented similarity surfaces

        """

        class ElementMethods:
            r"""
            Provides methods available to all points of oriented similarity
            surfaces.

            If you want to add functionality for such surfaces, you most likely
            want to put it here.
            """

            def angle(self, numerical=False):
                r"""
                Return the total angle at this point as a multiple of 2π.

                INPUT:

                - ``numerical`` -- a boolean (default: ``False``); whether to
                  return a floating point approximation of the angle or its exact
                  value.

                EXAMPLES::

                    sage: from flatsurf import Polygon, similarity_surfaces
                    sage: P = Polygon(vertices=[(0, 0), (2, 0), (1, 4), (0, 5)])
                    sage: S = similarity_surfaces.self_glued_polygon(P)
                    sage: S(0, 0).angle()
                    1
                    sage: S(0, (1, 0)).angle()
                    1/2
                    sage: S(0, (1, 0)).angle(numerical=True)
                    0.500000000000000

                TESTS:

                For mutable surfaces, the angles are not cached::

                    sage: from flatsurf import MutableOrientedSimilaritySurface
                    sage: T = MutableOrientedSimilaritySurface.from_surface(S)
                    sage: T._refine_category_(S.category())  # make angle() available
                    sage: T(0, 0).angle()
                    1
                    sage: T(0, 0).angle() is T(0, 0).angle()
                    False

                ::

                    sage: T.glue((0, 0), (0, 2))
                    sage: T(0, 0).angle()
                    3/8

                .. SEEALSO::

                    :meth:`turns` for the number of full 2π turns at a point.

                """
                if self.is_vertex():
                    return self.parent()._angle_vertex(self, numerical=numerical)

                from sage.all import QQ, RR

                ring = RR if numerical else QQ

                if self.is_in_edge_interior():
                    label, coordinates = self.representative()
                    edge = (
                        self.parent()
                        .polygon(label)
                        .get_point_position(coordinates)
                        .get_edge()
                    )

                    opposite_edge = self.parent().opposite_edge(label, edge)
                    if opposite_edge is None or opposite_edge == (label, edge):
                        # The total angle at a self-glued or unglued edge is π.
                        return ring(0.5)

                return ring.one()

            def turns(self, start_edge=None, start_holonomy=None):
                r"""
                Return the number of total 2π turns at this vertex.

                Returns a triple ``(turns, start, end)`` where ``turns`` is an
                integer, and ``start`` and ``end`` are vectors such that start is
                the vector at which we begin counting the turns, and ``end`` is the
                vector at which we stop counting the turns.

                If the total angle at this point is a multiple of 2π, then
                ``start`` and ``end`` are parallel.

                If the surface has no boundary, then ``start`` and ``end`` are
                holonomy vectors of the same edge of the surface.

                INPUT:

                - ``start_edge`` -- an edge or ``None`` (default: ``None``); a
                  particular outgoing edge at which to start counting the
                  turns.

                - ``start_holonomy`` -- a vector or ``None`` (default: ``None``);
                  the holonomy that the first edge reported should use. If
                  ``None``, then use the holonomy that the polygon edge reports
                  normally.

                ALGORITHM:

                We count the half turns of angle π by walking around the vertex
                and counting how often the outgoing edges go between being
                clockwise and being counterclockwise from the ``start_edge``.

                EXAMPLES::

                    sage: from flatsurf import translation_surfaces
                    sage: S = translation_surfaces.square_torus()
                    sage: S(0, 0).turns()
                    (1, (0, -1), (0, -1))

                    sage: from flatsurf import Polygon, similarity_surfaces
                    sage: P = Polygon(vertices=[(0, 0), (2, 0), (1, 4), (0, 5)])
                    sage: S = similarity_surfaces.self_glued_polygon(P)
                    sage: S(0, 0).turns()
                    (1, (-1, 1), (-1, 1))
                    sage: S(0, (1, 0)).turns()
                    Traceback (most recent call last):
                    ...
                    ValueError: point must be a vertex

                .. SEEALSO::

                    :meth:`angle` for the possibly non-integral number of
                    turns at this point.

                """
                if not self.is_vertex():
                    raise ValueError("point must be a vertex")

                edges = self.edges_ccw(
                    start_edge=start_edge, start_holonomy=start_holonomy
                )

                start = edges[0][1]

                half_turns = 0

                vectors = [vector for (edge, vector) in edges[1::2]]

                for vector, previous in zip(vectors, [start] + vectors):
                    from flatsurf.geometry.euclidean import ccw, is_parallel

                    # This is a vertex at a concave vertex of a polygon (with
                    # angle <2π.) So at least one π turn must have happened.
                    if ccw(previous, vector) < 0:
                        half_turns += 1

                    # Determine whether the turn from start to vector is
                    # counterclockwise (0) or clockwise (1). If they are
                    # orthogonal, we count parallel vectors as counterclockwise
                    # and anti-parallel vectors as clockwise.
                    ccw_start_vector = (
                        ccw(start, vector) or (1 if is_parallel(start, vector) else -1)
                    ) > 0
                    ccw_start_previous = half_turns % 2 == 0

                    if ccw_start_vector != ccw_start_previous:
                        half_turns += 1

                return (half_turns // 2, start, vector)

            def edges(self):
                r"""
                Return the edges of the polygons that contain this point.

                Implements
                :meth:`.polygonal_surfaces.PolygonalSurfaces.ElementMethods.edges`
                for similarity surfaces.

                """
                return {edge for (edge, holonomy) in self.edges_ccw()}

            def edges_ccw(self, start_edge=None, start_holonomy=None):
                r"""
                Return the edges of the polygons that are crossed when walking
                around this point in counterclockwise direction.

                Each edge is reported together with its holonomy vector in the
                coordinate system of the ``start_edge``.

                Each edge is reported "twice", once when leaving a polygon, and
                once when entering a polygon.

                INPUT:

                - ``start_edge`` -- an edge or ``None`` (default: ``None``); a
                  particular outgoing edge at which to start the walk.

                - ``start_holonomy`` -- a vector or ``None`` (default: ``None``);
                  the holonomy that the first edge reported should use. If
                  ``None``, then use the holonomy that the polygon edge reports
                  normally.

                EXAMPLES::

                    sage: from flatsurf import Polygon, similarity_surfaces
                    sage: P = Polygon(vertices=[(0, 0), (2, 0), (1, 4), (0, 5)])
                    sage: S = similarity_surfaces.self_glued_polygon(P)
                    sage: S(0, 0).edges_ccw()
                    [((0, 2), (-1, 1)),
                     ((0, 1), (1, -4)),
                     ((0, 1), (1, -4)),
                     ((0, 0), (2, 0)),
                     ((0, 0), (2, 0)),
                     ((0, 3), (0, 5)),
                     ((0, 3), (0, 5)),
                     ((0, 2), (-1, 1))]
                    sage: S(0, 0).edges_ccw(start_edge=(0, 0))
                    [((0, 0), (2, 0)),
                     ((0, 3), (0, 5)),
                     ((0, 3), (0, 5)),
                     ((0, 2), (-1, 1)),
                     ((0, 2), (-1, 1)),
                     ((0, 1), (1, -4)),
                     ((0, 1), (1, -4)),
                     ((0, 0), (2, 0))]
                    sage: S(0, 0).edges_ccw(start_holonomy=(1, 0))
                    [((0, 2), (1, 0)),
                     ((0, 1), (-5/2, 3/2)),
                     ((0, 1), (-5/2, 3/2)),
                     ((0, 0), (-1, -1)),
                     ((0, 0), (-1, -1)),
                     ((0, 3), (5/2, -5/2)),
                     ((0, 3), (5/2, -5/2)),
                     ((0, 2), (1, 0))]

                .. SEEALSO::

                    :meth:`edges` for the edges containing this point in no
                    particular order.

                """
                S = self.parent()

                label, coordinates = self.representative()

                position = S.polygon(label).get_point_position(coordinates)

                if position.is_in_interior():
                    return []

                if position.is_in_edge_interior():
                    return self._edges_ccw_edge(
                        start_edge=start_edge, start_holonomy=start_holonomy
                    )

                return self._edges_ccw_vertex(
                    start_edge=start_edge, start_holonomy=start_holonomy
                )

            def _test_edges_ccw(self, **options):
                r"""
                Verify that :meth:`edges_ccw` is implemented correctly.

                EXAMPLES::

                    sage: from flatsurf import translation_surfaces
                    sage: S = translation_surfaces.square_torus()
                    sage: S(0, 0)._test_edges_ccw()

                """
                tester = self._tester(**options)

                edges = self.edges_ccw()

                tester.assertTrue(len(edges) % 2 == 0)

                for e, f in zip(edges[1::2], edges[2::2]):
                    tester.assertEqual(e[1], f[1])

                for e, f in zip(edges[::2], edges[1::2]):
                    from flatsurf.geometry.euclidean import is_parallel

                    tester.assertFalse(is_parallel(e[1], f[1]))

            def _edges_ccw_edge(self, start_edge=None, start_holonomy=None):
                r"""
                Return the edges that are crossed when walking around this
                point on an edge.

                This is a helper method for :meth:`edges_ccw`.

                EXAMPLES::

                    sage: from flatsurf import translation_surfaces
                    sage: S = translation_surfaces.square_torus()
                    sage: S(0, (1/2, 0))._edges_ccw_edge()
                    [((0, 2), (-1, 0)), ((0, 0), (1, 0))]

                """
                S = self.parent()

                label, coordinates = self.representative()

                if start_edge is None:
                    position = S.polygon(label).get_point_position(coordinates)
                    start_edge = label, position.get_edge()

                if start_holonomy is None:
                    start_holonomy = S.polygon(start_edge[0]).edge(start_edge[1])
                else:
                    start_holonomy = (S.base_ring() ** 2)(start_holonomy)

                opposite = S.opposite_edge(*start_edge)
                if opposite is None or opposite == start_edge:
                    return [(start_edge, start_holonomy)]

                return [(start_edge, start_holonomy), (opposite, -start_holonomy)]

            def _edges_ccw_vertex(self, start_edge=None, start_holonomy=None):
                r"""
                Return the edges that are crossed when walking around this
                point at a vertex.

                This is a helper method for :meth:`edges_ccw`.

                EXAMPLES::

                    sage: from flatsurf import translation_surfaces
                    sage: S = translation_surfaces.square_torus()
                    sage: S(0, 0)._edges_ccw_vertex()
                    [((0, 3), (0, -1)),
                     ((0, 2), (1, 0)),
                     ((0, 0), (1, 0)),
                     ((0, 3), (0, 1)),
                     ((0, 1), (0, 1)),
                     ((0, 0), (-1, 0)),
                     ((0, 2), (-1, 0)),
                     ((0, 1), (0, -1))]

                """
                S = self.parent()

                if start_edge is None:
                    label, coordinates = self.representative()

                    initial = (
                        label,
                        S.polygon(label).get_point_position(coordinates).get_vertex(),
                    )
                    start_edge = initial

                    while True:
                        opposite = S.opposite_edge(*start_edge)
                        if opposite is None:
                            break
                        start_edge = opposite[0], (opposite[1] + 1) % len(
                            S.polygon(opposite[0]).vertices()
                        )
                        if start_edge == initial:
                            break

                if start_holonomy is None:
                    start_holonomy = S.polygon(start_edge[0]).edge(start_edge[1])
                else:
                    start_holonomy = (S.base_ring() ** 2)(start_holonomy)

                from flatsurf.geometry.similarity import similarity_from_vectors

                similarity = similarity_from_vectors(
                    S.polygon(start_edge[0]).edge(start_edge[1]), start_holonomy
                )

                edges = [(start_edge, start_holonomy)]

                while True:
                    exit_edge = (
                        edges[-1][0][0],
                        (edges[-1][0][1] - 1)
                        % len(S.polygon(edges[-1][0][0]).vertices()),
                    )
                    exit_holonomy = -similarity * S.polygon(exit_edge[0]).edge(
                        exit_edge[1]
                    )
                    edges.append((exit_edge, exit_holonomy))

                    enter_edge = S.opposite_edge(*exit_edge)
                    if enter_edge is None:
                        if S.opposite_edge(*start_edge) is not None:
                            raise ValueError(
                                "start_edge must be set to the most clockwise edge at this vertex on the boundary"
                            )
                        break

                    similarity *= S.edge_transformation(*enter_edge).derivative()

                    if enter_edge == start_edge:
                        break

                    enter_holonomy = similarity * S.polygon(enter_edge[0]).edge(
                        enter_edge[1]
                    )
                    edges.append((enter_edge, enter_holonomy))

                return edges

        class ParentMethods:
            r"""
            Provides methods available to all oriented surfaces that are built
            from Euclidean polygons that are glued by similarities.

            If you want to add functionality for such surfaces you most likely
            want to put it here.
            """

            def some_elements(self):
                r"""
                Return some typical points of this surface (for testing).

                EXAMPLES::

                    sage: from flatsurf import translation_surfaces
                    sage: S = translation_surfaces.square_torus()
                    sage: list(S.some_elements())
                    [Point (1/2, 1/2) of polygon 0, Vertex 0 of polygon 0]

                """
                from itertools import islice

                for label in islice(self.labels(), 32):
                    polygon = self.polygon(label)

                    from sage.categories.all import Fields

                    if polygon.is_convex() and self.base_ring() in Fields():
                        point = self(  # pylint: disable=not-callable
                            label, polygon.centroid()
                        )
                    else:
                        point = self(  # pylint: disable=not-callable
                            label, polygon.vertex(0) + polygon.edge(0) / 2
                        )

                    yield point

                if self.is_finite_type():
                    yield from self.vertices()

            def angles(self, numerical=False, return_adjacent_edges=None):
                r"""
                Return the angles around the vertices of the surface as
                multiples of 2π.

                INPUT:

                - ``numerical`` -- a boolean (default: ``False``);
                  whether the angles are returned as floating point
                  numbers or as exact algebraic numbers.

                EXAMPLES::

                    sage: from flatsurf import polygons, similarity_surfaces, translation_surfaces
                    sage: T = polygons.triangle(3, 4, 5)
                    sage: S = similarity_surfaces.billiard(T)
                    sage: S.angles()
                    [1/4, 5/12, 1/3]
                    sage: S.angles(numerical=True)   # abs tol 1e-14
                    [0.25, 0.4166666666666667, 0.33333333333333337]

                    sage: S.angles(return_adjacent_edges=True)
                    doctest:warning
                    ...
                    UserWarning: return_adjacent_edges has been deprecated as a keyword argument to angles() and will be removed in a future version of sage-flatsurf; use angle() and edges_ccw()[::2] on each vertex instead.
                    [(1/4, [(0, 0), (1, 0)]), (5/12, [(0, 2), (1, 1)]), (1/3, [(0, 1), (1, 2)])]

                ::

                    sage: translation_surfaces.regular_octagon().angles()
                    [3]
                    sage: S = translation_surfaces.veech_2n_gon(5)
                    sage: S.angles()
                    [2, 2]
                    sage: S.angles(numerical=True)
                    [2.0, 2.0]
                    sage: S.angles(return_adjacent_edges=True) # random output
                    [(2, [(0, 1), (0, 5), (0, 9), (0, 3), (0, 7)]),
                     (2, [(0, 0), (0, 4), (0, 8), (0, 2), (0, 6)])]
                    sage: S.angles(numerical=True, return_adjacent_edges=True) # random output
                    [(2.0, [(0, 1), (0, 5), (0, 9), (0, 3), (0, 7)]),
                     (2.0, [(0, 0), (0, 4), (0, 8), (0, 2), (0, 6)])]

                    sage: translation_surfaces.veech_2n_gon(6).angles()
                    [5]
                    sage: translation_surfaces.veech_double_n_gon(5).angles()
                    [3]
                    sage: translation_surfaces.cathedral(1, 1).angles()
                    [3, 3, 3]

                    sage: from flatsurf import polygons, similarity_surfaces
                    sage: B = similarity_surfaces.billiard(polygons.triangle(1, 2, 5))
                    sage: H = B.minimal_cover(cover_type="half-translation")
                    sage: S = B.minimal_cover(cover_type="translation")
                    sage: H.angles()
                    [1/2, 1/2, 1/2, 5/2]
                    sage: S.angles()
                    [1, 1, 5, 1]

                    sage: H.angles(return_adjacent_edges=True)
                    [(1/2, [...]), (1/2, [...]), (1/2, [...]), (5/2, [...])]
                    sage: S.angles(return_adjacent_edges=True)
                    [(1, [...]), (1, [...]), (5, [...]), (1, [...])]

                For self-glued edges, no angle is reported for the
                "vertex" at the midpoint of the edge::

                    sage: from flatsurf import Polygon, similarity_surfaces
                    sage: P = Polygon(vertices=[(0,0), (2,0), (1,4), (0,5)])
                    sage: S = similarity_surfaces.self_glued_polygon(P)
                    sage: S.angles()
                    [1]

                Non-convex examples::

                    sage: from flatsurf import Polygon, MutableOrientedSimilaritySurface
                    sage: S = MutableOrientedSimilaritySurface(QQ)
                    sage: L = Polygon(vertices=[(0,0),(1,0),(2,0),(2,1),(1,1),(1,2),(0,2),(0,1)])
                    sage: S.add_polygon(L)
                    0
                    sage: S.glue((0, 0), (0, 5))
                    sage: S.glue((0, 1), (0, 3))
                    sage: S.glue((0, 2), (0, 7))
                    sage: S.glue((0, 4), (0, 6))
                    sage: S.set_immutable()
                    sage: S.angles()
                    [3]

                    sage: S = MutableOrientedSimilaritySurface(QQ)
                    sage: P = Polygon(vertices=[(0,0),(1,0),(2,0),(2,1),(3,1),(3,2),(2,2),(1,2),(1,1),(0,1)])
                    sage: S.add_polygon(P)
                    0
                    sage: S.glue((0, 0), (0, 8))
                    sage: S.glue((0, 1), (0, 6))
                    sage: S.glue((0, 2), (0, 9))
                    sage: S.glue((0, 3), (0, 5))
                    sage: S.glue((0, 4), (0, 7))
                    sage: S.set_immutable()
                    sage: S.angles()
                    [2, 2]

                Angles can also be determined for surfaces with boundary::

                    sage: from flatsurf import MutableOrientedSimilaritySurface
                    sage: P = Polygon(vertices=[(0, 0), (1, 0), (1, 1), (0, 2)])
                    sage: S = MutableOrientedSimilaritySurface(QQ)
                    sage: S.add_polygon(P)
                    0
                    sage: S.set_immutable()
                    sage: S.angles()
                    [1/4, 1/4, 3/8, 1/8]

                """
                if return_adjacent_edges is not None:
                    if return_adjacent_edges:
                        import warnings

                        warnings.warn(
                            "return_adjacent_edges has been deprecated as a keyword argument to angles() and will be removed in a future version of sage-flatsurf; use angle() and edges_ccw()[::2] on each vertex instead."
                        )
                        return [
                            (
                                p.angle(numerical=numerical),
                                [e for (e, h) in p.edges_ccw()[::2]],
                            )
                            for p in self.vertices()
                        ]

                    import warnings

                    warnings.warn(
                        "return_adjacent_edges has been deprecated as a keyword argument to angles() and will be removed in a future version of sage-flatsurf; omit the argument to not include the edges instead."
                    )

                return [p.angle(numerical=numerical) for p in self.vertices()]

            @cached_surface_method
            def _angle_vertex(self, vertex, numerical):
                r"""
                Return the total angle at this vertex in multiples of 2π.

                INPUT:

                - ``numerical`` -- a boolean; whether to return the angle as a
                  floating point number.

                EXAMPLES::

                    sage: from flatsurf import Polygon, similarity_surfaces
                    sage: P = Polygon(vertices=[(0, 0), (2, 0), (1, 4), (0, 5)])
                    sage: S = similarity_surfaces.self_glued_polygon(P)
                    sage: S._angle_vertex(S(0, 0), numerical=False)
                    1

                """
                turns, start, end = vertex.turns()

                from flatsurf.geometry.euclidean import angle

                return turns + angle(start, end, numerical=numerical)

            @cached_surface_method
            def edge_matrix(self, p, e=None):
                r"""
                Returns the 2x2 matrix representing a similarity which when
                applied to the polygon with label `p` makes it so the edge `e`
                can be glued to its opposite edge by translation.

                If `e` is not provided, then `p` should be a pair consisting of
                a polygon label and an edge.

                EXAMPLES::

                    sage: from flatsurf.geometry.similarity_surface_generators import SimilaritySurfaceGenerators
                    sage: s = SimilaritySurfaceGenerators.example()
                    sage: s.polygon(0)
                    Polygon(vertices=[(0, 0), (2, -2), (2, 0)])
                    sage: s.polygon(1)
                    Polygon(vertices=[(0, 0), (2, 0), (1, 3)])
                    sage: s.opposite_edge(0,0)
                    (1, 1)
                    sage: m = s.edge_matrix(0, 0)
                    sage: m
                    [   1  1/2]
                    [-1/2    1]
                    sage: m * vector((2,-2)) == -vector((-1, 3))
                    True

                """
                if e is None:
                    import warnings

                    warnings.warn(
                        "passing only a single tuple argument to edge_matrix() has been deprecated and will be deprecated in a future version of sage-flatsurf; pass the label and edge index as separate arguments instead"
                    )
                    p, e = p

                u = self.polygon(p).edge(e)
                pp, ee = self.opposite_edge(p, e)
                v = self.polygon(pp).edge(ee)

                # note the orientation, it is -v and not v
                from flatsurf.geometry.similarity import similarity_from_vectors
                from sage.matrix.matrix_space import MatrixSpace

                return similarity_from_vectors(u, -v, MatrixSpace(self.base_ring(), 2))

            def underlying_surface(self):
                r"""
                Return this surface.

                EXAMPLES::

                    sage: from flatsurf import MutableOrientedSimilaritySurface
                    sage: S = MutableOrientedSimilaritySurface(QQ)
                    sage: S.underlying_surface() is S
                    doctest:warning
                    ...
                    UserWarning: underlying_surface() has been deprecated and will be removed in a future version of sage-flatsurf; this function has no effect anymore since there is no distinction between a surface and its underlying surface anymore
                    True

                """
                import warnings

                warnings.warn(
                    "underlying_surface() has been deprecated and will be removed in a future version of sage-flatsurf; this function has no effect anymore since there is no distinction between a surface and its underlying surface anymore"
                )

                return self

            @cached_surface_method
            def edge_transformation(self, p, e):
                r"""
                Return the similarity bringing the provided edge to the opposite edge.

                EXAMPLES::

                    sage: from flatsurf.geometry.similarity_surface_generators import SimilaritySurfaceGenerators
                    sage: s = SimilaritySurfaceGenerators.example()
                    sage: s.polygon(0)
                    Polygon(vertices=[(0, 0), (2, -2), (2, 0)])
                    sage: s.polygon(1)
                    Polygon(vertices=[(0, 0), (2, 0), (1, 3)])
                    sage: s.opposite_edge(0,0)
                    (1, 1)
                    sage: g = s.edge_transformation(0,0)
                    sage: g((0,0))
                    (1, 3)
                    sage: g((2,-2))
                    (2, 0)

                """
                from flatsurf.geometry.similarity import SimilarityGroup

                G = SimilarityGroup(self.base_ring())
                q = self.polygon(p)
                a = q.vertex(e)
                b = q.vertex(e + 1)
                # This is the similarity carrying the origin to a and (1,0) to b:
                g = G(b[0] - a[0], b[1] - a[1], a[0], a[1])

                pp, ee = self.opposite_edge(p, e)
                qq = self.polygon(pp)
                # Be careful here: opposite vertices are identified
                aa = qq.vertex(ee + 1)
                bb = qq.vertex(ee)
                # This is the similarity carrying the origin to aa and (1,0) to bb:
                gg = G(bb[0] - aa[0], bb[1] - aa[1], aa[0], aa[1])

                # This is the similarity carrying (a,b) to (aa,bb):
                return gg / g

            def set_vertex_zero(self, label, v, in_place=False):
                r"""
                Applies a combinatorial rotation to the polygon with the provided label.

                This makes what is currently vertex v of this polygon vertex 0. In other words,
                what is currently vertex (or edge) e will now become vertex (e-v)%n where
                n is the number of sides of the polygon.

                For the updated polygons, the polygons will be translated so that vertex
                0 is the origin.

                EXAMPLES:

                Example with polygon glued to another polygon::

                    sage: from flatsurf import translation_surfaces
                    sage: s = translation_surfaces.veech_double_n_gon(4)
                    sage: s.polygon(0)
                    Polygon(vertices=[(0, 0), (1, 0), (1, 1), (0, 1)])
                    sage: [s.opposite_edge(0,i) for i in range(4)]
                    [(1, 0), (1, 1), (1, 2), (1, 3)]
                    sage: ss = s.set_vertex_zero(0,1)
                    sage: ss.polygon(0)
                    Polygon(vertices=[(0, 0), (0, 1), (-1, 1), (-1, 0)])
                    sage: [ss.opposite_edge(0,i) for i in range(4)]
                    [(1, 1), (1, 2), (1, 3), (1, 0)]
                    sage: TestSuite(ss).run()

                Example with polygon glued to self::

                    sage: s = translation_surfaces.veech_2n_gon(2)
                    sage: s.polygon(0)
                    Polygon(vertices=[(0, 0), (1, 0), (1, 1), (0, 1)])
                    sage: [s.opposite_edge(0,i) for i in range(4)]
                    [(0, 2), (0, 3), (0, 0), (0, 1)]
                    sage: ss = s.set_vertex_zero(0,3)
                    sage: ss.polygon(0)
                    Polygon(vertices=[(0, 0), (0, -1), (1, -1), (1, 0)])
                    sage: [ss.opposite_edge(0,i) for i in range(4)]
                    [(0, 2), (0, 3), (0, 0), (0, 1)]
                    sage: TestSuite(ss).run()

                """
                if in_place:
                    raise NotImplementedError(
                        "this surface does not support set_vertex_zero(mutable=True)"
                    )

                from flatsurf.geometry.surface import (
                    MutableOrientedSimilaritySurface,
                )

                s = MutableOrientedSimilaritySurface.from_surface(self)
                s.set_vertex_zero(label, v, in_place=True)
                s.set_immutable()
                return s

            def relabel(self, relabeling=None, in_place=False):
                r"""
                Return a morphism to a surface whose polygons have been
                relabeled according to ``relabeling``.

                INPUT:

                - ``relabeling`` -- a dict or a callable mapping all labels of
                  this surface to new (unique) labels

                - ``in_place`` -- a boolean (default: ``False``); whether to
                  mutate this surface or return a morphism to an independent copy.

                EXAMPLES::

                    sage: from flatsurf import translation_surfaces
                    sage: S = translation_surfaces.veech_double_n_gon(5)
                    sage: relabeling = S.relabel({0: 1, 1: 2})
                    sage: SS = relabeling.codomain()
                    sage: SS
                    Translation Surface in H_2(2) built from 2 regular pentagons
                    sage: SS.root()
                    1
                    sage: SS.opposite_edge(1, 0)
                    (2, 0)

                    sage: TestSuite(SS).run()

                The relabeling can also be a callable::

                    sage: unrelabeling = SS.relabel(lambda label: label -1)
                    sage: SSS = unrelabeling.codomain()
                    sage: SSS == S
                    True

                """
                if in_place:
                    raise NotImplementedError(
                        "this surface does not implement relabel(in_place=True) yet"
                    )

                from flatsurf.geometry.surface import (
                    MutableOrientedSimilaritySurface,
                )

                s = MutableOrientedSimilaritySurface.from_surface(self)
                morphism = s.relabel(relabeling=relabeling, in_place=True)
                s.set_immutable()

                return morphism.change(domain=self, codomain=s, check=False)

            def copy(
                self,
                relabel=False,
                mutable=False,
                lazy=None,
                new_field=None,
                optimal_number_field=False,
            ):
                r"""
                Returns a copy of this surface. The method takes several flags to modify how the copy is taken.

                If relabel is True, then instead of returning an exact copy, it returns a copy indexed by the
                non-negative integers. This uses the Surface_list implementation. If relabel is False (default),
                then we return an exact copy. The returned surface uses the Surface_dict implementation.

                The mutability flag returns if the resulting surface should be mutable or not. By default, the
                resulting surface will not be mutable.

                If lazy is True, then the surface is copied by reference. This is the only type of copy
                possible for infinite surfaces. The parameter defaults to False for finite surfaces, and
                defaults to True for infinite surfaces.

                The new_field parameter can be used to place the vertices in a larger field than the basefield
                for the original surface.

                The optimal_number_field option can be used to find a best NumberField containing the
                (necessarily finite) surface.

                EXAMPLES::

                    sage: from flatsurf import translation_surfaces
                    sage: ss=translation_surfaces.ward(3)
                    sage: ss.is_mutable()
                    False
                    sage: s=ss.copy(mutable=True)
                    doctest:warning
                    ...
                    UserWarning: copy() has been deprecated and will be removed from a future version of sage-flatsurf; for surfaces of finite type use MutableOrientedSimilaritySurface.from_surface() instead.
                    sage: s.is_mutable()
                    True
                    sage: TestSuite(s).run()
                    sage: s == ss
                    False

                Changing the base field::

                    sage: s=translation_surfaces.veech_double_n_gon(5)
                    sage: ss=s.copy(mutable=False,new_field=AA)
                    doctest:warning
                    ...
                    UserWarning: copy() has been deprecated and will be removed from a future version of sage-flatsurf; for surfaces of finite type use MutableOrientedSimilaritySurface.from_surface() instead.
                    Use set_immutable() to make the resulting surface immutable. Use change_ring() to change the field over which the surface is defined.
                    sage: TestSuite(ss).run()
                    sage: ss.base_ring()
                    Algebraic Real Field

                Optimization of number field::

                    sage: s = translation_surfaces.arnoux_yoccoz(3)
                    sage: ss = s.copy(new_field=AA).copy(optimal_number_field=True)
                    doctest:warning
                    ...
                    UserWarning: copy() has been deprecated and will be removed from a future version of sage-flatsurf; for surfaces of finite type use MutableOrientedSimilaritySurface.from_surface() instead.
                    Use set_immutable() to make the resulting surface immutable. Use change_ring() to change the field over which the surface is defined.
                    doctest:warning
                    ...
                    UserWarning: copy() has been deprecated and will be removed from a future version of sage-flatsurf; for surfaces of finite type use MutableOrientedSimilaritySurface.from_surface() instead.
                    Use set_immutable() to make the resulting surface immutable. There is currently no replacement for optimal number field.
                    If you are relying on this features, let the authors of sage-flatsurf know and we will try to make it available again.
                    sage: TestSuite(ss).run()
                    sage: ss.base_ring().discriminant()
                    -44
                """
                message = "copy() has been deprecated and will be removed from a future version of sage-flatsurf; for surfaces of finite type use MutableOrientedSimilaritySurface.from_surface() instead."

                if not mutable:
                    message += (
                        " Use set_immutable() to make the resulting surface immutable."
                    )

                if relabel:
                    message += " Use relabel({old: new for (new, old) in enumerate(surface.labels())}) for integer labels."

                if not self.is_finite_type():
                    message += " However, there is no immediate replacement for lazy copying of infinite surfaces. Have a look at the implementation of flatsurf.geometry.lazy.LazyMutableSurface and adapt it to your needs."

                if new_field is not None:
                    message += " Use change_ring() to change the field over which the surface is defined."

                if optimal_number_field:
                    message += " There is currently no replacement for optimal number field. If you are relying on this features, let the authors of sage-flatsurf know and we will try to make it available again."

                import warnings

                warnings.warn(message)

                category = self.category()
                s = None  # This will be the surface we copy. (Likely we will set s=self below.)
                if new_field is not None and optimal_number_field:
                    raise ValueError(
                        "You can not set a new_field and also set optimal_number_field=True."
                    )
                if optimal_number_field is True:
                    if not self.is_finite_type():
                        raise NotImplementedError(
                            "can only optimize_number_field for a finite surface"
                        )
                    if lazy:
                        raise NotImplementedError(
                            "lazy copying is unavailable when optimize_number_field=True"
                        )
                    coordinates_AA = []
                    for label, p in zip(self.labels(), self.polygons()):
                        for e in p.edges():
                            coordinates_AA.append(AA(e[0]))
                            coordinates_AA.append(AA(e[1]))
                    from sage.rings.qqbar import number_field_elements_from_algebraics

                    field, coordinates_NF, hom = number_field_elements_from_algebraics(
                        coordinates_AA, minimal=True
                    )
                    if field is QQ:
                        new_field = QQ
                        # We pretend new_field = QQ was passed as a parameter.
                        # It will now get picked up by the "if new_field is not None:" line below.
                    else:
                        # Unfortunately field doesn't come with an real embedding (which is given by hom!)
                        # So, we make a copy of the field, and add the embedding.
                        from sage.all import NumberField

                        field2 = NumberField(
                            field.polynomial(), name="a", embedding=hom(field.gen())
                        )
                        # The following converts from field to field2:
                        hom2 = field.hom(im_gens=[field2.gen()])

                        from flatsurf.geometry.surface import (
                            MutableOrientedSimilaritySurface,
                        )

                        ss = MutableOrientedSimilaritySurface(field2)
                        index = 0

                        from flatsurf import Polygon

                        for label, p in zip(self.labels(), self.polygons()):
                            new_edges = []
                            for i in range(len(p.vertices())):
                                new_edges.append(
                                    (
                                        hom2(coordinates_NF[index]),
                                        hom2(coordinates_NF[index + 1]),
                                    )
                                )
                                index += 2
                            pp = Polygon(edges=new_edges, base_ring=field2)
                            ss.add_polygon(pp, label=label)
                        ss.set_roots(self.roots())
                        for (l1, e1), (l2, e2) in self.gluings():
                            ss.glue((l1, e1), (l2, e2))
                        s = ss
                        if not relabel:
                            if not mutable:
                                s.set_immutable()
                            return s
                        # Otherwise we are supposed to relabel. We will make a relabeled copy of s below.
                if new_field is not None:
                    s = self.change_ring(new_field)
                if s is None:
                    s = self
                if s.is_finite_type():
                    if relabel:
                        from flatsurf.geometry.surface import Surface_list

                        return Surface_list(
                            surface=s,
                            copy=not lazy,
                            mutable=mutable,
                            category=category,
                            deprecation_warning=False,
                        )
                    else:
                        from flatsurf.geometry.surface import Surface_dict

                        return Surface_dict(
                            surface=s,
                            copy=not lazy,
                            mutable=mutable,
                            category=category,
                            deprecation_warning=False,
                        )
                else:
                    if lazy is False:
                        raise ValueError(
                            "Only lazy copying available for infinite surfaces."
                        )
                    if self.is_mutable():
                        raise ValueError(
                            "An infinite surface can only be copied if it is immutable."
                        )
                    if relabel:
                        from flatsurf.geometry.surface import Surface_list

                        return Surface_list(
                            surface=s,
                            copy=False,
                            mutable=mutable,
                            category=category,
                            deprecation_warning=False,
                        )
                    else:
                        from flatsurf.geometry.surface import Surface_dict

                        return Surface_dict(
                            surface=s,
                            copy=False,
                            mutable=mutable,
                            category=category,
                            deprecation_warning=False,
                        )

            def change_ring(self, ring):
                r"""
                Return a copy of this surface whose polygons are defined over
                ``ring``.

                EXAMPLES::

                    sage: from flatsurf import translation_surfaces
                    sage: S = translation_surfaces.veech_2n_gon(4)
                    sage: T = S.change_ring(AA)
                    sage: T.base_ring()
                    Algebraic Real Field

                """
                from flatsurf.geometry.surface import BaseRingChangedSurface

                return BaseRingChangedSurface(self, ring)

            def triangle_flip(
                self, label, edge, in_place=False, test=None, direction=None
            ):
                r"""
                Flip the diagonal of the quadrilateral formed by two triangles
                glued together along the ``edge`` of the polygon with
                ``label``.

                ALGORITHM:

                This can be broken into two steps: join along the diagonal
                ``edge`` to form a convex quadilateral, then cut along the
                other diagonal.

                The labels of the new triangles will be the labels of the old
                triangles, assigned such that the flip turns the diagonal
                counterclockwise. To make this precise suppose that triangle
                with the ``label`` has the diagonal ``edge`` followed (in a
                counterclockwise walk of the triangle edges) by the two edges
                ``c`` and ``d``, and the triangle across the ``edge`` has the
                label ``opposite_label`` with the diagonal ``opposite_edge``
                followed by the edges ``a`` and ``b``. Then the new triangles
                are going to be labeled ``label`` and ``opposite_label`` and
                their diagonals are going to be ``edge`` and ``opposite_edge``
                respectively, and the choice is made such that the ``edge`` is
                followed by the edges that used to be called ``b`` and ``c``.
                Note that there is no choice here to be made if ``edge`` is
                glued to itself.

                INPUT:

                - ``label`` - label of a polygon

                - ``edge`` - an integer; the edge of a polygon joining two
                  triangles such that the quadrilateral formed after gluing
                  these triangles is strictly convex

                - ``in_place`` (boolean) - If True do the flip to the current surface
                  which must be mutable. In this case the updated surface will be
                  returned.  Otherwise a mutable copy is made and then an edge is
                  flipped, which is then returned.

                - ``test`` (boolean) - If True we don't actually flip, and we return
                  True or False depending on whether or not the flip would be
                  successful. (deprecated)

                - ``direction`` (ignored and deprecated)

                OUTPUT:

                A morphism from the original surface to the surface with the
                flipped edge.

                EXAMPLES::

                    sage: from flatsurf import similarity_surfaces, MutableOrientedSimilaritySurface, Polygon

                    sage: s = similarity_surfaces.right_angle_triangle(1, 1)
                    sage: s.polygon(0)
                    Polygon(vertices=[(0, 0), (1, 0), (0, 1)])
                    sage: s.triangle_flip(0, 0, test=True)
                    doctest:warning
                    ...
                    UserWarning: triangle_flip(test=True) has been deprecated and will be removed in a future version of sage-flatsurf. Use is_convex(strict=True) instead.
                    False
                    sage: s.triangle_flip(0, 1, test=True)
                    True
                    sage: s.triangle_flip(0, 2, test=True)
                    False

                    sage: s = similarity_surfaces.right_angle_triangle(1, 1)
                    sage: s = MutableOrientedSimilaritySurface.from_surface(s)
                    sage: s.triangle_flip(0, 0, in_place=True)
                    Traceback (most recent call last):
                    ...
                    ValueError: polygon has zero area

                    sage: s.triangle_flip(0, 1, in_place=True)
                    Triangle Flip morphism:
                      From: Unknown Surface
                      To:   Unknown Surface
                    sage: s
                    Rational Cone Surface built from 2 isosceles triangles
                    sage: s.polygon(0)
                    Polygon(vertices=[(0, 0), (0, 1), (-1, 0)])
                    sage: s.polygon(1)
                    Polygon(vertices=[(-1, 1), (-1, 0), (0, 1)])
                    sage: s.gluings()
                    (((0, 0), (0, 2)), ((0, 1), (1, 1)), ((0, 2), (0, 0)), ((1, 0), (1, 2)), ((1, 1), (0, 1)), ((1, 2), (1, 0)))
                    sage: s.triangle_flip(0, 2, in_place=True)
                    Traceback (most recent call last):
                    ...
                    ValueError: polygon has zero area

                    sage: p = Polygon(edges=[(2,0),(-1,3),(-1,-3)])
                    sage: s = similarity_surfaces.self_glued_polygon(p)
                    sage: s = MutableOrientedSimilaritySurface.from_surface(s)
                    sage: s.triangle_flip(0, 1, in_place=True)
                    Triangle Flip morphism:
                      From: Unknown Surface
                      To:   Unknown Surface
                    sage: s
                    Half-Translation Surface built from a triangle

                    sage: s.set_immutable()

                    sage: from flatsurf.geometry.categories import DilationSurfaces
                    sage: s in DilationSurfaces()
                    True
                    sage: s.labels()
                    (0,)
                    sage: s.polygons()
                    (Polygon(vertices=[(0, 0), (1, 3), (-2, 0)]),)
                    sage: s.gluings()
                    (((0, 0), (0, 0)), ((0, 1), (0, 1)), ((0, 2), (0, 2)))
                    sage: TestSuite(s).run()

                """
                if test is not None:
                    if test:
                        import warnings

                        warnings.warn(
                            "triangle_flip(test=True) has been deprecated and will be removed in a future version of sage-flatsurf. Use is_convex(strict=True) instead."
                        )
                        return self.is_convex(label, edge, strict=True)
                    else:
                        import warnings

                        warnings.warn(
                            "the test keyword argument of triangle_flip() has been deprecated and will be removed in a future version of sage-flatsurf."
                        )

                if direction is not None:
                    direction = None

                    import warnings

                    warnings.warn(
                        "the direction keyword argument of triangle_flip() has been deprecated and will be removed in a future version of sage-flatsurf. The direction keyword argument is ignored. The flip is always performed such that the flipped edge rotates counterclockwise."
                    )

                if in_place:
                    raise NotImplementedError(
                        "this surface does not support triangle_flip(in_place=True) yet"
                    )

                from flatsurf.geometry.surface import (
                    MutableOrientedSimilaritySurface,
                )

                s = MutableOrientedSimilaritySurface.from_surface(self)
                morphism = s.triangle_flip(
                    label=label,
                    edge=edge,
                    in_place=True,
                    test=test,
                    direction=direction,
                )
                s.set_immutable()

                from flatsurf.geometry.morphism import TriangleFlipMorphism

                return TriangleFlipMorphism(self, s, morphism._edge_map)

            def is_convex(self, label, edge, strict=False):
                r"""
                Return whether the polygon obtained by joining the polygon with
                ``label`` and the one acress ``edge`` is convex.
                """
                opposite_label, opposite_edge = self.opposite_edge(label, edge)

                if opposite_label == label:
                    raise ValueError("edge must be joining two different polygons")

                p1 = self.polygon(label)

                from flatsurf import Polygon

                sim = self.edge_transformation(opposite_label, opposite_edge)
                p2 = self.polygon(opposite_label)
                p2 = Polygon(
                    vertices=[sim(v) for v in p2.vertices()], base_ring=p1.base_ring()
                )

                p = p1.join(p2, edge, opposite_edge)

                return p.is_convex(strict=strict)

            def is_convex(self, label, edge, strict=False):
                r"""
                Return whether the polygon with ``label`` is convex after it
                has been glued with the polygon across its ``edge``.

                INPUT:

                - ``label`` -- a label of a polygon in this surface

                - ``edge`` -- the index of an edge of the polygon with ``label``

                - ``strict`` -- a boolean (default: ``False``); whether to
                  determine that the polygon is strictly convex, i.e., none of
                  its inner angles greater or equal than π.

                EXAMPLES::

                    sage: from flatsurf import translation_surfaces
                    sage: S = translation_surfaces.mcmullen_L(1, 1, 1, 1)
                    sage: S.is_convex(0, 0)
                    True
                    sage: S.is_convex(0, 0, strict=True)
                    False

                    sage: S.is_convex(2, 0)
                    Traceback (most recent call last):
                    ...
                    ValueError: edge must be joining two different polygons

                """
                opposite_label, opposite_edge = self.opposite_edge(label, edge)

                if opposite_label == label:
                    raise ValueError("edge must be joining two different polygons")

                p1 = self.polygon(label)

                from flatsurf import Polygon

                sim = self.edge_transformation(opposite_label, opposite_edge)
                p2 = self.polygon(opposite_label)
                p2 = Polygon(
                    vertices=[sim(v) for v in p2.vertices()], base_ring=p1.base_ring()
                )

                p = p1.join(p2, edge, opposite_edge)

                return p.is_convex(strict=strict)

            def random_flip(self, repeat=1, in_place=False):
                r"""
                Perform random edge flip on a triangulated surface.

                INPUT:

                - ``repeat`` -- integer (default ``1``). The number of edge flip to perform.

                - ``in_place`` -- whether the transformation is done in place.

                EXAMPLES::

                    sage: from flatsurf import translation_surfaces
                    sage: ss = translation_surfaces.ward(3).triangulate().codomain()
                    sage: ss.random_flip(15)
                    Translation Surface in H_1(0^3) built from ...

                """
                if not self.is_triangulated():
                    raise ValueError("random_flip only works for triangulated surfaces")

                if not in_place:
                    from flatsurf.geometry.surface import (
                        MutableOrientedSimilaritySurface,
                    )

                    self = MutableOrientedSimilaritySurface.from_surface(self)

                labels = list(self.labels())
                i = 0
                from sage.misc.prandom import choice

                while i < repeat:
                    p1 = choice(labels)
                    e1 = choice(range(3))
                    if not self.is_convex(p1, e1, strict=True):
                        continue
                    self.triangle_flip(p1, e1, in_place=True)
                    i += 1
                if not in_place:
                    self.set_immutable()
                return self

            def join_polygons(self, p1, e1, test=False, in_place=False):
                r"""
                Join polygons across the provided edge (p1,e1). By default,
                it returns the surface obtained by joining the two polygons
                together. It raises a ValueError if gluing the two polygons
                together results in a non-convex polygon. This is done to the
                current surface if in_place is True, and otherwise a mutable
                copy is made and then modified.

                If test is True then instead of changing the surface, it just
                checks to see if the change would be successful and returns
                True if successful or False if not.

                EXAMPLES::

                    sage: from flatsurf import translation_surfaces, MutableOrientedSimilaritySurface
                    sage: ss = translation_surfaces.ward(3)
                    sage: s = MutableOrientedSimilaritySurface.from_surface(ss)
                    sage: s.join_polygons(0,0, in_place=True)
                    Translation Surface built from an equilateral triangle and a pentagon with 2 marked vertices
                    sage: s.polygon(0)
                    Polygon(vertices=[(0, 0), (1, -a), (2, 0), (3, a), (2, 2*a), (0, 2*a), (-1, a)])
                    sage: s.join_polygons(0,4, in_place=True)
                    Translation Surface built from a rhombus
                    sage: s.polygon(0)
                    Polygon(vertices=[(0, 0), (1, -a), (2, 0), (3, a), (2, 2*a), (1, 3*a), (0, 2*a), (-1, a)])

                TESTS::

                    sage: from flatsurf.geometry.categories import TranslationSurfaces
                    sage: s.set_immutable()
                    sage: s in TranslationSurfaces()
                    True

                """
                if test:
                    in_place = False

                if in_place:
                    raise NotImplementedError(
                        "this surface does not implement join_polygons(in_place=True) yet"
                    )

                if not test:
                    from flatsurf.geometry.surface import (
                        MutableOrientedSimilaritySurface,
                    )

                    s = MutableOrientedSimilaritySurface.from_surface(self)
                    s.join_polygons(p1=p1, e1=e1, test=False, in_place=True)
                    s.set_immutable()
                    return s

                poly1 = self.polygon(p1)
                p2, e2 = self.opposite_edge(p1, e1)
                poly2 = self.polygon(p2)

                if p1 == p2:
                    return False

                t = self.edge_transformation(p2, e2)
                dt = t.derivative()
                es = []
                for i in range(e1):
                    es.append(poly1.edge(i))
                ne = len(poly2.vertices())
                for i in range(1, ne):
                    ee = (e2 + i) % ne
                    es.append(dt * poly2.edge(ee))
                for i in range(e1 + 1, len(poly1.vertices())):
                    es.append(poly1.edge(i))

                try:
                    from flatsurf import Polygon

                    Polygon(edges=es, base_ring=self.base_ring())
                except (ValueError, TypeError):
                    return False

                # Gluing would be successful
                return True

            def subdivide_polygon(self, p, v1, v2, test=False, new_label=None):
                r"""
                Cut the polygon with label p along the diagonal joining vertex
                v1 to vertex v2. This cuts p into two polygons, one will keep the same
                label. The other will get a new label, which can be provided
                via new_label. Otherwise a default new label will be provided.
                If test=False, then the surface will be changed (in place). If
                test=True, then it just checks to see if the change would be successful

                The convention is that the resulting subdivided polygon which has an oriented
                edge going from the original vertex v1 to vertex v2 will keep the label p.
                The other polygon will get a new label.

                The change will be done in place.
                """
                if not test:
                    raise NotImplementedError(
                        "this surface does not implement subdivide_polygon(test=False) yet"
                    )

                poly = self.polygon(p)
                ne = len(poly.vertices())
                if v1 < 0 or v2 < 0 or v1 >= ne or v2 >= ne:
                    return False
                if abs(v1 - v2) <= 1 or abs(v1 - v2) >= ne - 1:
                    return False

                return True

            def singularity(self, label, v, limit=None):
                r"""
                Represents the Singularity associated to the v-th vertex of the polygon
                with label ``label``.

                If the surface is infinite, the limit can be set. In this case the
                construction of the singularity is successful if the sequence of
                vertices hit by passing through edges closes up in limit or less steps.

                EXAMPLES::

                    sage: from flatsurf import translation_surfaces
                    sage: s = translation_surfaces.square_torus()
                    sage: pc = s.minimal_cover(cover_type="planar")
                    sage: pc.singularity(pc.root(), 0)
                    doctest:warning
                    ...
                    UserWarning: Singularity() is deprecated and will be removed in a future version of sage-flatsurf. Use surface.point() instead.
                    Vertex 0 of polygon (0, (x, y) |-> (x, y))
                    sage: pc.singularity(pc.root(), 0, limit=1)
                    Traceback (most recent call last):
                    ...
                    ValueError: number of edges at singularity exceeds limit

                """
                from flatsurf.geometry.surface_objects import Singularity

                return Singularity(self, label, v, limit)

            def point(self, label, point, ring=None, limit=None):
                r"""
                Return a point in this surface.

                INPUT:

                - ``label`` - label of the polygon

                - ``point`` - coordinates of the point inside the polygon or
                  the index of the vertex of the polygon.

                - ``ring`` (optional) - a ring for the coordinates

                - ``limit`` (optional) - undocumented (only relevant if the point
                  corresponds to a singularity in an infinite surface)

                EXAMPLES::

                    sage: from flatsurf import translation_surfaces
                    sage: s = translation_surfaces.square_torus()
                    sage: pc = s.minimal_cover(cover_type="planar")
                    sage: pc.point(pc.root(), (0, 0))
                    Vertex 0 of polygon (0, (x, y) |-> (x, y))
                    sage: pc.point(pc.root(), 0)
                    Vertex 0 of polygon (0, (x, y) |-> (x, y))
                    sage: pc.point(pc.root(), 1)
                    Vertex 0 of polygon (0, (x, y) |-> (x + 1, y))
                    sage: pc.point(pc.root(), (1, 1))
                    Vertex 0 of polygon (0, (x, y) |-> (x + 1, y + 1))
                    sage: z = pc.point(pc.root(),(sqrt(2)-1,sqrt(3)-1),ring=AA)
                    doctest:warning
                    ...
                    UserWarning: the ring parameter is deprecated and will be removed in a future version of sage-flatsurf; define the surface over a larger ring instead so that this points' coordinates live in the base ring
                    sage: next(iter(z.coordinates(next(iter(z.labels()))))).parent()
                    Vector space of dimension 2 over Algebraic Real Field

                ::

                    sage: s = translation_surfaces.cathedral(2, 3)
                    sage: s.point(0, 0)
                    Vertex 0 of polygon 0
                    sage: s.point(0, (0, 0))
                    Vertex 0 of polygon 0
                    sage: s.point(0, (1, 1))
                    Point (1, 0) of polygon 0
                    sage: s.point(0, 1)
                    Vertex 0 of polygon 1

                """
                # pylint: disable-next=not-callable
                return self(label, point, limit=limit, ring=ring)

            def surface_point(self, *args, **kwargs):
                r"""
                Return a point in this surface.

                This is an alias for :meth:`point`.
                """
                import warnings

                warnings.warn(
                    "surface_point() has been deprecated and will be removed in a future version of sage-flatsurf; use point() instead"
                )

                return self.point(*args, **kwargs)

            def minimal_cover(self, cover_type="translation"):
                r"""
                Return the minimal translation or half-translation cover of the surface.

                Cover type may be either "translation", "half-translation" or "planar".

                The minimal planar cover of a surface S is the smallest cover C so that
                the developing map from the universal cover U to the plane induces a
                well defined map from C to the plane. This is an infinite translation
                surface that is naturally a branched cover of the plane.

                EXAMPLES::

                    sage: from flatsurf import polygons, MutableOrientedSimilaritySurface
                    sage: s = MutableOrientedSimilaritySurface(QQ)
                    sage: square = polygons.square(base_ring=QQ)
                    sage: s.add_polygon(square)
                    0
                    sage: s.glue((0,0), (0,1))
                    sage: s.glue((0,2) ,(0,3))
                    sage: cs = s
                    sage: ts = cs.minimal_cover(cover_type="translation")
                    sage: ts
                    Minimal Translation Cover of Rational Cone Surface built from a square
                    sage: from flatsurf.geometry.categories import TranslationSurfaces
                    sage: ts in TranslationSurfaces()
                    True
                    sage: hts = cs.minimal_cover(cover_type="half-translation")
                    sage: hts
                    Minimal Half-Translation Cover of Genus 0 Rational Cone Surface built from a square
                    sage: from flatsurf.geometry.categories import HalfTranslationSurfaces
                    sage: hts in HalfTranslationSurfaces()
                    True
                    sage: TestSuite(hts).run()
                    sage: ps = cs.minimal_cover(cover_type="planar")
                    sage: ps
                    Minimal Planar Cover of Genus 0 Rational Cone Surface built from a square
                    sage: ps in TranslationSurfaces()
                    True
                    sage: TestSuite(ps).run()

                    sage: from flatsurf import similarity_surfaces
                    sage: S = similarity_surfaces.example()
                    sage: T = S.minimal_cover(cover_type="translation")
                    sage: T
                    Minimal Translation Cover of Genus 1 Surface built from 2 isosceles triangles
                    sage: T in TranslationSurfaces()
                    True
                    sage: T.polygon(T.root())
                    Polygon(vertices=[(0, 0), (2, -2), (2, 0)])

                """
                if cover_type == "translation":
                    from flatsurf.geometry.minimal_cover import MinimalTranslationCover

                    return MinimalTranslationCover(self)

                if cover_type == "half-translation":
                    from flatsurf.geometry.minimal_cover import (
                        MinimalHalfTranslationCover,
                    )

                    return MinimalHalfTranslationCover(self)

                if cover_type == "planar":
                    from flatsurf.geometry.minimal_cover import MinimalPlanarCover

                    return MinimalPlanarCover(self)

                raise ValueError("Provided cover_type is not supported.")

            def vector_space(self):
                r"""
                Return the vector space in which self naturally embeds.

                EXAMPLES::

                    sage: from flatsurf import translation_surfaces
                    sage: S = translation_surfaces.square_torus()
                    sage: S.vector_space()
                    doctest:warning
                    ...
                    UserWarning: vector_space() has been deprecated and will be removed in a future version of sage-flatsurf; use base_ring()**2 or base_ring().fraction_field()**2 instead
                    Vector space of dimension 2 over Rational Field

                    sage: S.base_ring()**2
                    Vector space of dimension 2 over Rational Field

                """
                import warnings

                warnings.warn(
                    "vector_space() has been deprecated and will be removed in a future version of sage-flatsurf; use base_ring()**2 or base_ring().fraction_field()**2 instead"
                )

                from sage.modules.free_module import VectorSpace

                return VectorSpace(self.base_ring(), 2)

            @cached_surface_method(key=lambda self, ring: ring or self.base_ring())
            def tangent_bundle(self, ring=None):
                r"""
                Return the tangent bundle

                INPUT:

                - ``ring`` -- an optional field (defaults to the coordinate field of the
                  surface)
                """
                if ring is None:
                    ring = self.base_ring()

                if self.is_mutable():
                    raise NotImplementedError(
                        "cannot compute the tangent bundle of a mutable surface"
                    )

                from flatsurf.geometry.tangent_bundle import (
                    SimilaritySurfaceTangentBundle,
                )

                return SimilaritySurfaceTangentBundle(self, ring)

            def tangent_vector(self, lab, p, v, ring=None):
                r"""
                Return a tangent vector.

                INPUT:

                - ``lab`` -- label of a polygon

                - ``p`` -- coordinates of a point in the polygon

                - ``v`` -- coordinates of a vector in R^2

                EXAMPLES::

                    sage: from flatsurf.geometry.chamanara import chamanara_surface
                    sage: S = chamanara_surface(1/2)
                    sage: S.tangent_vector(S.root(), (1/2,1/2), (1,1))
                    SimilaritySurfaceTangentVector in polygon (1, -1, 0) based at (1/2, -3/2) with vector (1, 1)
                    sage: K.<sqrt2> = QuadraticField(2)
                    sage: S.tangent_vector(S.root(), (1/2,1/2), (1,sqrt2), ring=K)
                    SimilaritySurfaceTangentVector in polygon (1, -1, 0) based at (1/2, -3/2) with vector (1, sqrt2)
                """
                from sage.all import vector

                p = vector(p)
                v = vector(v)

                if p.parent().dimension() != 2 or v.parent().dimension() != 2:
                    raise ValueError(
                        "p (={!r}) and v (={!v}) should have two coordinates"
                    )

                return self.tangent_bundle(ring=ring)(lab, p, v)

            def triangulation_mapping(self):
                r"""
                Return a morphism triangulating the surface or
                ``None`` if the surface is already triangulated.

                EXAMPLES::

                    sage: from flatsurf import translation_surfaces
                    sage: S = translation_surfaces.mcmullen_L(1, 1, 1, 1)
                    sage: S.triangulation_mapping()
                    doctest:warning
                    ...
                    UserWarning: triangulation_mapping() has been deprecated and will be removed in a future version of sage-flatsurf; use triangulate() instead
                    Triangulation morphism:
                      From: Translation Surface in H_2(2) built from 3 squares
                      To:   Triangulation of Translation Surface in H_2(2) built from 3 squares

                """
                import warnings

                warnings.warn(
                    "triangulation_mapping() has been deprecated and will be removed in a future version of sage-flatsurf; use triangulate() instead"
                )

                return self.triangulate()

            # TODO: Rename to triangulation()
            def triangulate(self, in_place=False, label=None, relabel=None):
                r"""
                Return a morphism to a triangulated version of this surface.

                If label=None (the default) all polygons are triangulated. Otherwise,
                label should be a polygon label. In this case, just this polygon
                is split into triangles.

                This is done in place if in_place is True (defaults to False).

                EXAMPLES::

                    sage: from flatsurf import translation_surfaces
                    sage: s=translation_surfaces.mcmullen_L(1,1,1,1)
                    sage: ss=s.triangulate().codomain()
                    sage: gs=ss.graphical_surface()
                    sage: gs.make_all_visible()
                    sage: gs
                    Graphical representation of Triangulation of Translation Surface in H_2(2) built from 3 squares

                A non-strictly convex example that caused trouble:

                    sage: from flatsurf import similarity_surfaces, Polygon
                    sage: s=similarity_surfaces.self_glued_polygon(Polygon(edges=[(1,1),(-3,-1),(1,0),(1,0)]))
                    sage: s=s.triangulate().codomain()
                    sage: len(s.polygon((0, 0)).vertices())
                    3
                """
                if relabel is not None:
                    import warnings

                    warnings.warn(
                        "the relabel keyword argument of triangulate() is ignored, it has been deprecated and will be removed in a future version of sage-flatsurf"
                    )

                if in_place:
                    raise NotImplementedError(
                        "this surface does not implement triangulate(in_place=True) yet"
                    )

                if self.is_mutable():
                    from flatsurf import MutableOrientedSimilaritySurface

                    return MutableOrientedSimilaritySurface.from_surface(
                        self
                    ).triangulate(in_place=True, label=label)

                labels = {label} if label is not None else None

                from flatsurf.geometry.morphism import TriangulationMorphism
                from flatsurf.geometry.lazy import LazyTriangulatedSurface

                return TriangulationMorphism._create_morphism(
                    self, LazyTriangulatedSurface(self, labels=labels)
                )

            def _delaunay_edge_needs_flip(self, p1, e1):
                r"""
                Return whether edge ``e1`` of polygon ``p1`` should be flipped
                to get closer to a Delaunay triangulated surface.
                """
                p2, e2 = self.opposite_edge(p1, e1)
                poly1 = self.polygon(p1)
                poly2 = self.polygon(p2)
                if len(poly1.vertices()) != 3 or len(poly2.vertices()) != 3:
                    raise ValueError("Edge must be adjacent to two triangles.")
                from flatsurf.geometry.similarity import similarity_from_vectors

                sim1 = similarity_from_vectors(poly1.edge(e1 + 2), -poly1.edge(e1 + 1))
                sim2 = similarity_from_vectors(poly2.edge(e2 + 2), -poly2.edge(e2 + 1))
                sim = sim1 * sim2
                return sim[1][0] < 0

            def _delaunay_edge_needs_join(self, p1, e1):
                r"""
                Return whether edge ``e1`` of polygon ``p1`` should be
                eliminated and the polygons attached to it joined to get closer
                to a Delaunay cell decomposition.
                """
                p2, e2 = self.opposite_edge(p1, e1)
                poly1 = self.polygon(p1)
                poly2 = self.polygon(p2)
                from flatsurf.geometry.similarity import similarity_from_vectors

                sim1 = similarity_from_vectors(
                    poly1.vertex(e1) - poly1.vertex(e1 + 2), -poly1.edge(e1 + 1)
                )
                sim2 = similarity_from_vectors(
                    poly2.vertex(e2) - poly2.vertex(e2 + 2), -poly2.edge(e2 + 1)
                )
                sim = sim1 * sim2

                return sim[1][0] == 0

            def is_delaunay_triangulated(self, limit=None):
                r"""
                Return whether the surface is triangulated and the
                triangulation is Delaunay.

                INPUT:

                - ``limit`` -- an integer or ``None`` (default: ``None``);
                  check only ``limit`` many edges if set

                """
                if not self.is_finite_type() and limit is None:
                    raise NotImplementedError(
                        "a limit must be set for infinite surfaces."
                    )

                count = 0

                for (l1, e1), (l2, e2) in self.gluings():
                    if limit is not None and count >= limit:
                        break
                    count += 1
                    if len(self.polygon(l1).vertices()) != 3:
                        return False
                    if len(self.polygon(l2).vertices()) != 3:
                        return False
                    if self._delaunay_edge_needs_flip(l1, e1):
                        return False

                return True

            # TODO: Should we rename this to is_delaunay? And remove is_delaunay_triangulated?
            def is_delaunay_decomposed(self, limit=None):
                r"""
                Return if the decomposition of the surface into polygons is Delaunay.

                INPUT:

                - ``limit`` -- an integer or ``None`` (default: ``None``);
                  check only ``limit`` many polygons if set

                """
                if not self.is_finite_type() and limit is None:
                    raise NotImplementedError(
                        "a limit must be set for infinite surfaces."
                    )

                count = 0

                for l1, p1 in zip(self.labels(), self.polygons()):
                    if limit is not None and count >= limit:
                        break

                    count += 1

                    try:
                        c1 = p1.circumscribing_circle()
                    except ValueError:
                        # p1 is not circumscribed
                        return False

                    for e1 in range(len(p1.vertices())):
                        c2 = self.edge_transformation(l1, e1) * c1
                        l2, e2 = self.opposite_edge(l1, e1)
                        if c2.point_position(self.polygon(l2).vertex(e2 + 2)) != -1:
                            # The circumscribed circle developed into the adjacent polygon
                            # contains a vertex in its interior or boundary.
                            return False

                return True

            # TODO: In the long run, what should the naming strategy be?
            # Should it say delaunay_triangulation() or delaunay_triangulate()?
            # The latter sounds like an in-place operation. So maybe
            # delaunay_triangulation() is better.
            # Should there be any in-place operations at all? For anything that
            # is linear-time or slower, it makes not a lot of sense really. If
            # we want speed, we should call out to libflatsurf.
            # TODO: Maybe the codomain should be a
            # MutableOrientedSimilaritySurface that is immutable when
            # this is finite type. (Here and for all the other functions
            # returning a lazy surface at the moment.)
            def delaunay_triangulation(
                self,
                triangulated=False,
                in_place=False,
                direction=None,
                relabel=None,
            ):
                r"""
                Returns a Delaunay triangulation of a surface, or make some
                triangle flips to get closer to the Delaunay decomposition.

                INPUT:

                - ``triangulated`` (boolean) - If true, the algorithm assumes the
                  surface is already triangulated. It does this without verification.

                - ``in_place`` (boolean) - If true, the triangulating and the
                  triangle flips are done in place.  Otherwise, a mutable copy of the
                  surface is made.

                - ``direction`` (ignored and deprecated)

                EXAMPLES::

                    sage: from flatsurf import translation_surfaces

                    sage: m = matrix([[2,1],[1,1]])
                    sage: s = m*translation_surfaces.infinite_staircase()
                    sage: ss = s.delaunay_triangulation().codomain()
                    sage: ss.root()
                    (0, 0)
                    sage: ss.polygon((0, 0))
                    Polygon(vertices=[(0, 0), (-1, 0), (-1, -1)])
                    sage: TestSuite(ss).run()
                    sage: ss.is_delaunay_triangulated(limit=10)
                    True
                """
                if in_place:
                    raise NotImplementedError(
                        "this surface does not implement delaunay_triangulation(in_place=True) yet"
                    )

                if direction is not None:
                    direction = None
                    import warnings

                    warnings.warn(
                        "the direction keyword argument for delaunay_triangulation() has been deprecated and will be removed in a future version of sage-flatsurf; the keyword argument has no effect"
                    )

                if relabel is not None:
                    if relabel:
                        raise NotImplementedError(
                            "the relabel keyword has been removed from delaunay_triangulation(); use relabel({old: new for (new, old) in enumerate(surface.labels())}) to use integer labels instead"
                        )
                    else:
                        import warnings

                        warnings.warn(
                            "the relabel keyword will be removed in a future version of sage-flatsurf; do not pass it explicitly anymore to delaunay_triangulation()"
                        )

                morphism = self.triangulate()

                from flatsurf.geometry.lazy import (
                    LazyDelaunayTriangulatedSurface,
                )

                s = LazyDelaunayTriangulatedSurface(
                    morphism.codomain(), direction=direction, category=self.category()
                )

                from flatsurf.geometry.morphism import DelaunayTriangulationMorphism

                return (
                    DelaunayTriangulationMorphism._create_morphism(
                        morphism.codomain(), s
                    )
                    * morphism
                )

            def delaunay_decomposition(
                self,
                triangulated=False,
                delaunay_triangulated=False,
                in_place=False,
                direction=None,
                relabel=None,
            ):
                r"""
                Return the Delaunay Decomposition of this surface.

                INPUT:

                - ``triangulated`` (boolean) - If true, the algorithm assumes the
                  surface is already triangulated. It does this without verification.

                - ``delaunay_triangulated`` (boolean) - If true, the algorithm assumes
                  the surface is already delaunay_triangulated. It does this without
                  verification.

                - ``in_place`` (boolean) - If true, the triangulating and the triangle
                  flips are done in place. Otherwise, a mutable copy of the surface is
                  made.

                - ``direction`` - (ignored and deprecated)

                EXAMPLES::

                    sage: from flatsurf import translation_surfaces, Polygon, similarity_surfaces
                    sage: s0 = translation_surfaces.octagon_and_squares()
                    sage: a = s0.base_ring().gens()[0]
                    sage: m = Matrix([[1,2+a],[0,1]])
                    sage: s = m*s0
                    sage: s = s.triangulate().codomain()
                    sage: ss = s.delaunay_decomposition(triangulated=True).codomain()
                    sage: len(ss.polygons())
                    3

                    sage: p = Polygon(edges=[(4,0),(-2,1),(-2,-1)])
                    sage: s0 = similarity_surfaces.self_glued_polygon(p)
                    sage: s = s0.delaunay_decomposition().codomain()
                    sage: TestSuite(s).run()

                    sage: m = matrix([[2,1],[1,1]])
                    sage: s = m*translation_surfaces.infinite_staircase()
                    sage: ss = s.delaunay_decomposition().codomain()
                    sage: ss.root()
                    (0, 0)
                    sage: ss.polygon(ss.root())
                    Polygon(vertices=[(0, 0), (-1, 0), (-1, -1), (0, -1)])
                    sage: TestSuite(ss).run()
                    sage: ss.is_delaunay_decomposed(limit=10)
                    True

                """
                if in_place:
                    raise NotImplementedError(
                        "this surface does not implement delaunay_decomposition(in_place=True) yet"
                    )

                if direction is not None:
                    direction = None
                    import warnings

                    warnings.warn(
                        "the direction keyword argument for delaunay_decomposition() has been deprecated and will be removed in a future version of sage-flatsurf; the keyword argument has no effect"
                    )

                if relabel is not None:
                    if relabel:
                        raise NotImplementedError(
                            "the relabel keyword has been removed from delaunay_decomposition(); use relabel({old: new for (new, old) in enumerate(surface.labels())}) to use integer labels instead"
                        )
                    else:
                        import warnings

                        warnings.warn(
                            "the relabel keyword will be removed in a future version of sage-flatsurf; do not pass it explicitly anymore to delaunay_decomposition()"
                        )

                morphism = self.delaunay_triangulation()

                from flatsurf.geometry.lazy import LazyDelaunaySurface

                s = LazyDelaunaySurface(
                    morphism.codomain(), direction=direction, category=self.category()
                )
                from flatsurf.geometry.morphism import DelaunayDecompositionMorphism

                return (
                    DelaunayDecompositionMorphism._create_morphism(
                        morphism.codomain(), s
                    )
                    * morphism
                )

            def _saddle_connections_unbounded(
                self, initial_label, initial_vertex, algorithm
            ):
                r"""
                Enumerate all saddle connections in this surface ordered by length.

                This is a helper method for :meth:`saddle_connections`.
                """

                def squared_length(v):
                    return v[0] ** 2 + v[1] ** 2

                # Enumerate all saddle connections by length
                connections = set()
                shortest_edge = min(
                    squared_length(self.polygon(label).edge(edge))
                    for (label, edge) in self.edges()
                )

                length_bound = shortest_edge
                while True:
                    more_connections = [
                        connection
                        for connection in self.saddle_connections(
                            squared_length_bound=length_bound,
                            initial_label=initial_label,
                            initial_vertex=initial_vertex,
                            algorithm=algorithm,
                        )
                        if connection not in connections
                    ]
                    for connection in sorted(
                        more_connections,
                        key=lambda connection: squared_length(connection.holonomy()),
                    ):
                        connections.add(connection)
                        yield connection

                    length_bound *= 2

            def _saddle_connections_generic_cone_bounded(
                self, squared_length_bound, source, incoming_edge, similarity, cone
            ):
                r"""
                Enumerate the saddle connections of length at most square root
                of ``squared_length_bound`` and which are strictly inside the
                ``cone``.

                This is a helper method for :meth:`saddle_connections`.

                ALGORITHM:

                We check for each vertex of the polygon if it is contained in
                the cone. If it is, it leads to a saddle connection (unless
                it's hidden or too far away.)

                Then we recursively propagate the cone across each edge it hits
                into the neighboring polygons.

                INPUT:

                - ``squared_length_bound`` -- a number, the square of the
                  length up to which saddle connections should be considered;
                  the length of saddle connections is determined using their
                  holonomy vector written in their source polygon.

                - ``source`` -- a pair of a polygon label and a vertex
                  index; the vertex where all saddle connections enumerated by
                  this method start.

                - ``incoming_edge`` -- a pair of a polygon label and an edge
                  index; the ``cone`` is crossing over this ``incoming_edge``
                  (after transforming that polygon with the inverse of the
                   ``similarity``.)

                - ``similarity`` -- a similarity of the plane; describes a
                  translation, rotation, and dilation of the ``incoming_edge``
                  polygon to position it relative to the ``cone``

                - ``cone`` -- an open cone in the plane which bounds the
                  holonomy of the saddle connections.

                """
                assert not cone.is_empty()

                label = incoming_edge[0]
                polygon = similarity(self.polygon(label))

                incoming_edge_segment = (
                    polygon.vertex(incoming_edge[1]),
                    polygon.vertex(incoming_edge[1] + 1),
                )
                origin = (polygon.base_ring() ** 2).zero()

                from flatsurf.geometry.cone import Cones

                if polygon.vertex(incoming_edge[1]):
                    incoming_edge_cone = Cones(self.base_ring())(
                        polygon.vertex(incoming_edge[1] + 1),
                        polygon.vertex(incoming_edge[1]),
                    )
                else:
                    incoming_edge_cone = Cones(self.base_ring())(
                        polygon.vertex(incoming_edge[1] + 1),
                        polygon.vertex(incoming_edge[1] - 1),
                    )

                if not cone.is_subset(incoming_edge_cone):
                    raise ValueError(
                        "cone must be contained in the cone formed by the incoming edge"
                    )

                from flatsurf import EuclideanPlane

                bounding_circle = EuclideanPlane(self.base_ring()).circle(
                    (0, 0),
                    radius_squared=squared_length_bound,
                )

                # Each vertex that is contained in the cone's interior yields a
                # saddle connection (if it is "behind" the incoming edge and
                # not hidden by some other edge; these conditions are only
                # possible for polygons that are not strictly convex.)
                for v, vertex in enumerate(polygon.vertices()):
                    if cone.contains_point(vertex):
                        if v == incoming_edge[1]:
                            continue

                        from flatsurf.geometry.euclidean import (
                            time_on_ray,
                            ray_segment_intersection,
                        )

                        vertex_time_on_ray = time_on_ray(
                            origin,
                            vertex,
                            ray_segment_intersection(
                                origin, vertex, incoming_edge_segment
                            ),
                        )
                        if vertex_time_on_ray[0] > vertex_time_on_ray[1]:
                            assert not polygon.is_convex()
                            # The cone hits the vertex before entering the polygon.
                            continue

                        exit = polygon.flow_to_exit(vertex, -vertex)

                        # TODO: This is probably very inefficient. It would be enough to check if this point is on the incoming_edge.
                        exit = polygon.get_point_position(exit)

                        if exit.is_vertex() and exit.get_vertex() != incoming_edge[1]:
                            # Another vertex hides this vertex.
                            continue

                        if (
                            exit.is_in_edge_interior()
                            and exit.get_edge() != incoming_edge[1]
                        ):
                            # Another edge hides this vertex.
                            continue

                        # The vertex is not hidden by some other vertex or
                        # edge. This is a saddle connection.
                        holonomy = vertex
                        if bounding_circle.point_position(holonomy) >= 0:
                            # The saddle connection is within the squared_length_bound.
                            from flatsurf.geometry.saddle_connection import (
                                SaddleConnection,
                            )

                            yield SaddleConnection(
                                surface=self,
                                start=source,
                                end=(label, v),
                                holonomy=vertex,
                                end_holonomy=~similarity.derivative() * vertex,
                            )

                # We need to propagate the cone across edges to neighboring
                # polygons. For this, we split the cone into smaller subcones,
                # such that each subcone contains no vertex in its interior.
                cone_space = cone.parent()
                ray_space = cone_space.rays()
                vertex_directions = (
                    [cone.start()]
                    + cone.sorted_rays(
                        [
                            ray_space(vertex)
                            for v, vertex in enumerate(polygon.vertices())
                            if v != incoming_edge[1]
                            and cone.contains_point(vertex)
                            and ray_space(vertex) not in [cone.start(), cone.end()]
                        ]
                    )
                    + [cone.end()]
                )

                subcones = [
                    cone_space(v, w)
                    for (v, w) in zip(vertex_directions, vertex_directions[1:])
                ]
                # Now we propagate each subcone across the first edge it hits
                # after crossing over the incoming edge.
                for subcone in subcones:
                    ray = subcone.a_ray()
                    from flatsurf.geometry.euclidean import ray_segment_intersection

                    start = ray_segment_intersection(
                        origin, ray.vector(), incoming_edge_segment
                    )
                    exit = polygon.flow_to_exit(start, ray.vector())
                    exit = polygon.get_point_position(exit)
                    assert exit.is_in_edge_interior()
                    outgoing_edge = exit.get_edge()
                    if (
                        bounding_circle.line_segment_position(
                            polygon.vertex(outgoing_edge),
                            polygon.vertex(outgoing_edge + 1),
                        )
                        != 1
                    ):
                        # No part of the edge is inside the
                        # squared_length_bound, search ends here.
                        continue

                    opposite_edge = self.opposite_edge(label, outgoing_edge)
                    if opposite_edge is None:
                        # Unglued edge. Search ends here.
                        continue

                    # Recurse
                    yield from self._saddle_connections_generic_cone_bounded(
                        squared_length_bound,
                        source,
                        opposite_edge,
                        similarity * self.edge_transformation(*opposite_edge),
                        subcone,
                    )

            def _saddle_connections_generic_from_vertex_bounded(
                self, squared_length_bound, source
            ):
                r"""
                Enumerate all the saddle connections up to length
                ``squared_length_bound`` which start at ``source``.

                This is a helper method for :meth:`saddle_connections`.

                ALGORITHM:

                We consider saddle connections that come from the edges
                adjacent to the vertex of ``source`` and then use
                :meth:`_saddle_connections_generic_cone_bounded` to enumerate the
                saddle connections in the open cone formed by these edges.

                INPUT:

                - ``squared_length_bound`` -- a number, the square of the
                  length up to which saddle connections should be considered;
                  the length of saddle connections is determined using their
                  holonomy vector written in their source polygon.

                - ``source`` -- a pair consisting of a polygon label and a vertex
                  index. The saddle connection starts at that vertex and is
                  contained in the closed cone that is formed by the two edges
                  adjacent to the vertex.

                """
                polygon = self.polygon(source[0])

                from flatsurf.geometry.saddle_connection import SaddleConnection

                for connection in [
                    SaddleConnection.from_half_edge(self, source[0], source[1]),
                    -SaddleConnection.from_half_edge(
                        self, source[0], (source[1] - 1) % len(polygon.edges())
                    ),
                ]:
                    if connection.length_squared() <= squared_length_bound:
                        yield connection

                from flatsurf.geometry.similarity import SimilarityGroup

                G = SimilarityGroup(self.base_ring())
                similarity = G.translation(*-polygon.vertex(source[1]))

                from flatsurf.geometry.cone import Cones

                cone = Cones(polygon.base_ring())(
                    polygon.edge(source[1]), -polygon.edge(source[1] - 1)
                )

                yield from self._saddle_connections_generic_cone_bounded(
                    squared_length_bound, source, source, similarity, cone
                )

            def saddle_connections(
                self,
                squared_length_bound=None,
                initial_label=None,
                initial_vertex=None,
                algorithm=None,
            ):
                r"""
                Return the saddle connections on this surface whose length
                squared is at most ``squared_length_bound`` (ordered by
                length.)

                The length of a saddle connection is measured using holonomy
                from the polygon in which the trajectory starts.

                If no ``squared_length_bound`` is given, all saddle connections
                are enumerated (ordered by length.)

                If ``initial_label`` and ``initial_vertex`` are provided, only
                saddle connections are returned which emanate from the
                corresponding vertex of a polygon (and only pointing into the
                polygon or along the edges adjacent to that vertex.)

                If only ``initial_label`` is provided, the saddle connections
                will only emanate from vertices of the corresponding polygon.

                If only ``initial_vertex`` is provided, the saddle connections
                will only emanate from that vertex.

                EXAMPLES:

                Return the connections of length up to square root of 5::

                    sage: from flatsurf import translation_surfaces
                    sage: S = translation_surfaces.square_torus()
                    sage: connections = S.saddle_connections(5)
                    sage: list(connections)
                    [Saddle connection (0, -1) from vertex 3 of polygon 0 to vertex 1 of polygon 0,
                     Saddle connection (1, 0) from vertex 0 of polygon 0 to vertex 2 of polygon 0,
                     Saddle connection (0, 1) from vertex 1 of polygon 0 to vertex 3 of polygon 0,
                     Saddle connection (-1, 0) from vertex 2 of polygon 0 to vertex 0 of polygon 0,
                     Saddle connection (1, 1) from vertex 0 of polygon 0 to vertex 2 of polygon 0,
                     Saddle connection (1, -1) from vertex 3 of polygon 0 to vertex 1 of polygon 0,
                     Saddle connection (-1, 1) from vertex 1 of polygon 0 to vertex 3 of polygon 0,
                     Saddle connection (-1, -1) from vertex 2 of polygon 0 to vertex 0 of polygon 0,
                     Saddle connection (-1, 2) from vertex 1 of polygon 0 to vertex 3 of polygon 0,
                     Saddle connection (2, 1) from vertex 0 of polygon 0 to vertex 2 of polygon 0,
                     Saddle connection (1, -2) from vertex 3 of polygon 0 to vertex 1 of polygon 0,
                     Saddle connection (-2, 1) from vertex 1 of polygon 0 to vertex 3 of polygon 0,
                     Saddle connection (-2, -1) from vertex 2 of polygon 0 to vertex 0 of polygon 0,
                     Saddle connection (-1, -2) from vertex 2 of polygon 0 to vertex 0 of polygon 0,
                     Saddle connection (2, -1) from vertex 3 of polygon 0 to vertex 1 of polygon 0,
                     Saddle connection (1, 2) from vertex 0 of polygon 0 to vertex 2 of polygon 0]

                We get the same result if we take the first 16 saddle
                connections without a length bound::

                    sage: from itertools import islice
                    sage: set(connections) == set(islice(S.saddle_connections(), 16))
                    True

                While enumerating saddle connections without a bound is not
                asymptotically slower than enumerating with a bound, in the
                current implementation it is quite a bit slower in practice in
                particular if the bound is small.

                TESTS:

                Verify that saddle connections are enumerated correctly when
                there are unglued edges::

                    sage: from flatsurf import Polygon, MutableOrientedSimilaritySurface
                    sage: S = MutableOrientedSimilaritySurface(QQ)
                    sage: S.add_polygon(Polygon(vertices=[(0, 0), (1, 0), (0, 1)]))
                    0
                    sage: S.set_immutable()
                    sage: len(list(S.saddle_connections(10)))
                    6

                Verify that saddle connections are enumerated correctly when
                there are self-glued edges::

                    sage: from flatsurf import Polygon, MutableOrientedSimilaritySurface
                    sage: S = MutableOrientedSimilaritySurface(QQ)
                    sage: S.add_polygon(Polygon(vertices=[(0, 0), (1, 0), (0, 1)]))
                    0
                    sage: S.glue((0, 0), (0, 0))
                    sage: S.glue((0, 1), (0, 1))
                    sage: S.glue((0, 2), (0, 2))
                    sage: S.set_immutable()

                    sage: from itertools import islice
                    sage: list(islice(S.saddle_connections(), 8))
                    [Saddle connection (0, -1) from vertex 2 of polygon 0 to vertex 2 of polygon 0,
                     Saddle connection (1, 0) from vertex 0 of polygon 0 to vertex 0 of polygon 0,
                     Saddle connection (1, 1) from vertex 0 of polygon 0 to vertex 0 of polygon 0,
                     Saddle connection (-1, 1) from vertex 1 of polygon 0 to vertex 1 of polygon 0,
                     Saddle connection (2, 1) from vertex 0 of polygon 0 to vertex 0 of polygon 0,
                     Saddle connection (1, -2) from vertex 2 of polygon 0 to vertex 2 of polygon 0,
                     Saddle connection (-2, 1) from vertex 1 of polygon 0 to vertex 1 of polygon 0,
                     Saddle connection (1, 2) from vertex 0 of polygon 0 to vertex 0 of polygon 0]

                    sage: len(list(S.saddle_connections(1)))
                    2

                    sage: len(list(S.saddle_connections(1, initial_label=0, initial_vertex=1)))
                    1

                We can also enumerate saddle connections on surfaces that are
                built from non-convex polygons such as this L shaped polygon::

                    sage: from flatsurf import MutableOrientedSimilaritySurface, Polygon
                    sage: L = MutableOrientedSimilaritySurface(QQ)
                    sage: L.add_polygon(Polygon(vertices=[(0, 0), (3, 0), (7, 0), (7, 2), (3, 2), (3, 3), (0, 3), (0, 2)]))
                    0
                    sage: L.glue((0, 0), (0, 5))
                    sage: L.glue((0, 1), (0, 3))
                    sage: L.glue((0, 2), (0, 7))
                    sage: L.glue((0, 4), (0, 6))
                    sage: L.set_immutable()

                    sage: connections = L.saddle_connections(128)
                    sage: len(connections)
                    164

                Note that on translation surfaces, enumerating saddle
                connections with the (default) ``"pyflatsurf"`` algorithm is
                usually much faster than the ``"generic"`` algorithm::

                    sage: connections = L.saddle_connections(128)
                    sage: len(connections)
                    164

                    sage: connections = L.saddle_connections(128, algorithm="generic")
                    sage: len(connections)
                    164

                """
                # TODO: Add benchmarks of the generic "cone" algorithm against
                # the pyflatsurf algorithm. Also benchmark how much slower this
                # is now since we are supporting much more complicated
                # geometries.

                if squared_length_bound is not None and squared_length_bound < 0:
                    raise ValueError("length bound must be non-negative")

                if algorithm is None:
                    algorithm = "generic"

                if algorithm == "generic":
                    return self._saddle_connections_generic(
                        squared_length_bound, initial_label, initial_vertex
                    )

                raise NotImplementedError(
                    "cannot enumerate saddle connections with this algorithm yet"
                )

            def _saddle_connections_generic(
                self, squared_length_bound, initial_label, initial_vertex
            ):
                if squared_length_bound is None:
                    # Enumerate all (usually infinitely many) saddle connections.
                    return self._saddle_connections_unbounded(
                        initial_label=initial_label,
                        initial_vertex=initial_vertex,
                        algorithm="generic",
                    )

                connections = []

                if initial_label is None and initial_vertex is None:
                    if not self.is_finite_type():
                        raise NotImplementedError(
                            "cannot enumerate saddle connections on surfaces that are built from inifinitely many polygons yet"
                        )

                    initial = [(label, range(len(self.polygon(label).vertices()))) for label in self.labels()]
                elif initial_label is None:
                    representatives = [(label, self.polygon(label).get_point_position(coordinates).get_vertex()) for (label, coordinates) in initial_vertex.representatives()]
                    labels = {label for (label, _) in representatives}
                    initial = [(label, [vertex for (lbl, vertex) in representatives if lbl == label]) for label in labels]
                elif initial_vertex is None:
                    initial = [(initial_label, range(len(self.polygon(initial_label).vertices())))]
                else:
                    initial = [(initial_label, [initial_vertex])]

                for label, vertices in initial:
                    for vertex in vertices:
                        connections.extend(
                            self._saddle_connections_generic_from_vertex_bounded(
                                squared_length_bound=squared_length_bound,
                                source=(label, vertex),
                            )
                        )

                # The connections might contain duplicates because each glued
                # edge can show up in two different polygons. Note that we
                # cannot just change _saddle_connections_from_vertex_bounded()
                # to only consider the edge clockwise from the vertex since we
                # would then miss saddle connections in surfaces with
                # self-glued and unglued edges.
                connections = set(connections)

                return sorted(
                    connections, key=lambda connection: connection.length_squared()
                )

            def ramified_cover(self, d, data):
                r"""
                Return a ramified cover of this surface.

                INPUT:

                - ``d`` - integer (the degree of the cover)

                - ``data`` - a dictionary which to a pair ``(label, edge_num)`` associates a permutation
                  of {1,...,d}

                EXAMPLES:

                The L-shape origami::

                    sage: import flatsurf
                    sage: T = flatsurf.translation_surfaces.square_torus()
                    sage: T.ramified_cover(3, {(0,0): '(1,2)', (0,1): '(1,3)'})
                    Translation Surface in H_2(2) built from 3 squares
                    sage: O = T.ramified_cover(3, {(0,0): '(1,2)', (0,1): '(1,3)'})
                    sage: O.stratum()
                    H_2(2)

                TESTS::

                    sage: import flatsurf
                    sage: T = flatsurf.translation_surfaces.square_torus()
                    sage: T.ramified_cover(3, {(0,0): '(1,2)', (0,2): '(1,3)'})
                    Traceback (most recent call last):
                    ...
                    ValueError: inconsistent covering data

                """
                from sage.groups.perm_gps.permgroup_named import SymmetricGroup

                G = SymmetricGroup(d)
                for k in data:
                    data[k] = G(data[k])
                from flatsurf.geometry.surface import MutableOrientedSimilaritySurface

                cover = MutableOrientedSimilaritySurface(self.base_ring())
                edges = set(self.edges())
                cover_labels = {}
                for i in range(1, d + 1):
                    for lab in self.labels():
                        cover_labels[(lab, i)] = cover.add_polygon(self.polygon(lab))
                while edges:
                    lab, e = elab = edges.pop()
                    llab, ee = eelab = self.opposite_edge(lab, e)
                    edges.remove(eelab)
                    if elab in data:
                        if eelab in data:
                            if not (data[elab] * data[eelab]).is_one():
                                raise ValueError("inconsistent covering data")
                        s = data[elab]
                    elif eelab in data:
                        s = ~data[eelab]
                    else:
                        s = G.one()

                    for i in range(1, d + 1):
                        p0 = cover_labels[(lab, i)]
                        p1 = cover_labels[(lab, s(i))]
                        cover.glue((p0, e), (p1, ee))
                cover.set_immutable()
                return cover

            def subdivide(self):
                r"""
                # TODO: Returns a morphism actually.
                Return a copy of this surface whose polygons have been partitioned into
                smaller triangles with
                :meth:`~.euclidean_polygons.EuclideanPolygons.Simple.Convex.ParentMethods.subdivide`.

                EXAMPLES:

                A surface consisting of a single triangle::

                    sage: from flatsurf import MutableOrientedSimilaritySurface, Polygon

                    sage: S = MutableOrientedSimilaritySurface(QQ)
                    sage: S.add_polygon(Polygon(edges=[(1, 0), (0, 1), (-1, -1)]), label="Δ")
                    'Δ'

                Subdivision of this surface yields a surface with three triangles::

                    sage: T = S.subdivide().codomain()
                    sage: T.labels()
                    (('Δ', 0), ('Δ', 1), ('Δ', 2))

                Note that the new labels are old labels plus an index. We verify that
                the triangles are glued correctly::

                    sage: list(T.gluings())
                    [((('Δ', 0), 1), (('Δ', 1), 2)),
                     ((('Δ', 0), 2), (('Δ', 2), 1)),
                     ((('Δ', 1), 1), (('Δ', 2), 2)),
                     ((('Δ', 1), 2), (('Δ', 0), 1)),
                     ((('Δ', 2), 1), (('Δ', 0), 2)),
                     ((('Δ', 2), 2), (('Δ', 1), 1))]

                If we add another polygon to the original surface and glue things, we
                can see how existing gluings are preserved when subdividing::

                    sage: S.add_polygon(Polygon(edges=[(1, 0), (0, 1), (-1, 0), (0, -1)]), label='□')
                    '□'

                    sage: S.glue(("Δ", 0), ("□", 2))
                    sage: S.glue(("□", 1), ("□", 3))

                    sage: T = S.subdivide().codomain()

                    sage: T.labels()
                    (('Δ', 0), ('□', 2), ('Δ', 1), ('Δ', 2), ('□', 3), ('□', 1), ('□', 0))
                    sage: list(sorted(T.gluings()))
                    [((('Δ', 0), 0), (('□', 2), 0)),
                     ((('Δ', 0), 1), (('Δ', 1), 2)),
                     ((('Δ', 0), 2), (('Δ', 2), 1)),
                     ((('Δ', 1), 1), (('Δ', 2), 2)),
                     ((('Δ', 1), 2), (('Δ', 0), 1)),
                     ((('Δ', 2), 1), (('Δ', 0), 2)),
                     ((('Δ', 2), 2), (('Δ', 1), 1)),
                     ((('□', 0), 1), (('□', 1), 2)),
                     ((('□', 0), 2), (('□', 3), 1)),
                     ((('□', 1), 0), (('□', 3), 0)),
                     ((('□', 1), 1), (('□', 2), 2)),
                     ((('□', 1), 2), (('□', 0), 1)),
                     ((('□', 2), 0), (('Δ', 0), 0)),
                     ((('□', 2), 1), (('□', 3), 2)),
                     ((('□', 2), 2), (('□', 1), 1)),
                     ((('□', 3), 0), (('□', 1), 0)),
                     ((('□', 3), 1), (('□', 0), 2)),
                     ((('□', 3), 2), (('□', 2), 1))]

                """
                return self.insert_marked_points(
                    *[
                        self(label, self.polygon(label).centroid())
                        for label in self.labels()
                    ]
                )

            def insert_marked_points(self, *points):
                if self.is_mutable():
                    from flatsurf import MutableOrientedSimilaritySurface

                    copy = MutableOrientedSimilaritySurface.from_surface(self)
                    copy.set_immutable()

                    codomain = copy.insert_marked_points(*points).codomain()

                    # Since the domain is mutable, the morphism is not
                    # functional but only has a .codomain().
                    from flatsurf.geometry.morphism import SurfaceMorphism

                    return SurfaceMorphism._create_morphism(None, codomain)

                from flatsurf.geometry.morphism import IdentityMorphism

                morphism = IdentityMorphism._create_morphism(self)

                for p in points:
                    if p.is_vertex():
                        raise ValueError("cannot insert marked points at vertices")

                edge_points = [p for p in points if p.is_in_edge_interior()]
                face_points = [p for p in points if p not in edge_points]

                assert len(edge_points) + len(face_points) == len(points)

                if edge_points:
                    insert_morphism = morphism.codomain()._insert_marked_points_edges(
                        *edge_points
                    )
                    morphism = insert_morphism * morphism
                    face_points = [insert_morphism(point) for point in face_points]
                if face_points:
                    insert_morphism = morphism.codomain()._insert_marked_points_faces(
                        *face_points
                    )
                    morphism = insert_morphism * morphism

                return morphism

            def _insert_marked_points_edges(self, *points):
                assert (
                    points
                ), "_insert_marked_points_edges must be called with some points to insert"

                from flatsurf.geometry.euclidean import time_on_ray

                points = {
                    label: {
                        # TODO: Sort vertices along edge
                        edge: sorted(
                            [
                                coordinates
                                for point in points
                                for (lbl, coordinates) in point.representatives()
                                if lbl == label
                                and self.polygon(label)
                                .get_point_position(coordinates)
                                .get_edge()
                                == edge
                            ],
                            key=lambda coordinates: time_on_ray(
                                self.polygon(label).vertex(edge),
                                self.polygon(label).edge(edge),
                                coordinates,
                            ),
                        )
                        for edge in range(len(self.polygon(label).edges()))
                    }
                    for label in self.labels()
                }

                from flatsurf import MutableOrientedSimilaritySurface

                surface = MutableOrientedSimilaritySurface(self.base_ring())

                # Add polygons to surface with marked point
                for label in self.labels():
                    vertices = []
                    for v, vertex in enumerate(self.polygon(label).vertices()):
                        vertices.append(vertex)
                        vertices.extend(points[label][v])

                    from flatsurf import Polygon

                    surface.add_polygon(Polygon(vertices=vertices), label=label)

                # TODO: Make static on InsertMarkedPointsOnEdgeMorphism
                def edgenum(label, edge, section):
                    edgenum = 0
                    for e in range(edge):
                        edgenum += len(points[label][e]) + 1

                    edgenum += section

                    return edgenum

                # Glue polygons in surface.
                for label in self.labels():
                    for edge in range(len(self.polygon(label).edges())):
                        opposite = self.opposite_edge(label, edge)
                        if opposite is None:
                            continue

                        opposite_label, opposite_edge = opposite
                        for e in range(len(points[label][edge]) + 1):
                            surface.glue(
                                (label, edgenum(label, edge, e)),
                                (
                                    opposite_label,
                                    edgenum(opposite_label, opposite_edge + 1, -1 - e),
                                ),
                            )

                surface.set_immutable()

                from flatsurf.geometry.morphism import InsertMarkedPointsOnEdgeMorphism

                return InsertMarkedPointsOnEdgeMorphism._create_morphism(
                    self, surface, points
                )

            def _insert_marked_points_faces(self, *points):
                # Recursively insert points by only inserting at most one point
                # in each face at a time.
                first_point = {}
                more_points = {}

                for point in points:
                    label, coordinates = point.representative()
                    if label not in first_point:
                        first_point[label] = point.coordinates(label)[0]
                    else:
                        more_points[label] = more_points.get(label, []) + [point]

                assert (
                    first_point
                ), "_insert_marked_points_faces must be called with some points to insert"

                def is_subdivided(label):
                    return label in first_point

                subdivisions = {
                    label: self.polygon(label).subdivide(first_point[label])
                    if is_subdivided(label)
                    else [self.polygon(label)]
                    for label in self.labels()
                }

                from flatsurf.geometry.surface import MutableOrientedSimilaritySurface

                surface = MutableOrientedSimilaritySurface(self.base())

                # Add subdivided polygons
                for label in self.labels():
                    if is_subdivided(label):
                        for p, polygon in enumerate(subdivisions[label]):
                            surface.add_polygon(polygon, label=(label, p))
                    else:
                        surface.add_polygon(self.polygon(label), label=label)

                surface.set_roots(
                    (label, 0) if is_subdivided(label) else label
                    for label in self.roots()
                )

                # Establish gluings
                for label in self.labels():
                    for e in range(len(self.polygon(label).vertices())):
                        # Reestablish the original gluings
                        opposite = self.opposite_edge(label, e)

                        if opposite is not None:
                            opposite_label, opposite_edge = opposite
                            surface.glue(
                                (
                                    (label, e) if is_subdivided(label) else label,
                                    0 if is_subdivided(label) else e,
                                ),
                                (
                                    (opposite_label, opposite_edge)
                                    if is_subdivided(opposite_label)
                                    else opposite_label,
                                    0
                                    if is_subdivided(opposite_label)
                                    else opposite_edge,
                                ),
                            )

                        # Glue subdivided polygons internally
                        if is_subdivided(label):
                            surface.glue(
                                ((label, e), 1),
                                (
                                    (
                                        label,
                                        (e + 1) % len(self.polygon(label).vertices()),
                                    ),
                                    2,
                                ),
                            )

                surface.set_immutable()

                from flatsurf.geometry.morphism import InsertMarkedPointsInFaceMorphism

                insert_first_point = InsertMarkedPointsInFaceMorphism._create_morphism(
                    self, surface, subdivisions
                )

                if more_points:
                    from itertools import chain

                    more_points = list(chain.from_iterable(more_points.values()))
                    more_points = [insert_first_point(p) for p in more_points]
                    return (
                        insert_first_point.codomain().insert_marked_points(*more_points)
                        * insert_first_point
                    )

                return insert_first_point

            def subdivide_edges(self, parts=2):
                r"""
                # TODO: Returns a morphism actually.
                Return a copy of this surface whose edges have been split into
                ``parts`` equal pieces each.

                INPUT:

                - ``parts`` -- a positive integer (default: 2)

                EXAMPLES:

                A surface consisting of a single triangle::

                    sage: from flatsurf import MutableOrientedSimilaritySurface
                    sage: from flatsurf.geometry.polygon import Polygon

                    sage: S = MutableOrientedSimilaritySurface(QQ)
                    sage: S.add_polygon(Polygon(edges=[(1, 0), (0, 1), (-1, -1)]), label="Δ")
                    'Δ'

                Subdividing this triangle yields a triangle with marked points along
                the edges::

                    sage: T = S.subdivide_edges().codomain()

                If we add another polygon to the original surface and glue them, we
                can see how existing gluings are preserved when subdividing::

                    sage: S.add_polygon(Polygon(edges=[(1, 0), (0, 1), (-1, 0), (0, -1)]), label='□')
                    '□'

                    sage: S.glue(("Δ", 0), ("□", 2))
                    sage: S.glue(("□", 1), ("□", 3))

                    sage: T = S.subdivide_edges().codomain()
                    sage: list(sorted(T.gluings()))
                    [(('Δ', 0), ('□', 5)),
                     (('Δ', 1), ('□', 4)),
                     (('□', 2), ('□', 7)),
                     (('□', 3), ('□', 6)),
                     (('□', 4), ('Δ', 1)),
                     (('□', 5), ('Δ', 0)),
                     (('□', 6), ('□', 3)),
                     (('□', 7), ('□', 2))]

                """
                labels = list(self.labels())
                polygons = [self.polygon(label) for label in labels]

                from collections.abc import Iterable

                if not isinstance(parts, Iterable):
                    parts = tuple(1 / parts for k in range(parts))
                if sum(parts) != 1:
                    raise ValueError

                subdivideds = [
                    p.subdivide_edges(parts=[parts for _ in p.edges()])
                    for p in polygons
                ]

                from flatsurf.geometry.surface import MutableOrientedSimilaritySurface

                surface = MutableOrientedSimilaritySurface(self.base())

                # Add subdivided polygons
                for s, subdivided in enumerate(subdivideds):
                    surface.add_polygon(subdivided, label=labels[s])

                surface.set_roots(self.roots())

                # Reestablish gluings between polygons
                for label, polygon, subdivided in zip(labels, polygons, subdivideds):
                    for e in range(len(polygon.vertices())):
                        opposite = self.opposite_edge(label, e)
                        if opposite is not None:
                            for p in range(len(parts)):
                                surface.glue(
                                    (label, e * len(parts) + p),
                                    (
                                        opposite[0],
                                        opposite[1] * len(parts) + (len(parts) - p - 1),
                                    ),
                                )

                surface.set_immutable()

                from flatsurf.geometry.morphism import SubdivideEdgesMorphism

                return SubdivideEdgesMorphism._create_morphism(self, surface, parts)

    class Rational(SurfaceCategoryWithAxiom):
        r"""
        The axiom satisfied by similarity surfaces where all similarities that
        describe how edges are glued only use rational rotations, i.e.,
        rotations by a rational multiple of π.

        Note that this differs slightly from the usual definition of
        "rational". Normally, a surface would be rational if it can be
        described using only such similarities. Here we require that the
        similarities used are actually of that kind.

        EXAMPLES::

            sage: from flatsurf import translation_surfaces
            sage: S = translation_surfaces.infinite_staircase()
            sage: "Rational" in S.category().axioms()
            True

        """

        class ParentMethods:
            r"""
            Provides methods available to all surfaces built from Euclidean
            polygons glued by similarities that have rational monodromy, i.e.,
            `monodromy
            <https://en.wikipedia.org/wiki/(G,X)-manifold#Monodromy>`_ gives
            similarities whose rotational part has finite order.

            If you want to add functionality for such surfaces you most likely
            want to put it here.
            """

            @staticmethod
            def _is_rational_surface(surface, limit=None):
                r"""
                Return whether the gluings of this surface lead to a rational
                surface, i.e., whether all gluings use similarities whose
                rotational part uses only a rational multiple of π as a
                rotation.

                This is a helper method for
                :meth:`flatsurf.geometry.categories.similarity_surfaces.ParentMethods.is_rational_surface`.

                INPUT:

                - ``limit`` -- an integer or ``None`` (default: ``None``); if set, only
                  the first ``limit`` polygons are checked

                EXAMPLES::

                    sage: from flatsurf import translation_surfaces
                    sage: S = translation_surfaces.infinite_staircase()

                    sage: from flatsurf.geometry.categories import SimilaritySurfaces
                    sage: SimilaritySurfaces.Rational.ParentMethods._is_rational_surface(S, limit=8)
                    True

                """
                if "Oriented" not in surface.category().axioms():
                    raise NotImplementedError

                labels = surface.labels()

                if limit is not None:
                    from itertools import islice

                    labels = islice(labels, limit)

                checked = set()

                for label in labels:
                    for edge in range(len(surface.polygon(label).vertices())):
                        cross = surface.opposite_edge(label, edge)

                        if cross is None:
                            continue

                        if cross in checked:
                            continue

                        checked.add((label, edge))

                        # We do not call self.edge_matrix() since the surface might
                        # have overridden this (just returning the identity matrix e.g.)
                        # and we want to deduce the matrix from the attached polygon
                        # edges instead.
                        matrix = SimilaritySurfaces.Oriented.ParentMethods.edge_matrix.f(  # pylint: disable=no-member
                            surface, label, edge
                        )

                        if matrix.is_diagonal():
                            continue

                        a = AA(matrix[0, 0])
                        b = AA(matrix[1, 0])
                        q = (a**2 + b**2).sqrt()

                        from flatsurf.geometry.euclidean import (
                            is_cosine_sine_of_rational,
                        )

                        if not is_cosine_sine_of_rational(a / q, b / q):
                            return False

                return True

            def is_rational_surface(self):
                r"""
                Return whether all edges of this surface are glued with
                similarities whose rotational part is by a rational multiple of
                π, i.e., return ``True`` since this is a rational surface.

                EXAMPLES::

                    sage: from flatsurf import translation_surfaces
                    sage: S = translation_surfaces.infinite_staircase()
                    sage: S.is_rational_surface()
                    True

                """
                return True

            def _test_rational_surface(self, **options):
                r"""
                Verify that this is a rational similarity surface.

                EXAMPLES::

                    sage: from flatsurf import translation_surfaces
                    sage: S = translation_surfaces.square_torus()
                    sage: S._test_rational_surface()

                """
                tester = self._tester(**options)

                limit = None

                if not self.is_finite_type():
                    limit = 32

                tester.assertTrue(
                    SimilaritySurfaces.Rational.ParentMethods._is_rational_surface(
                        self, limit=limit
                    )
                )

    class FiniteType(SurfaceCategoryWithAxiom):
        r"""
        The category of surfaces built by gluing a finite number of Euclidean
        polygons with similarities.

        EXAMPLES::

            sage: from flatsurf import Polygon, similarity_surfaces
            sage: P = Polygon(vertices=[(0,0), (1,0), (1,1), (0,1)])
            sage: S = similarity_surfaces.self_glued_polygon(P)
            sage: "FiniteType" in S.category().axioms()
            True

        """

        class ParentMethods:
            r"""
            Provides methods available to all surfaces that are built from
            finitely many polygons in the real plane glued with similarities.

            If you want to add functionality for such surfaces you most likely
            want to put it here.
            """

            def num_singularities(self):
                r"""
                EXAMPLES::

                    sage: from flatsurf import translation_surfaces

                    sage: translation_surfaces.regular_octagon().num_singularities()
                    doctest:warning
                    ...
                    UserWarning: num_singularities() has been deprecated and will be removed in a future version of sage-flatsurf; use len(vertices()) instead
                    1

                    sage: S = SymmetricGroup(4)
                    sage: r = S('(1,2)(3,4)')
                    sage: u = S('(2,3)')
                    sage: translation_surfaces.origami(r,u).num_singularities()
                    2

                    sage: S = SymmetricGroup(8)
                    sage: r = S('(1,2,3,4,5,6,7,8)')
                    sage: u = S('(1,8,5,4)(2,3)(6,7)')
                    sage: translation_surfaces.origami(r,u).num_singularities()
                    4
                """
                import warnings

                warnings.warn(
                    "num_singularities() has been deprecated and will be removed in a future version of sage-flatsurf; use len(vertices()) instead"
                )

                return len(self.vertices())

            def _test_eq_surface(self, **options):
                r"""
                Verify that this surface follows our standards for equality of
                surfaces.

                We want two surfaces to compare equal (`S == T`) iff they are
                virtually indistinguishable; so without a lot of non-Pythonic
                effort, you should not be able to tell them apart. They have
                (virtually) the same type, are made from equally labeled
                polygons with indistinguishable coordinates and equal gluings.
                Any other data that was used when creating them should be
                indistinguishable. They might of course live at different
                memory addresses have differences in their internal caches and
                representation but everything user-facing should be the same.

                People often want `==` to mean that the two surfaces are
                isomorphic in some more-or-less strong sense. Such a notion for
                `==` always leads to trouble down the road. The operator `==`
                is used to identify surfaces in caches and identify surfaces in
                sets. Sometimes "are isomorphic" is a good notion in such cases
                but most of the time "are indistinguishable" is the much safer
                default. Also, "are isomorphic" is often costly or, e.g. in the case
                of infinite surfaces, not even decidable.

                Currently, we do treat two surfaces as equal even if they
                differ by category because categories can presently be changed
                for immutable surfaces (as more properties of the surface are
                found.)

                EXAMPLES::

                    sage: from flatsurf import Polygon, similarity_surfaces
                    sage: P = Polygon(vertices=[(0,0), (1,0), (1,1), (0,1)])
                    sage: S = similarity_surfaces.self_glued_polygon(P)
                    sage: S._test_eq_surface()

                :meta public:

                """
                tester = self._tester(**options)

                from flatsurf.geometry.surface import MutableOrientedSimilaritySurface

                copy = MutableOrientedSimilaritySurface.from_surface(self)
                if not self.is_mutable():
                    copy.set_immutable()

                if isinstance(self, MutableOrientedSimilaritySurface):
                    tester.assertEqual(self, copy)
                    tester.assertFalse(self != copy)
                else:
                    tester.assertNotEqual(self, copy)
                    tester.assertTrue(self != copy)

        class Oriented(SurfaceCategoryWithAxiom):
            r"""
            The category of surfaces built from finitely many Euclidean
            polygons glued with singularities with an orientation that is
            compatible with the embedding that the polygons inherit from the
            real plane.

            EXAMPLES::

                sage: from flatsurf import Polygon, similarity_surfaces
                sage: P = Polygon(vertices=[(0,0), (1,0), (1,1), (0,1)])
                sage: S = similarity_surfaces.self_glued_polygon(P)
                sage: "Oriented" in S.category().axioms()
                True

            """

            class ParentMethods:
                r"""
                Provides methods available to all surfaces that are built from
                finitely many Euclidean polygons that are glued by similarities
                and are oriented with the natural orientation of the polygons
                in the real plane.

                If you want to add functionality for such surfaces you most likely
                want to put it here.
                """

                def reposition_polygons(self, in_place=False, relabel=None):
                    r"""
                    We choose a maximal tree in the dual graph of the decomposition into
                    polygons, and ensure that the gluings between two polygons joined by
                    an edge in this tree is by translation.

                    This guarantees that the group generated by the edge identifications is
                    minimal among representations of the surface. In particular, if for instance
                    you have a translation surface which is anot representable as a translation
                    surface (because polygons are presented with rotations) then after this
                    change it will be representable as a translation surface.
                    """
                    if in_place:
                        raise NotImplementedError(
                            "this surface does not implement reposition_polygons(in_place=True) yet"
                        )

                    from flatsurf.geometry.surface import (
                        MutableOrientedSimilaritySurface,
                    )

                    s = MutableOrientedSimilaritySurface.from_surface(self)
                    s.reposition_polygons(in_place=True, relabel=relabel)
                    s.set_immutable()
                    return s

                def standardize_polygons(self, in_place=False):
                    r"""
                    Return a morphism to a surface with each polygon replaced
                    with a new polygon which differs by translation and
                    reindexing. The new polygon will have the property that
                    vertex zero is the origin, and each vertex lies in the
                    upper half plane or on the x-axis with non-negative
                    x-coordinate.

                    EXAMPLES::

                        sage: from flatsurf import translation_surfaces
                        sage: s=translation_surfaces.veech_double_n_gon(4)
                        sage: s.polygon(1)
                        Polygon(vertices=[(0, 0), (-1, 0), (-1, -1), (0, -1)])
                        sage: [s.opposite_edge(0,i) for i in range(4)]
                        [(1, 0), (1, 1), (1, 2), (1, 3)]
                        sage: ss = s.standardize_polygons().codomain()
                        sage: ss.polygon(1)
                        Polygon(vertices=[(0, 0), (1, 0), (1, 1), (0, 1)])
                        sage: [ss.opposite_edge(0,i) for i in range(4)]
                        [(1, 2), (1, 3), (1, 0), (1, 1)]
                        sage: TestSuite(ss).run()

                    """
                    if in_place:
                        raise NotImplementedError(
                            "cannot standardize polygons in_place anymore on this surface; use in_place=False to create a copy of the surface with standardized polygons"
                        )

                    from flatsurf.geometry.surface import (
                        MutableOrientedSimilaritySurface,
                    )

                    S = MutableOrientedSimilaritySurface.from_surface(
                        self, category=self.category()
                    )
                    morphism = S.standardize_polygons(in_place=True)
                    S.set_immutable()
                    return morphism.change(domain=self, codomain=S)

                def fundamental_group(self, base_label=None):
                    r"""
                    Return the fundamental group of this surface.
                    """
                    if base_label is None:
                        base_label = self.root()

                    from flatsurf.geometry.fundamental_group import FundamentalGroup

                    return FundamentalGroup(self, base_label)

    class SubcategoryMethods:
        def Rational(self):
            r"""
            Return the subcategory of surfaces with rational monodromy, see
            :class:`~.SimilaritySurfaces.Rational`.

            EXAMPLES::

                sage: from flatsurf.geometry.categories import SimilaritySurfaces
                sage: C = SimilaritySurfaces()
                sage: C.Rational()
                Category of rational similarity surfaces

            """
            return self._with_axiom("Rational")


# Currently, there is no "Rational" axiom in SageMath so we make it known to
# the category framework.
all_axioms += ("Rational",)<|MERGE_RESOLUTION|>--- conflicted
+++ resolved
@@ -120,12 +120,7 @@
     SurfaceCategoryWithAxiom,
 )
 from flatsurf.cache import cached_surface_method
-<<<<<<< HEAD
-=======
-
 from sage.categories.category_with_axiom import all_axioms
-from sage.misc.cachefunc import cached_method
->>>>>>> be52f79f
 from sage.all import QQ, AA
 
 
