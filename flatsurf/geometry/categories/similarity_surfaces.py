--- conflicted
+++ resolved
@@ -2580,13 +2580,6 @@
                 if self.is_mutable():
                     from flatsurf import MutableOrientedSimilaritySurface
 
-<<<<<<< HEAD
-                    return MutableOrientedSimilaritySurface.from_surface(
-                        self
-                    ).triangulate(in_place=True, label=label)
-
-                labels = {label} if label is not None else self.labels()
-=======
                     s = MutableOrientedSimilaritySurface.from_surface(self)
                     s.set_immutable()
                     triangulation = s.triangulate(label=label, relabel=relabel)
@@ -2596,15 +2589,10 @@
                     return NamedUnknownMorphism._create_morphism(
                         self, triangulation.codomain(), "Triangulation"
                     )
->>>>>>> f5b1a0ae
-
-                from flatsurf.geometry.morphism import TriangulationMorphism
-                from flatsurf.geometry.lazy import LazyTriangulatedSurface
-
-<<<<<<< HEAD
-                return TriangulationMorphism._create_morphism(
-                    self, LazyTriangulatedSurface(self, labels=labels)
-=======
+
+                if label is not None:
+                    label = {label}
+
                 from flatsurf.geometry.morphism import (
                     TriangulationMorphism_LazyTriangulatedSurface,
                 )
@@ -2612,7 +2600,6 @@
 
                 return TriangulationMorphism_LazyTriangulatedSurface._create_morphism(
                     self, LazyTriangulatedSurface(self, labels=label)
->>>>>>> f5b1a0ae
                 )
 
             def _delaunay_edge_needs_flip(self, p1, e1):
@@ -2916,15 +2903,11 @@
                     sage: m = Matrix([[1,2+a],[0,1]])
                     sage: s = m*s0
                     sage: s = s.triangulate().codomain()
-<<<<<<< HEAD
-                    sage: ss = s.delaunay_decomposition().codomain()
-=======
                     sage: ss = s.delaunay_decomposition()
                     doctest:warning
                     ...
                     UserWarning: delaunay_decomposition() has been deprecated and will be removed in a future version of sage-flatsurf; use delaunay_decompose().codomain() instead
 
->>>>>>> f5b1a0ae
                     sage: len(ss.polygons())
                     3
 
@@ -2935,14 +2918,10 @@
 
                     sage: m = matrix([[2,1],[1,1]])
                     sage: s = m*translation_surfaces.infinite_staircase()
-<<<<<<< HEAD
-                    sage: ss = s.delaunay_decomposition().codomain()
-=======
                     sage: ss = s.delaunay_decomposition()
                     doctest:warning
                     ...
                     UserWarning: delaunay_decomposition() has been deprecated and will be removed in a future version of sage-flatsurf; use delaunay_decompose().codomain() instead
->>>>>>> f5b1a0ae
                     sage: ss.root()
                     (0, 0)
                     sage: ss.polygon(ss.root())
@@ -2996,12 +2975,7 @@
                             "the relabel keyword will be removed in a future version of sage-flatsurf; do not pass it explicitly anymore to delaunay_decomposition()"
                         )
 
-<<<<<<< HEAD
-                if not self.is_finite_type():
-                    from flatsurf.geometry.lazy import LazyDelaunaySurface
-=======
                 self = self.delaunay_triangulate().codomain()
->>>>>>> f5b1a0ae
 
                     s = LazyDelaunaySurface(
                         self, direction=direction, category=self.category()
@@ -3010,143 +2984,9 @@
 
                     return DelaunayDecompositionMorphism._create_morphism(self, s)
 
-<<<<<<< HEAD
                 from flatsurf.geometry.surface import (
                     MutableOrientedSimilaritySurface,
                 )
-=======
-            def delaunay_decompose(self, codomain=None):
-                r"""
-                Return a Delaunay decomposition of this surface, i.e., a
-                representation of this surface such that the circumscribed disk
-                of each polygon contains exactly the vertices of that polygon.
-
-                ALGORITHM:
-
-                The Delaunay decomposition is obtained by removing ambiguous
-                edges from a Delaunay triangulation. An edge is ambiguous if
-                after its removal the circumscribed disk of each polygon
-                (still) contains no vertices in its interior.
-
-                INPUT:
-
-                - ``codomain`` -- a Delaunay decomposed surface or ``None``
-                  (default: ``None``); if present, the morphism returned goes
-                  from this surface to ``codomain``.
-
-                EXAMPLES::
-
-                    sage: from flatsurf import translation_surfaces
-                    sage: S = translation_surfaces.octagon_and_squares()
-                    sage: a = S.base_ring().gens()[0]
-                    sage: M = Matrix([[1, 2 + a], [0, 1]])
-                    sage: S = M * S
-                    sage: S = S.triangulate().codomain()
-
-                    sage: S = S.delaunay_decompose().codomain()
-                    sage: S.is_delaunay_decomposed()
-                    True
-                    sage: S
-                    Delaunay cell decomposition of Triangulation of Translation Surface in H_3(4) built from 2 quadrilaterals and an octagon
-
-                ::
-
-                    sage: from flatsurf import Polygon, similarity_surfaces
-                    sage: P = Polygon(edges=[(4, 0), (-2, 1), (-2, -1)])
-                    sage: T = similarity_surfaces.self_glued_polygon(P)
-
-                    sage: T = T.delaunay_decompose().codomain()
-                    sage: T.is_delaunay_decomposed()
-                    True
-                    sage: T
-                    Delaunay cell decomposition of Half-Translation Surface in Q_0(-1^4) built from an isosceles triangle
-
-
-                ::
-
-                    sage: M = matrix([[2, 1], [1, 1]])
-                    sage: U = M * translation_surfaces.infinite_staircase()
-
-                    sage: U = U.delaunay_decompose().codomain()
-                    sage: U.is_delaunay_decomposed()
-                    True
-
-                    sage: U.root()
-                    (0, 0)
-                    sage: U.polygon((0, 0))
-                    Polygon(vertices=[(0, 0), (-1, 0), (-1, -1), (0, -1)])
-
-                TESTS::
-
-                    sage: TestSuite(S).run()
-                    sage: TestSuite(T).run()
-                    sage: TestSuite(U).run()
-
-                """
-                if codomain is not None:
-                    from sage.all import End
-
-                    decomposition = (
-                        End(self).identity()
-                        if self.is_delaunay_decomposed()
-                        else self.delaunay_decompose()
-                    )
-
-                    from flatsurf.geometry.morphism import (
-                        DelaunayDecompositionIsomorphism,
-                    )
-
-                    isomorphism = DelaunayDecompositionIsomorphism._create_morphism(
-                        decomposition.codomain(), codomain
-                    )
-
-                    # This will raise an error if no such isomorphism exists.
-                    isomorphism._factorization()
-
-                    from flatsurf.geometry.morphism import NamedFactorizationMorphism
-
-                    return NamedFactorizationMorphism._create_morphism(
-                        self,
-                        codomain,
-                        "Delaunay decomposition",
-                        isomorphism * decomposition,
-                    )
-
-                delaunay_triangulation = self.delaunay_triangulate()
-
-                from flatsurf.geometry.lazy import LazyDelaunaySurface
-
-                decomposed = LazyDelaunaySurface(
-                    delaunay_triangulation.codomain(), category=self.category()
-                )
-
-                from flatsurf.geometry.morphism import DelaunayDecompositionMorphism
-
-                decomposition = DelaunayDecompositionMorphism._create_morphism(
-                    delaunay_triangulation.codomain(), decomposed
-                )
-
-                from flatsurf.geometry.morphism import NamedFactorizationMorphism
-
-                return NamedFactorizationMorphism._create_morphism(
-                    self,
-                    decomposed,
-                    "Delaunay decomposition",
-                    decomposition * delaunay_triangulation,
-                )
-
-            def saddle_connections(
-                self,
-                squared_length_bound,
-                initial_label=None,
-                initial_vertex=None,
-                sc_list=None,
-                check=False,
-            ):
-                r"""
-                Returns a list of saddle connections on the surface whose length squared is less than or equal to squared_length_bound.
-                The length of a saddle connection is measured using holonomy from polygon in which the trajectory starts.
->>>>>>> f5b1a0ae
 
                 s = MutableOrientedSimilaritySurface.from_surface(self)
                 s.delaunay_decomposition(
@@ -3456,6 +3296,126 @@
 
                 yield from self._saddle_connections_generic_cone_bounded(
                     squared_length_bound, source, source, similarity, cone
+                )
+
+            def delaunay_decompose(self, codomain=None):
+                r"""
+                Return a Delaunay decomposition of this surface, i.e., a
+                representation of this surface such that the circumscribed disk
+                of each polygon contains exactly the vertices of that polygon.
+
+                ALGORITHM:
+
+                The Delaunay decomposition is obtained by removing ambiguous
+                edges from a Delaunay triangulation. An edge is ambiguous if
+                after its removal the circumscribed disk of each polygon
+                (still) contains no vertices in its interior.
+
+                INPUT:
+
+                - ``codomain`` -- a Delaunay decomposed surface or ``None``
+                  (default: ``None``); if present, the morphism returned goes
+                  from this surface to ``codomain``.
+
+                EXAMPLES::
+
+                    sage: from flatsurf import translation_surfaces
+                    sage: S = translation_surfaces.octagon_and_squares()
+                    sage: a = S.base_ring().gens()[0]
+                    sage: M = Matrix([[1, 2 + a], [0, 1]])
+                    sage: S = M * S
+                    sage: S = S.triangulate().codomain()
+
+                    sage: S = S.delaunay_decompose().codomain()
+                    sage: S.is_delaunay_decomposed()
+                    True
+                    sage: S
+                    Delaunay cell decomposition of Triangulation of Translation Surface in H_3(4) built from 2 quadrilaterals and an octagon
+
+                ::
+
+                    sage: from flatsurf import Polygon, similarity_surfaces
+                    sage: P = Polygon(edges=[(4, 0), (-2, 1), (-2, -1)])
+                    sage: T = similarity_surfaces.self_glued_polygon(P)
+
+                    sage: T = T.delaunay_decompose().codomain()
+                    sage: T.is_delaunay_decomposed()
+                    True
+                    sage: T
+                    Delaunay cell decomposition of Half-Translation Surface in Q_0(-1^4) built from an isosceles triangle
+
+
+                ::
+
+                    sage: M = matrix([[2, 1], [1, 1]])
+                    sage: U = M * translation_surfaces.infinite_staircase()
+
+                    sage: U = U.delaunay_decompose().codomain()
+                    sage: U.is_delaunay_decomposed()
+                    True
+
+                    sage: U.root()
+                    (0, 0)
+                    sage: U.polygon((0, 0))
+                    Polygon(vertices=[(0, 0), (-1, 0), (-1, -1), (0, -1)])
+
+                TESTS::
+
+                    sage: TestSuite(S).run()
+                    sage: TestSuite(T).run()
+                    sage: TestSuite(U).run()
+
+                """
+                if codomain is not None:
+                    from sage.all import End
+
+                    decomposition = (
+                        End(self).identity()
+                        if self.is_delaunay_decomposed()
+                        else self.delaunay_decompose()
+                    )
+
+                    from flatsurf.geometry.morphism import (
+                        DelaunayDecompositionIsomorphism,
+                    )
+
+                    isomorphism = DelaunayDecompositionIsomorphism._create_morphism(
+                        decomposition.codomain(), codomain
+                    )
+
+                    # This will raise an error if no such isomorphism exists.
+                    isomorphism._factorization()
+
+                    from flatsurf.geometry.morphism import NamedFactorizationMorphism
+
+                    return NamedFactorizationMorphism._create_morphism(
+                        self,
+                        codomain,
+                        "Delaunay decomposition",
+                        isomorphism * decomposition,
+                    )
+
+                delaunay_triangulation = self.delaunay_triangulate()
+
+                from flatsurf.geometry.lazy import LazyDelaunaySurface
+
+                decomposed = LazyDelaunaySurface(
+                    delaunay_triangulation.codomain(), category=self.category()
+                )
+
+                from flatsurf.geometry.morphism import DelaunayDecompositionMorphism
+
+                decomposition = DelaunayDecompositionMorphism._create_morphism(
+                    delaunay_triangulation.codomain(), decomposed
+                )
+
+                from flatsurf.geometry.morphism import NamedFactorizationMorphism
+
+                return NamedFactorizationMorphism._create_morphism(
+                    self,
+                    decomposed,
+                    "Delaunay decomposition",
+                    decomposition * delaunay_triangulation,
                 )
 
             def saddle_connections(
