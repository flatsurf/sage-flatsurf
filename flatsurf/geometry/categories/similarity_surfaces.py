r"""
The category of similarity surfaces.

This module provides shared functionality for all surfaces in sage-flatsurf
that are built from Euclidean polygons that are glued by similarities, i.e.,
identified edges can be transformed into each other by application of rotation
and homothety (dilation) and translation.

See :mod:`flatsurf.geometry.categories` for a general description of the
category framework in sage-flatsurf.

Normally, you won't create this (or any other) category directly. The correct
category is automatically determined for immutable surfaces.

EXAMPLES::

    sage: from flatsurf import MutableOrientedSimilaritySurface
    sage: C = MutableOrientedSimilaritySurface(QQ).category()

    sage: from flatsurf.geometry.categories import SimilaritySurfaces
    sage: C.is_subcategory(SimilaritySurfaces())
    True

The easiest way to construct a similarity surface is to use the constructions
from
:class:`flatsurf.geometry.similarity_surface_generators.SimilaritySurfaceGenerators`::

    sage: from flatsurf import Polygon, similarity_surfaces
    sage: P = Polygon(vertices=[(0,0), (2,0), (1,4), (0,5)])
    sage: similarity_surfaces.self_glued_polygon(P)
    Half-Translation Surface in Q_0(0, -1^4) built from a quadrilateral

Another way is to build a surface from scratch (using e.g.
:class:`flatsurf.geometry.surface.MutableOrientedSimilaritySurface`)::

    sage: P = Polygon(vertices=[(0,0), (1,0), (1,1), (0,1)])
    sage: S = MutableOrientedSimilaritySurface(QQ)
    sage: S.add_polygon(P)
    0
    sage: S.add_polygon(2*P)
    1
    sage: S.add_polygon(3*P)
    2
    sage: S.glue((0, 1), (1, 3))
    sage: S.glue((0, 0), (2, 2))
    sage: S.glue((0, 2), (2, 0))
    sage: S.glue((0, 3), (1, 1))
    sage: S.glue((1, 2), (2, 1))
    sage: S.glue((1, 0), (2, 3))
    sage: S
    Surface built from 3 squares

To perform a sanity check on the obtained surface, you can run its test
suite::

    sage: TestSuite(S).run()

If there are no errors reported, no consistency problems could be detected in
your surface.

Once you mark the surface as immutable, it gets more functionality, e.g.,
coming from its structure as a translation surface. This also adds more tests
to its test suite::

    sage: S.category()
    Category of finite type oriented similarity surfaces
    sage: S.set_immutable()
    sage: S.category()
    Category of connected without boundary finite type oriented rational similarity surfaces

    sage: TestSuite(S).run()

In the following example, we attempt to build a broken surface by gluing more
than two edges to each other; however, edges get unglued automatically::

    sage: S = MutableOrientedSimilaritySurface.from_surface(S)
    sage: S.glue((0, 0), (0, 3))
    sage: S.glue((0, 1), (0, 3))
    sage: S.glue((0, 2), (0, 3))

    sage: S.gluings()
    (((0, 2), (0, 3)), ((0, 3), (0, 2)), ((1, 0), (2, 3)), ((1, 2), (2, 1)), ((2, 1), (1, 2)), ((2, 3), (1, 0)))

    sage: S.set_immutable()
    sage: S.category()
    Category of with boundary finite type oriented rational similarity surfaces
    sage: TestSuite(S).run()

If we don't glue all the edges, we get a surface with boundary::

    sage: P = Polygon(vertices=[(0,0), (1,0), (1,1), (0,1)])
    sage: S = MutableOrientedSimilaritySurface(QQ)
    sage: S.add_polygon(P)
    0
    sage: TestSuite(S).run()

"""
# ****************************************************************************
#  This file is part of sage-flatsurf.
#
#        Copyright (C) 2016-2020 Vincent Delecroix
#                           2023 Julian Rüth
#
#  sage-flatsurf is free software: you can redistribute it and/or modify
#  it under the terms of the GNU General Public License as published by
#  the Free Software Foundation, either version 2 of the License, or
#  (at your option) any later version.
#
#  sage-flatsurf is distributed in the hope that it will be useful,
#  but WITHOUT ANY WARRANTY; without even the implied warranty of
#  MERCHANTABILITY or FITNESS FOR A PARTICULAR PURPOSE.  See the
#  GNU General Public License for more details.
#
#  You should have received a copy of the GNU General Public License
#  along with sage-flatsurf. If not, see <https://www.gnu.org/licenses/>.
# ****************************************************************************

from flatsurf.geometry.categories.surface_category import (
    SurfaceCategory,
    SurfaceCategoryWithAxiom,
)
from sage.categories.category_with_axiom import all_axioms
from sage.misc.cachefunc import cached_method
from sage.all import QQ, AA


class SimilaritySurfaces(SurfaceCategory):
    r"""
    The category of surfaces built from polygons with edges identified by
    similarities.

    EXAMPLES::

        sage: from flatsurf.geometry.categories import SimilaritySurfaces
        sage: SimilaritySurfaces()
        Category of similarity surfaces

    """

    def super_categories(self):
        r"""
        Return the categories that a similarity surface is also a member of,
        namely the surfaces formed by Euclidean polygons.

        EXAMPLES::

            sage: from flatsurf.geometry.categories import SimilaritySurfaces
            sage: SimilaritySurfaces().super_categories()
            [Category of euclidean polygonal surfaces]

        """
        from flatsurf.geometry.categories.euclidean_polygonal_surfaces import (
            EuclideanPolygonalSurfaces,
        )

        return [EuclideanPolygonalSurfaces()]

    class ParentMethods:
        r"""
        Provides methods available to all surfaces that are built from
        Euclidean polygons that are glued by similarities.

        If you want to add functionality for such surfaces you most likely
        want to put it here.
        """

        def refined_category(self):
            r"""
            Return the smallest subcategory that this surface is in by consulting
            how its edges are glued.

            The result of this method can be fed to ``_refine_category_`` to
            change the category of the surface (and enable functionality
            specific to the smaller classes of surfaces.)


            .. NOTE::

                If a surface cannot implement the various ``is_`` methods used in
                the implementation of this method (i.e., if any of them throws a
                ``NotImplementedError``,) then this method ``refined_category``
                must be overridden to skip that check. We don't want to actively
                catch a ``NotImplementedError`` and instead encourage authors
                to explicitly select the category their surfaces lives in.

            EXAMPLES::

                sage: from flatsurf import MutableOrientedSimilaritySurface
                sage: S = MutableOrientedSimilaritySurface(QQ)

                sage: from flatsurf import polygons
                sage: S.add_polygon(polygons.square(), label=0)
                0
                sage: S.refined_category()
                Category of connected with boundary finite type translation surfaces

                sage: S.glue((0, 0), (0, 2))
                sage: S.glue((0, 1), (0, 3))
                sage: S.refined_category()
                Category of connected without boundary finite type translation surfaces

            """
            from flatsurf.geometry.categories.polygonal_surfaces import (
                PolygonalSurfaces,
            )

            category = PolygonalSurfaces.ParentMethods.refined_category(self)

            if self.is_cone_surface():
                from flatsurf.geometry.categories.cone_surfaces import ConeSurfaces

                category &= ConeSurfaces()

            if self.is_dilation_surface():
                from flatsurf.geometry.categories.dilation_surfaces import (
                    DilationSurfaces,
                )

                category &= DilationSurfaces()

                if self.is_dilation_surface(positive=True):
                    category &= DilationSurfaces().Positive()

                    if self.is_translation_surface():
                        from flatsurf.geometry.categories.translation_surfaces import (
                            TranslationSurfaces,
                        )

                        category &= TranslationSurfaces()
                elif self.is_translation_surface(positive=False):
                    from flatsurf.geometry.categories.half_translation_surfaces import (
                        HalfTranslationSurfaces,
                    )

                    category &= HalfTranslationSurfaces()

            if "Rational" not in category.axioms():
                if self.is_rational_surface():
                    category = category.Rational()

            return category

        def is_cone_surface(self):
            r"""
            Return whether this surface is a cone surface, i.e., glued edges
            can be transformed into each other with isometries.

            .. NOTE::

                This is a stronger requirement than the usual
                definition of a cone surface, see :mod:`.cone_surfaces` for
                details.

            .. NOTE::

                This method is used to determine whether this surface is in the
                category of :class:`~.cone_surfaces.ConeSurfaces`. Surfaces can
                override this method to perform specialized logic, see the note
                in :mod:`flatsurf.geometry.categories` for performance
                considerations.

            EXAMPLES::

                sage: from flatsurf import Polygon, similarity_surfaces
                sage: P = Polygon(vertices=[(0,0), (1,0), (1,1), (0,1)])
                sage: S = similarity_surfaces.self_glued_polygon(P)
                sage: S.is_cone_surface()
                True

            """
            if self.is_translation_surface():
                return True

            from flatsurf.geometry.categories import ConeSurfaces

            return ConeSurfaces.ParentMethods._is_cone_surface(self)

        def is_dilation_surface(self, positive=False):
            r"""
            Return whether this surface is a dilation surface, i.e., whether
            glued edges can be transformed into each other by translation
            followed by a dilation (multiplication by a diagonal matrix.)

            .. NOTE::

                This method is used to determine whether this surface is in the
                category of :class:`~.dilation_surfaces.DilationSurfaces` or
                :class:`~.dilation_surfaces.DilationSurfaces.Positive`.
                Surfaces can override this method to perform specialized logic,
                see the note in :mod:`~flatsurf.geometry.categories` for
                performance considerations.

            INPUT:

            - ``positive`` -- a boolean (default: ``False``); whether the
              entries of the diagonal matrix must be positive or are allowed to
              be negative.

            EXAMPLES::

                sage: from flatsurf import Polygon, similarity_surfaces
                sage: P = Polygon(vertices=[(0,0), (2,0), (1,4), (0,5)])
                sage: S = similarity_surfaces.self_glued_polygon(P)
                sage: S.is_dilation_surface()
                True
                sage: S.is_dilation_surface(positive=True)
                False

            """
            if self.is_translation_surface(positive=positive):
                return True

            from flatsurf.geometry.categories import DilationSurfaces

            return DilationSurfaces.ParentMethods._is_dilation_surface(
                self, positive=positive
            )

        def is_translation_surface(self, positive=True):
            r"""
            Return whether this surface is a translation surface, i.e., glued
            edges can be transformed into each other by translations.

            This method must be implemented if this surface is a dilation surface.

            .. NOTE::

                This method is used to determine whether this surface is in the
                category of
                :class:`~.half_translation_surfaces.HalfTranslationSurfaces` or
                :class:`~.translation_surfaces.TranslationSurfaces`. Surfaces
                can override this method to perform specialized logic, see the
                note in :mod:`~flatsurf.geometry.categories` for performance
                considerations.

            INPUT:

            - ``positive`` -- a boolean (default: ``True``); whether the
              transformation must be a translation or is allowed to be a
              half-translation, i.e., a translation followed by a reflection in
              a point (equivalently, a rotation by π.)

            EXAMPLES::

                sage: from flatsurf import Polygon, similarity_surfaces
                sage: P = Polygon(vertices=[(0,0), (1,0), (1,1), (0,1)])
                sage: S = similarity_surfaces.self_glued_polygon(P)
                sage: S.is_translation_surface()
                False
                sage: S.is_translation_surface(False)
                True

            ::

                sage: from flatsurf import translation_surfaces
                sage: S = translation_surfaces.square_torus()
                sage: S.is_translation_surface()
                True

            """
            from flatsurf.geometry.categories import TranslationSurfaces

            return TranslationSurfaces.ParentMethods._is_translation_surface(
                self, positive=positive
            )

        def is_rational_surface(self):
            r"""
            Return whether this surface is a rational surface, i.e., the
            rotational part of all gluings is a rational multiple of π.

            .. NOTE::

                This method is used to determine whether this surface satisfies
                the :class:`~.SimilaritySurfaces.Rational` axiom. Surfaces can
                override this method to perform specialized logic, see the note
                in :mod:`flatsurf.geometry.categories` for performance
                considerations.

            EXAMPLES::

                sage: from flatsurf import Polygon, similarity_surfaces
                sage: P = Polygon(vertices=[(0,0), (1,0), (1,1), (0,1)])
                sage: S = similarity_surfaces.self_glued_polygon(P)
                sage: S.is_rational_surface()
                True

            """
            if self.is_dilation_surface(positive=False):
                return True

            return SimilaritySurfaces.Rational.ParentMethods._is_rational_surface(self)

        def _mul_(self, matrix, switch_sides=True):
            r"""
            Apply the 2×2 ``matrix`` to the polygons of this surface.

            EXAMPLES::

                sage: from flatsurf import translation_surfaces
                sage: s = translation_surfaces.infinite_staircase()
                sage: s
                The infinite staircase
                sage: m = matrix([[1,2],[0,1]])
                sage: s2 = m * s
                sage: TestSuite(s2).run()
                sage: s2.polygon(0)
                Polygon(vertices=[(0, 0), (1, 0), (3, 1), (2, 1)])

            Testing multiplication by a matrix with negative determinant::

                sage: from flatsurf import dilation_surfaces
                sage: ds1 = dilation_surfaces.genus_two_square(1/2, 1/3, 1/4, 1/5)
                sage: ds1.polygon(0)
                Polygon(vertices=[(0, 0), (1/2, 0), (1, 1/3), (1, 1), (3/4, 1), (0, 4/5)])
                sage: m = matrix(QQ, [[0, 1], [1, 0]]) # maps (x,y) to (y, x)
                sage: ds2 = m*ds1
                sage: ds2.polygon(0)
                Polygon(vertices=[(0, 0), (4/5, 0), (1, 3/4), (1, 1), (1/3, 1), (0, 1/2)])
            """
            if not switch_sides:
                raise NotImplementedError

            return self.apply_matrix(matrix, in_place=False).codomain()

        def homology(self, k=1, coefficients=None, generators="edge", relative=None, implementation="generic", category=None):
            r"""
            Return the ``k``-th simplicial homology group of this surface.

            INPUT:

            - ``k`` -- an integer (default: ``1``)

            - ``coefficients`` -- a ring (default: the integer ring); consider
              the homology with coefficients in this ring

            - ``generators`` -- a string (default: ``"edge"``); how the
              generators of homology are represented. Currently only ``"edge"``
              is implemented, i.e., the generators are written as formal sums
              of half edges.

            - ``relative`` -- a set (default: the empty set); if non-empty, then
              relative homology with respect to this set is constructed.

            - ``implementation`` -- a string (default: ``"generic"``); the
              algorithm used to compute the homology groups. Currently only
              ``"generic"`` is supported, i.e., the groups are computed with
              the generic homology machinery from SageMath.

            - ``category`` -- a category; if not specified, a category for the
              homology group is chosen automatically depending on
              ``coefficients``.

            EXAMPLES::

                sage: from flatsurf import dilation_surfaces
                sage: S = dilation_surfaces.genus_two_square(1/2, 1/3, 1/4, 1/5)
                sage: S.homology()
                H₁(Genus 2 Positive Dilation Surface built from 2 right triangles and a hexagon)

                sage: S.homology(0)
                H₀(Genus 2 Positive Dilation Surface built from 2 right triangles and a hexagon)

            """
            if self.is_mutable():
                raise ValueError("surface must be immutable to compute homology")

            from sage.all import ZZ

            k = ZZ(k)

            coefficients = coefficients or ZZ

            if category is None:
                from sage.categories.all import Modules
                category = Modules(coefficients)

            relative = frozenset(relative or {})

            return self._homology(k=k, coefficients=coefficients, generators=generators, relative=relative, implementation=implementation, category=category)

        @cached_method
        def _homology(self, k, coefficients, generators, relative, implementation, category):
            r"""
            Return the ``k``-th homology group of this surface.

            This is a helper method for :meth:`homology`. We cannot make
            :class:`SimplicialHomologyGroup` a unique representation because
            equal surfaces can be non-identical so the homology of
            non-identical surfaces could be identical. We work around this
            issue by attaching the homology to the actual surface so a surface
            has a unique homology, but it is different from another equal
            surface's.

            TESTS:

            Homology of a surface is unique::

                sage: from flatsurf import dilation_surfaces
                sage: S = dilation_surfaces.genus_two_square(1/2, 1/3, 1/4, 1/5)
                sage: S.homology() is S.homology()
                True

            But non-identical surfaces have different homology::

                sage: from flatsurf import MutableOrientedSimilaritySurface
                sage: T = MutableOrientedSimilaritySurface.from_surface(S)
                sage: T.set_immutable()
                sage: S == T
                True
                sage: S is T
                False
                sage: S.homology() is T.homology()
                False
                
            """
            from flatsurf.geometry.homology import SimplicialHomologyGroup
            return SimplicialHomologyGroup(self, k, coefficients, generators, relative, implementation, category)

        def cohomology(self, k=1, coefficients=None, implementation="dual", category=None):
            r"""
            Return the ``k``-th simplicial cohomology group of this surface.

            INPUT:

            - ``k`` -- an integer (default: ``1``)

            - ``coefficients`` -- a ring (default: the reals); consider
              cohomology with coefficients in this ring

            - ``implementation`` -- a string (default: ``"dual"``); the
              algorithm used to compute the cohomology groups. Currently only
              ``"dual"`` is supported, i.e., the groups are computed as duals
              of the generic homology groups from SageMath.

            - ``category`` -- a category; if not specified, a category for the
              homology group is chosen automatically depending on
              ``coefficients``.

            EXAMPLES::

                sage: from flatsurf import dilation_surfaces
                sage: S = dilation_surfaces.genus_two_square(1/2, 1/3, 1/4, 1/5)
                sage: S.cohomology()
                H¹(Genus 2 Positive Dilation Surface built from 2 right triangles and a hexagon; Real Field with 53 bits of precision)

            ::

                sage: S.cohomology(0)
                H⁰(Genus 2 Positive Dilation Surface built from 2 right triangles and a hexagon; Real Field with 53 bits of precision)
            
            """
            if self.is_mutable():
                raise ValueError("surface must be immutable to compute cohomology")

            from sage.all import ZZ

            k = ZZ(k)

            from sage.all import RR

            coefficients = coefficients or RR

            if category is None:
                from sage.categories.all import Modules
                category = Modules(coefficients)

            return self._cohomology(k=k, coefficients=coefficients, implementation=implementation, category=category)

        @cached_method
        def _cohomology(self, k, coefficients, implementation, category):
            r"""
            Return the ``k``-th cohomology group of this surface.

            This is a helper method for :meth:`cohomology`. We cannot make
            :class:`SimplicialCohomologyGroup` a unique representation because
            equal surfaces can be non-identical so the cohomology of
            non-identical surfaces could be identical. We work around this
            issue by attaching the cohomology to the actual surface so a
            surface has a unique cohomology, but it is different from another
            equal surface's.

            TESTS:

            Cohomology of a surface is unique::

                sage: from flatsurf import dilation_surfaces
                sage: S = dilation_surfaces.genus_two_square(1/2, 1/3, 1/4, 1/5)
                sage: S.cohomology() is S.cohomology()
                True

            But non-identical surfaces have different cohomology::

                sage: from flatsurf import MutableOrientedSimilaritySurface
                sage: T = MutableOrientedSimilaritySurface.from_surface(S)
                sage: T.set_immutable()
                sage: S == T
                True
                sage: S is T
                False
                sage: S.cohomology() is T.cohomology()
                False
                
            """
            from flatsurf.geometry.cohomology import SimplicialCohomologyGroup
            return SimplicialCohomologyGroup(self, k, coefficients, implementation, category)

        def apply_matrix(self, m, in_place=None):
            r"""
            Apply the 2×2 matrix ``m`` to the polygons of this surface and
            return a morphism from this surface to the deformed surface.

            INPUT:

            - ``m`` -- a 2×2 matrix

            - ``in_place`` -- a boolean (default: ``True``); whether to modify
              this surface itself or return a modified copy of this surface
              instead.

            EXAMPLES::

                sage: from flatsurf import translation_surfaces
                sage: S = translation_surfaces.square_torus()
                sage: morphism = S.apply_matrix(matrix([[2, 0], [0, 1]]), in_place=False)

                sage: morphism.domain()
                Translation Surface in H_1(0) built from a square
                sage: morphism.codomain()
                Translation Surface in H_1(0) built from a rectangle

                sage: morphism.codomain().polygon(0)
                Polygon(vertices=[(0, 0), (2, 0), (2, 1), (0, 1)])

            """
            if in_place is None:
                import warnings
                warnings.warn("The defaults for apply_matrix() are going to change in a future version of sage-flatsurf; previously, apply_matrix() was performed in_place=True. In a future version of sage-flatsurf the default is going to change to in_place=False. In the meantime, please pass in_place=True/False explicitly.")

                in_place = True

            if in_place:
                raise NotImplementedError("this surface does not support applying a GL(2,R) action in-place yet")

            from flatsurf.geometry.lazy import GL2RImageSurface
            image = GL2RImageSurface(self, m)

            from flatsurf.geometry.morphism import GL2RMorphism
            return GL2RMorphism._create_morphism(self, image, m)

    class Oriented(SurfaceCategoryWithAxiom):
        r"""
        The category of oriented surfaces built from Euclidean polygons that
        are glued by similarities with the orientation compatible with the
        orientation of the real plane that polygons are defined in.

        EXAMPLES::

            sage: from flatsurf.geometry.categories import SimilaritySurfaces
            sage: SimilaritySurfaces().Oriented()
            Category of oriented similarity surfaces

        """

        class ParentMethods:
            r"""
            Provides methods available to all oriented surfaces that are built
            from Euclidean polygons that are glued by similarities.

            If you want to add functionality for such surfaces you most likely
            want to put it here.
            """

            @cached_method
            def edge_matrix(self, p, e=None):
                r"""
                Returns the 2x2 matrix representing a similarity which when
                applied to the polygon with label `p` makes it so the edge `e`
                can be glued to its opposite edge by translation.

                If `e` is not provided, then `p` should be a pair consisting of
                a polygon label and an edge.

                EXAMPLES::

                    sage: from flatsurf.geometry.similarity_surface_generators import SimilaritySurfaceGenerators
                    sage: s = SimilaritySurfaceGenerators.example()
                    sage: s.polygon(0)
                    Polygon(vertices=[(0, 0), (2, -2), (2, 0)])
                    sage: s.polygon(1)
                    Polygon(vertices=[(0, 0), (2, 0), (1, 3)])
                    sage: s.opposite_edge(0,0)
                    (1, 1)
                    sage: m = s.edge_matrix(0, 0)
                    sage: m
                    [   1  1/2]
                    [-1/2    1]
                    sage: m * vector((2,-2)) == -vector((-1, 3))
                    True

                """
                if e is None:
                    import warnings

                    warnings.warn(
                        "passing only a single tuple argument to edge_matrix() has been deprecated and will be deprecated in a future version of sage-flatsurf; pass the label and edge index as separate arguments instead"
                    )
                    p, e = p

                u = self.polygon(p).edge(e)
                pp, ee = self.opposite_edge(p, e)
                v = self.polygon(pp).edge(ee)

                # note the orientation, it is -v and not v
                from flatsurf.geometry.similarity import similarity_from_vectors
                from sage.matrix.matrix_space import MatrixSpace

                return similarity_from_vectors(u, -v, MatrixSpace(self.base_ring(), 2))

            def _an_element_(self):
                r"""
                Return a point on this surface.

                EXAMPLES::

                    sage: from flatsurf.geometry.similarity_surface_generators import SimilaritySurfaceGenerators
                    sage: s = SimilaritySurfaceGenerators.example()
                    sage: s.an_element()
                    Point (4/3, -2/3) of polygon 0

                ::

                    sage: from flatsurf import Polygon, MutableOrientedSimilaritySurface

                    sage: S = MutableOrientedSimilaritySurface(QQ)
                    sage: S.add_polygon(Polygon(vertices=[(0, 0), (1, 0), (1, 1), (0, 1)]))
                    0
                    sage: S.glue((0, 0), (0, 2))
                    sage: S.glue((0, 1), (0, 3))

                    sage: S.an_element()
                    Point (1/2, 1/2) of polygon 0

                TESTS:

                Verify that this method works over non-fields (if 2 is
                invertible)::

                  sage: from flatsurf import similarity_surfaces
                  sage: from flatsurf import EuclideanPolygonsWithAngles
                  sage: E = EuclideanPolygonsWithAngles((3, 3, 5))
                  sage: from pyexactreal import ExactReals # optional: exactreal  # random output due to pkg_resources deprecation warnings in some contexts
                  sage: R = ExactReals(E.base_ring()) # optional: exactreal
                  sage: angles = (3, 3, 5)
                  sage: slopes = EuclideanPolygonsWithAngles(*angles).slopes()
                  sage: P = Polygon(angles=angles, edges=[R.random_element() * slopes[0]])  # optional: exactreal
                  sage: S = similarity_surfaces.billiard(P) # optional: exactreal
                  sage: S.an_element()  # optional: exactreal
                  Point ((1/2 ~ 0.50000000)*ℝ(0.303644…), 0) of polygon 0

                """
                label = next(iter(self.labels()))
                polygon = self.polygon(label)

                from sage.categories.all import Fields

                # We use a point that can be constructed without problems on an
                # infinite surface.
                if polygon.is_convex() and self.base_ring() in Fields():
                    coordinates = polygon.centroid()
                else:
                    # Sometimes, this is not implemented because it requires the edge
                    # transformation to be known, so we prefer the centroid.
                    coordinates = polygon.edge(0) / 2
                return self(label, coordinates)  # pylint: disable=not-callable

            def underlying_surface(self):
                r"""
                Return this surface.

                EXAMPLES::

                    sage: from flatsurf import MutableOrientedSimilaritySurface
                    sage: S = MutableOrientedSimilaritySurface(QQ)
                    sage: S.underlying_surface() is S
                    doctest:warning
                    ...
                    UserWarning: underlying_surface() has been deprecated and will be removed in a future version of sage-flatsurf; this function has no effect anymore since there is no distinction between a surface and its underlying surface anymore
                    True

                """
                import warnings

                warnings.warn(
                    "underlying_surface() has been deprecated and will be removed in a future version of sage-flatsurf; this function has no effect anymore since there is no distinction between a surface and its underlying surface anymore"
                )

                return self

            def edge_transformation(self, p, e):
                r"""
                Return the similarity bringing the provided edge to the opposite edge.

                EXAMPLES::

                    sage: from flatsurf.geometry.similarity_surface_generators import SimilaritySurfaceGenerators
                    sage: s = SimilaritySurfaceGenerators.example()
                    sage: s.polygon(0)
                    Polygon(vertices=[(0, 0), (2, -2), (2, 0)])
                    sage: s.polygon(1)
                    Polygon(vertices=[(0, 0), (2, 0), (1, 3)])
                    sage: s.opposite_edge(0,0)
                    (1, 1)
                    sage: g = s.edge_transformation(0,0)
                    sage: g((0,0))
                    (1, 3)
                    sage: g((2,-2))
                    (2, 0)

                """
                from flatsurf.geometry.similarity import SimilarityGroup

                G = SimilarityGroup(self.base_ring())
                q = self.polygon(p)
                a = q.vertex(e)
                b = q.vertex(e + 1)
                # This is the similarity carrying the origin to a and (1,0) to b:
                g = G(b[0] - a[0], b[1] - a[1], a[0], a[1])

                pp, ee = self.opposite_edge(p, e)
                qq = self.polygon(pp)
                # Be careful here: opposite vertices are identified
                aa = qq.vertex(ee + 1)
                bb = qq.vertex(ee)
                # This is the similarity carrying the origin to aa and (1,0) to bb:
                gg = G(bb[0] - aa[0], bb[1] - aa[1], aa[0], aa[1])

                # This is the similarity carrying (a,b) to (aa,bb):
                return gg / g

            def set_vertex_zero(self, label, v, in_place=False):
                r"""
                Applies a combinatorial rotation to the polygon with the provided label.

                This makes what is currently vertex v of this polygon vertex 0. In other words,
                what is currently vertex (or edge) e will now become vertex (e-v)%n where
                n is the number of sides of the polygon.

                For the updated polygons, the polygons will be translated so that vertex
                0 is the origin.

                EXAMPLES:

                Example with polygon glued to another polygon::

                    sage: from flatsurf import translation_surfaces
                    sage: s = translation_surfaces.veech_double_n_gon(4)
                    sage: s.polygon(0)
                    Polygon(vertices=[(0, 0), (1, 0), (1, 1), (0, 1)])
                    sage: [s.opposite_edge(0,i) for i in range(4)]
                    [(1, 0), (1, 1), (1, 2), (1, 3)]
                    sage: ss = s.set_vertex_zero(0,1)
                    sage: ss.polygon(0)
                    Polygon(vertices=[(0, 0), (0, 1), (-1, 1), (-1, 0)])
                    sage: [ss.opposite_edge(0,i) for i in range(4)]
                    [(1, 1), (1, 2), (1, 3), (1, 0)]
                    sage: TestSuite(ss).run()

                Example with polygon glued to self::

                    sage: s = translation_surfaces.veech_2n_gon(2)
                    sage: s.polygon(0)
                    Polygon(vertices=[(0, 0), (1, 0), (1, 1), (0, 1)])
                    sage: [s.opposite_edge(0,i) for i in range(4)]
                    [(0, 2), (0, 3), (0, 0), (0, 1)]
                    sage: ss = s.set_vertex_zero(0,3)
                    sage: ss.polygon(0)
                    Polygon(vertices=[(0, 0), (0, -1), (1, -1), (1, 0)])
                    sage: [ss.opposite_edge(0,i) for i in range(4)]
                    [(0, 2), (0, 3), (0, 0), (0, 1)]
                    sage: TestSuite(ss).run()

                """
                if in_place:
                    raise NotImplementedError(
                        "this surface does not support set_vertex_zero(mutable=True)"
                    )

                from flatsurf.geometry.surface import (
                    MutableOrientedSimilaritySurface,
                )

                s = MutableOrientedSimilaritySurface.from_surface(self)
                s.set_vertex_zero(label, v, in_place=True)
                s.set_immutable()
                return s

            def relabel(self, relabeling, in_place=False):
                r"""
                Return a morphism to a surface whose polygons have been
                relabeled according to ``relabeling``.

                INPUT:

                - ``relabeling`` -- a dict or a callable mapping all labels of
                  this surface to new (unique) labels

                - ``in_place`` -- a boolean (default: ``False``); whether to
                  mutate this surface or return a morphism to an independent copy.

                EXAMPLES::

                    sage: from flatsurf import translation_surfaces
                    sage: S = translation_surfaces.veech_double_n_gon(5)
                    sage: relabeling = S.relabel({0: 1, 1: 2})
                    sage: SS = relabeling.codomain()
                    sage: SS
                    Translation Surface in H_2(2) built from 2 regular pentagons
                    sage: SS.root()
                    1
                    sage: SS.opposite_edge(1, 0)
                    (2, 0)

                    sage: TestSuite(SS).run()

                The relabeling can also be a callable::

                    sage: unrelabeling = SS.relabel(lambda label: label -1)
                    sage: SSS = unrelabeling.codomain()
                    sage: SSS == S
                    True

                """
                if in_place:
                    raise NotImplementedError(
                        "this surface does not implement relabel(in_place=True) yet"
                    )

                from flatsurf.geometry.surface import (
                    MutableOrientedSimilaritySurface,
                )

                s = MutableOrientedSimilaritySurface.from_surface(self)
                morphism = s.relabel(relabeling=relabeling, in_place=True)
                s.set_immutable()

                return morphism.change(domain=self, codomain=s, check=False)

            def copy(
                self,
                relabel=False,
                mutable=False,
                lazy=None,
                new_field=None,
                optimal_number_field=False,
            ):
                r"""
                Returns a copy of this surface. The method takes several flags to modify how the copy is taken.

                If relabel is True, then instead of returning an exact copy, it returns a copy indexed by the
                non-negative integers. This uses the Surface_list implementation. If relabel is False (default),
                then we return an exact copy. The returned surface uses the Surface_dict implementation.

                The mutability flag returns if the resulting surface should be mutable or not. By default, the
                resulting surface will not be mutable.

                If lazy is True, then the surface is copied by reference. This is the only type of copy
                possible for infinite surfaces. The parameter defaults to False for finite surfaces, and
                defaults to True for infinite surfaces.

                The new_field parameter can be used to place the vertices in a larger field than the basefield
                for the original surface.

                The optimal_number_field option can be used to find a best NumberField containing the
                (necessarily finite) surface.

                EXAMPLES::

                    sage: from flatsurf import translation_surfaces
                    sage: ss=translation_surfaces.ward(3)
                    sage: ss.is_mutable()
                    False
                    sage: s=ss.copy(mutable=True)
                    doctest:warning
                    ...
                    UserWarning: copy() has been deprecated and will be removed from a future version of sage-flatsurf; for surfaces of finite type use MutableOrientedSimilaritySurface.from_surface() instead.
                    sage: s.is_mutable()
                    True
                    sage: TestSuite(s).run()
                    sage: s == ss
                    False

                Changing the base field::

                    sage: s=translation_surfaces.veech_double_n_gon(5)
                    sage: ss=s.copy(mutable=False,new_field=AA)
                    doctest:warning
                    ...
                    UserWarning: copy() has been deprecated and will be removed from a future version of sage-flatsurf; for surfaces of finite type use MutableOrientedSimilaritySurface.from_surface() instead.
                    Use set_immutable() to make the resulting surface immutable. Use change_ring() to change the field over which the surface is defined.
                    sage: TestSuite(ss).run()
                    sage: ss.base_ring()
                    Algebraic Real Field

                Optimization of number field::

                    sage: s = translation_surfaces.arnoux_yoccoz(3)
                    sage: ss = s.copy(new_field=AA).copy(optimal_number_field=True)
                    doctest:warning
                    ...
                    UserWarning: copy() has been deprecated and will be removed from a future version of sage-flatsurf; for surfaces of finite type use MutableOrientedSimilaritySurface.from_surface() instead.
                    Use set_immutable() to make the resulting surface immutable. Use change_ring() to change the field over which the surface is defined.
                    doctest:warning
                    ...
                    UserWarning: copy() has been deprecated and will be removed from a future version of sage-flatsurf; for surfaces of finite type use MutableOrientedSimilaritySurface.from_surface() instead.
                    Use set_immutable() to make the resulting surface immutable. There is currently no replacement for optimal number field.
                    If you are relying on this features, let the authors of sage-flatsurf know and we will try to make it available again.
                    sage: TestSuite(ss).run()
                    sage: ss.base_ring().discriminant()
                    -44
                """
                message = "copy() has been deprecated and will be removed from a future version of sage-flatsurf; for surfaces of finite type use MutableOrientedSimilaritySurface.from_surface() instead."

                if not mutable:
                    message += (
                        " Use set_immutable() to make the resulting surface immutable."
                    )

                if relabel:
                    message += " Use relabel({old: new for (new, old) in enumerate(surface.labels())}) for integer labels."

                if not self.is_finite_type():
                    message += " However, there is no immediate replacement for lazy copying of infinite surfaces. Have a look at the implementation of flatsurf.geometry.lazy.LazyMutableSurface and adapt it to your needs."

                if new_field is not None:
                    message += " Use change_ring() to change the field over which the surface is defined."

                if optimal_number_field:
                    message += " There is currently no replacement for optimal number field. If you are relying on this features, let the authors of sage-flatsurf know and we will try to make it available again."

                import warnings

                warnings.warn(message)

                category = self.category()
                s = None  # This will be the surface we copy. (Likely we will set s=self below.)
                if new_field is not None and optimal_number_field:
                    raise ValueError(
                        "You can not set a new_field and also set optimal_number_field=True."
                    )
                if optimal_number_field is True:
                    if not self.is_finite_type():
                        raise NotImplementedError(
                            "can only optimize_number_field for a finite surface"
                        )
                    if lazy:
                        raise NotImplementedError(
                            "lazy copying is unavailable when optimize_number_field=True"
                        )
                    coordinates_AA = []
                    for label, p in zip(self.labels(), self.polygons()):
                        for e in p.edges():
                            coordinates_AA.append(AA(e[0]))
                            coordinates_AA.append(AA(e[1]))
                    from sage.rings.qqbar import number_field_elements_from_algebraics

                    field, coordinates_NF, hom = number_field_elements_from_algebraics(
                        coordinates_AA, minimal=True
                    )
                    if field is QQ:
                        new_field = QQ
                        # We pretend new_field = QQ was passed as a parameter.
                        # It will now get picked up by the "if new_field is not None:" line below.
                    else:
                        # Unfortunately field doesn't come with an real embedding (which is given by hom!)
                        # So, we make a copy of the field, and add the embedding.
                        from sage.all import NumberField

                        field2 = NumberField(
                            field.polynomial(), name="a", embedding=hom(field.gen())
                        )
                        # The following converts from field to field2:
                        hom2 = field.hom(im_gens=[field2.gen()])

                        from flatsurf.geometry.surface import (
                            MutableOrientedSimilaritySurface,
                        )

                        ss = MutableOrientedSimilaritySurface(field2)
                        index = 0

                        from flatsurf import Polygon

                        for label, p in zip(self.labels(), self.polygons()):
                            new_edges = []
                            for i in range(len(p.vertices())):
                                new_edges.append(
                                    (
                                        hom2(coordinates_NF[index]),
                                        hom2(coordinates_NF[index + 1]),
                                    )
                                )
                                index += 2
                            pp = Polygon(edges=new_edges, base_ring=field2)
                            ss.add_polygon(pp, label=label)
                        ss.set_roots(self.roots())
                        for (l1, e1), (l2, e2) in self.gluings():
                            ss.glue((l1, e1), (l2, e2))
                        s = ss
                        if not relabel:
                            if not mutable:
                                s.set_immutable()
                            return s
                        # Otherwise we are supposed to relabel. We will make a relabeled copy of s below.
                if new_field is not None:
                    s = self.change_ring(new_field)
                if s is None:
                    s = self
                if s.is_finite_type():
                    if relabel:
                        from flatsurf.geometry.surface import Surface_list

                        return Surface_list(
                            surface=s,
                            copy=not lazy,
                            mutable=mutable,
                            category=category,
                            deprecation_warning=False,
                        )
                    else:
                        from flatsurf.geometry.surface import Surface_dict

                        return Surface_dict(
                            surface=s,
                            copy=not lazy,
                            mutable=mutable,
                            category=category,
                            deprecation_warning=False,
                        )
                else:
                    if lazy is False:
                        raise ValueError(
                            "Only lazy copying available for infinite surfaces."
                        )
                    if self.is_mutable():
                        raise ValueError(
                            "An infinite surface can only be copied if it is immutable."
                        )
                    if relabel:
                        from flatsurf.geometry.surface import Surface_list

                        return Surface_list(
                            surface=s,
                            copy=False,
                            mutable=mutable,
                            category=category,
                            deprecation_warning=False,
                        )
                    else:
                        from flatsurf.geometry.surface import Surface_dict

                        return Surface_dict(
                            surface=s,
                            copy=False,
                            mutable=mutable,
                            category=category,
                            deprecation_warning=False,
                        )

            def change_ring(self, ring):
                r"""
                Return a copy of this surface whose polygons are defined over
                ``ring``.

                EXAMPLES::

                    sage: from flatsurf import translation_surfaces
                    sage: S = translation_surfaces.veech_2n_gon(4)
                    sage: T = S.change_ring(AA)
                    sage: T.base_ring()
                    Algebraic Real Field

                """
                from flatsurf.geometry.surface import BaseRingChangedSurface

                return BaseRingChangedSurface(self, ring)

            def triangle_flip(self, l1, e1, in_place=False, test=False, direction=None):
                r"""
                Flips the diagonal of the quadrilateral formed by two triangles
                glued together along the provided edge (l1,e1). This can be broken
                into two steps: join along the edge to form a convex quadilateral,
                then cut along the other diagonal. Raises a ValueError if this
                quadrilateral would be non-convex. In this case no changes to the
                surface are made.

                The direction parameter defaults to (0,1). This is used to decide how
                the triangles being glued in are labeled. Let p1 be the triangle
                associated to label l1, and p2 be the triangle associated to l2
                but moved by a similarity to share the edge (l1,e1). Each triangle
                has a exactly one separatrix leaving a vertex which travels in the
                provided direction or its opposite. (For edges we only count as sepatrices
                traveling counter-clockwise around the triangle.) This holds for p1
                and p2 and the separatrices must point in opposite directions.

                The above description gives two new triangles t1 and t2 which must be
                glued in (obtained by flipping the diagonal of the quadrilateral).
                Up to swapping t1 and t2 we can assume the separatrix in t1 in the
                provided direction (or its opposite) points in the same direction as
                that of p1. Further up to cyclic permutation of vertex labels we can
                assume that the separatrices in p1 and t1 start at the vertex with the
                same index (an element of {0,1,2}). The same can be done for p2 and t2.
                We apply the label l1 to t1 and the label l2 to t2. This precisely
                determines how t1 and t2 should be used to replace p1 and p2.

                INPUT:

                - ``l1`` - label of polygon

                - ``e1`` - (integer) edge of the polygon

                - ``in_place`` (boolean) - If True do the flip to the current surface
                  which must be mutable. In this case the updated surface will be
                  returned.  Otherwise a mutable copy is made and then an edge is
                  flipped, which is then returned.

                - ``test`` (boolean) - If True we don't actually flip, and we return
                  True or False depending on whether or not the flip would be
                  successful.

                - ``direction`` (2-dimensional vector) - Defaults to (0,1). The choice
                  of this vector determines how the newly added triangles are labeled.

                EXAMPLES::

                    sage: from flatsurf import similarity_surfaces, MutableOrientedSimilaritySurface, Polygon

                    sage: s = similarity_surfaces.right_angle_triangle(ZZ(1),ZZ(1))
                    sage: s.polygon(0)
                    Polygon(vertices=[(0, 0), (1, 0), (0, 1)])
                    sage: s.triangle_flip(0, 0, test=True)
                    False
                    sage: s.triangle_flip(0, 1, test=True)
                    True
                    sage: s.triangle_flip(0, 2, test=True)
                    False

                    sage: s = similarity_surfaces.right_angle_triangle(ZZ(1),ZZ(1))
                    sage: s = MutableOrientedSimilaritySurface.from_surface(s)
                    sage: s.triangle_flip(0, 0, in_place=True)
                    Traceback (most recent call last):
                    ...
                    ValueError: Gluing triangles along this edge yields a non-convex quadrilateral.
                    sage: s.triangle_flip(0,1,in_place=True)
                    Rational Cone Surface built from 2 isosceles triangles
                    sage: s.polygon(0)
                    Polygon(vertices=[(0, 0), (1, 1), (0, 1)])
                    sage: s.polygon(1)
                    Polygon(vertices=[(0, 0), (-1, -1), (0, -1)])
                    sage: s.gluings()
                    (((0, 0), (1, 0)), ((0, 1), (0, 2)), ((0, 2), (0, 1)), ((1, 0), (0, 0)), ((1, 1), (1, 2)), ((1, 2), (1, 1)))
                    sage: s.triangle_flip(0,2,in_place=True)
                    Traceback (most recent call last):
                    ...
                    ValueError: Gluing triangles along this edge yields a non-convex quadrilateral.

                    sage: p = Polygon(edges=[(2,0),(-1,3),(-1,-3)])
                    sage: s = similarity_surfaces.self_glued_polygon(p)
                    sage: s = MutableOrientedSimilaritySurface.from_surface(s)
                    sage: s.triangle_flip(0,1,in_place=True)
                    Half-Translation Surface built from a triangle

                    sage: s.set_immutable()

                    sage: from flatsurf.geometry.categories import DilationSurfaces
                    sage: s in DilationSurfaces()
                    True
                    sage: s.labels()
                    (0,)
                    sage: s.polygons()
                    (Polygon(vertices=[(0, 0), (-3, -3), (-1, -3)]),)
                    sage: s.gluings()
                    (((0, 0), (0, 0)), ((0, 1), (0, 1)), ((0, 2), (0, 2)))
                    sage: TestSuite(s).run()

                """
                if test:
                    # Just test if the flip would be successful
                    p1 = self.polygon(l1)
                    if not len(p1.vertices()) == 3:
                        return False
                    l2, e2 = self.opposite_edge(l1, e1)
                    p2 = self.polygon(l2)
                    if not len(p2.vertices()) == 3:
                        return False
                    sim = self.edge_transformation(l2, e2)
                    hol = sim(p2.vertex((e2 + 2) % 3) - p1.vertex((e1 + 2) % 3))
                    from flatsurf.geometry.euclidean import ccw

                    return (
                        ccw(p1.edge((e1 + 2) % 3), hol) > 0
                        and ccw(p1.edge((e1 + 1) % 3), hol) > 0
                    )

                if in_place:
                    raise NotImplementedError(
                        "this surface does not support triangle_flip(in_place=True) yet"
                    )

                from flatsurf.geometry.surface import (
                    MutableOrientedSimilaritySurface,
                )

                s = MutableOrientedSimilaritySurface.from_surface(self)
                s.triangle_flip(
                    l1=l1, e1=e1, in_place=True, test=test, direction=direction
                )
                s.set_immutable()
                return s

            def random_flip(self, repeat=1, in_place=False):
                r"""
                Perform random edge flip on a triangulated surface.

                INPUT:

                - ``repeat`` -- integer (default ``1``). The number of edge flip to perform.

                - ``in_place`` -- whether the transformation is done in place.

                EXAMPLES::

                    sage: from flatsurf import translation_surfaces
                    sage: ss = translation_surfaces.ward(3).triangulate()
                    sage: ss.random_flip(15)  # random
                    Translation Surface in H_1(0^3) built from 6 triangles

                """
                if not self.is_triangulated():
                    raise ValueError("random_flip only works for triangulated surfaces")
                if not in_place:
                    from flatsurf.geometry.surface import (
                        MutableOrientedSimilaritySurface,
                    )

                    self = MutableOrientedSimilaritySurface.from_surface(self)
                labels = list(self.labels())
                i = 0
                from sage.misc.prandom import choice

                while i < repeat:
                    p1 = choice(labels)
                    e1 = choice(range(3))
                    if not self.triangle_flip(p1, e1, test=True):
                        continue
                    self.triangle_flip(p1, e1, in_place=True)
                    i += 1
                if not in_place:
                    self.set_immutable()
                return self

            def join_polygons(self, p1, e1, test=False, in_place=False):
                r"""
                Join polygons across the provided edge (p1,e1). By default,
                it returns the surface obtained by joining the two polygons
                together. It raises a ValueError if gluing the two polygons
                together results in a non-convex polygon. This is done to the
                current surface if in_place is True, and otherwise a mutable
                copy is made and then modified.

                If test is True then instead of changing the surface, it just
                checks to see if the change would be successful and returns
                True if successful or False if not.

                EXAMPLES::

                    sage: from flatsurf import translation_surfaces, MutableOrientedSimilaritySurface
                    sage: ss = translation_surfaces.ward(3)
                    sage: s = MutableOrientedSimilaritySurface.from_surface(ss)
                    sage: s.join_polygons(0,0, in_place=True)
                    Translation Surface built from an equilateral triangle and a pentagon with 2 marked vertices
                    sage: s.polygon(0)
                    Polygon(vertices=[(0, 0), (1, -a), (2, 0), (3, a), (2, 2*a), (0, 2*a), (-1, a)])
                    sage: s.join_polygons(0,4, in_place=True)
                    Translation Surface built from a rhombus
                    sage: s.polygon(0)
                    Polygon(vertices=[(0, 0), (1, -a), (2, 0), (3, a), (2, 2*a), (1, 3*a), (0, 2*a), (-1, a)])

                TESTS::

                    sage: from flatsurf.geometry.categories import TranslationSurfaces
                    sage: s.set_immutable()
                    sage: s in TranslationSurfaces()
                    True

                """
                if test:
                    in_place = False

                if in_place:
                    raise NotImplementedError(
                        "this surface does not implement join_polygons(in_place=True) yet"
                    )

                if not test:
                    from flatsurf.geometry.surface import (
                        MutableOrientedSimilaritySurface,
                    )

                    s = MutableOrientedSimilaritySurface.from_surface(self)
                    s.join_polygons(p1=p1, e1=e1, test=False, in_place=True)
                    s.set_immutable()
                    return s

                poly1 = self.polygon(p1)
                p2, e2 = self.opposite_edge(p1, e1)
                poly2 = self.polygon(p2)

                if p1 == p2:
                    return False

                t = self.edge_transformation(p2, e2)
                dt = t.derivative()
                es = []
                for i in range(e1):
                    es.append(poly1.edge(i))
                ne = len(poly2.vertices())
                for i in range(1, ne):
                    ee = (e2 + i) % ne
                    es.append(dt * poly2.edge(ee))
                for i in range(e1 + 1, len(poly1.vertices())):
                    es.append(poly1.edge(i))

                try:
                    from flatsurf import Polygon

                    Polygon(edges=es, base_ring=self.base_ring())
                except (ValueError, TypeError):
                    return False

                # Gluing would be successful
                return True

            def subdivide_polygon(self, p, v1, v2, test=False, new_label=None):
                r"""
                Cut the polygon with label p along the diagonal joining vertex
                v1 to vertex v2. This cuts p into two polygons, one will keep the same
                label. The other will get a new label, which can be provided
                via new_label. Otherwise a default new label will be provided.
                If test=False, then the surface will be changed (in place). If
                test=True, then it just checks to see if the change would be successful

                The convention is that the resulting subdivided polygon which has an oriented
                edge going from the original vertex v1 to vertex v2 will keep the label p.
                The other polygon will get a new label.

                The change will be done in place.
                """
                if not test:
                    raise NotImplementedError(
                        "this surface does not implement subdivide_polygon(test=False) yet"
                    )

                poly = self.polygon(p)
                ne = len(poly.vertices())
                if v1 < 0 or v2 < 0 or v1 >= ne or v2 >= ne:
                    return False
                if abs(v1 - v2) <= 1 or abs(v1 - v2) >= ne - 1:
                    return False

                return True

            def singularity(self, label, v, limit=None):
                r"""
                Represents the Singularity associated to the v-th vertex of the polygon
                with label ``label``.

                If the surface is infinite, the limit can be set. In this case the
                construction of the singularity is successful if the sequence of
                vertices hit by passing through edges closes up in limit or less steps.

                EXAMPLES::

                    sage: from flatsurf import translation_surfaces
                    sage: s = translation_surfaces.square_torus()
                    sage: pc = s.minimal_cover(cover_type="planar")
                    sage: pc.singularity(pc.root(), 0)
                    doctest:warning
                    ...
                    UserWarning: Singularity() is deprecated and will be removed in a future version of sage-flatsurf. Use surface.point() instead.
                    Vertex 0 of polygon (0, (x, y) |-> (x, y))
                    sage: pc.singularity(pc.root(), 0, limit=1)
                    Traceback (most recent call last):
                    ...
                    ValueError: number of edges at singularity exceeds limit

                """
                from flatsurf.geometry.surface_objects import Singularity

                return Singularity(self, label, v, limit)

            def point(self, label, point, ring=None, limit=None):
                r"""
                Return a point in this surface.

                INPUT:

                - ``label`` - label of the polygon

                - ``point`` - coordinates of the point inside the polygon or
                  the index of the vertex of the polygon.

                - ``ring`` (optional) - a ring for the coordinates

                - ``limit`` (optional) - undocumented (only relevant if the point
                  corresponds to a singularity in an infinite surface)

                EXAMPLES::

                    sage: from flatsurf import translation_surfaces
                    sage: s = translation_surfaces.square_torus()
                    sage: pc = s.minimal_cover(cover_type="planar")
                    sage: pc.point(pc.root(), (0, 0))
                    Vertex 0 of polygon (0, (x, y) |-> (x, y))
                    sage: pc.point(pc.root(), 0)
                    Vertex 0 of polygon (0, (x, y) |-> (x, y))
                    sage: pc.point(pc.root(), 1)
                    Vertex 0 of polygon (0, (x, y) |-> (x + 1, y))
                    sage: pc.point(pc.root(), (1, 1))
                    Vertex 0 of polygon (0, (x, y) |-> (x + 1, y + 1))
                    sage: z = pc.point(pc.root(),(sqrt(2)-1,sqrt(3)-1),ring=AA)
                    doctest:warning
                    ...
                    UserWarning: the ring parameter is deprecated and will be removed in a future version of sage-flatsurf; define the surface over a larger ring instead so that this points' coordinates live in the base ring
                    sage: next(iter(z.coordinates(next(iter(z.labels()))))).parent()
                    Vector space of dimension 2 over Algebraic Real Field

                ::

                    sage: s = translation_surfaces.cathedral(2, 3)
                    sage: s.point(0, 0)
                    Vertex 0 of polygon 0
                    sage: s.point(0, (0, 0))
                    Vertex 0 of polygon 0
                    sage: s.point(0, (1, 1))
                    Point (1, 0) of polygon 0
                    sage: s.point(0, 1)
                    Vertex 0 of polygon 1

                """
                # pylint: disable-next=not-callable
                return self(label, point, limit=limit, ring=ring)

            def surface_point(self, *args, **kwargs):
                r"""
                Return a point in this surface.

                This is an alias for :meth:`point`.
                """
                import warnings

                warnings.warn(
                    "surface_point() has been deprecated and will be removed in a future version of sage-flatsurf; use point() instead"
                )

                return self.point(*args, **kwargs)

            def minimal_cover(self, cover_type="translation"):
                r"""
                Return the minimal translation or half-translation cover of the surface.

                Cover type may be either "translation", "half-translation" or "planar".

                The minimal planar cover of a surface S is the smallest cover C so that
                the developing map from the universal cover U to the plane induces a
                well defined map from C to the plane. This is an infinite translation
                surface that is naturally a branched cover of the plane.

                EXAMPLES::

                    sage: from flatsurf import polygons, MutableOrientedSimilaritySurface
                    sage: s = MutableOrientedSimilaritySurface(QQ)
                    sage: square = polygons.square(base_ring=QQ)
                    sage: s.add_polygon(square)
                    0
                    sage: s.glue((0,0), (0,1))
                    sage: s.glue((0,2) ,(0,3))
                    sage: cs = s
                    sage: ts = cs.minimal_cover(cover_type="translation")
                    sage: ts
                    Minimal Translation Cover of Rational Cone Surface built from a square
                    sage: from flatsurf.geometry.categories import TranslationSurfaces
                    sage: ts in TranslationSurfaces()
                    True
                    sage: hts = cs.minimal_cover(cover_type="half-translation")
                    sage: hts
                    Minimal Half-Translation Cover of Genus 0 Rational Cone Surface built from a square
                    sage: from flatsurf.geometry.categories import HalfTranslationSurfaces
                    sage: hts in HalfTranslationSurfaces()
                    True
                    sage: TestSuite(hts).run()
                    sage: ps = cs.minimal_cover(cover_type="planar")
                    sage: ps
                    Minimal Planar Cover of Genus 0 Rational Cone Surface built from a square
                    sage: ps in TranslationSurfaces()
                    True
                    sage: TestSuite(ps).run()

                    sage: from flatsurf import similarity_surfaces
                    sage: S = similarity_surfaces.example()
                    sage: T = S.minimal_cover(cover_type="translation")
                    sage: T
                    Minimal Translation Cover of Genus 1 Surface built from 2 isosceles triangles
                    sage: T in TranslationSurfaces()
                    True
                    sage: T.polygon(T.root())
                    Polygon(vertices=[(0, 0), (2, -2), (2, 0)])

                """
                if cover_type == "translation":
                    from flatsurf.geometry.minimal_cover import MinimalTranslationCover

                    return MinimalTranslationCover(self)

                if cover_type == "half-translation":
                    from flatsurf.geometry.minimal_cover import (
                        MinimalHalfTranslationCover,
                    )

                    return MinimalHalfTranslationCover(self)

                if cover_type == "planar":
                    from flatsurf.geometry.minimal_cover import MinimalPlanarCover

                    return MinimalPlanarCover(self)

                raise ValueError("Provided cover_type is not supported.")

            def vector_space(self):
                r"""
                Return the vector space in which self naturally embeds.

                EXAMPLES::

                    sage: from flatsurf import translation_surfaces
                    sage: S = translation_surfaces.square_torus()
                    sage: S.vector_space()
                    doctest:warning
                    ...
                    UserWarning: vector_space() has been deprecated and will be removed in a future version of sage-flatsurf; use base_ring()**2 or base_ring().fraction_field()**2 instead
                    Vector space of dimension 2 over Rational Field

                    sage: S.base_ring()**2
                    Vector space of dimension 2 over Rational Field

                """
                import warnings

                warnings.warn(
                    "vector_space() has been deprecated and will be removed in a future version of sage-flatsurf; use base_ring()**2 or base_ring().fraction_field()**2 instead"
                )

                from sage.modules.free_module import VectorSpace

                return VectorSpace(self.base_ring(), 2)

            @cached_method(key=lambda self, ring: ring or self.base_ring())
            def tangent_bundle(self, ring=None):
                r"""
                Return the tangent bundle

                INPUT:

                - ``ring`` -- an optional field (defaults to the coordinate field of the
                  surface)
                """
                if ring is None:
                    ring = self.base_ring()

                if self.is_mutable():
                    raise NotImplementedError(
                        "cannot compute the tangent bundle of a mutable surface"
                    )

                from flatsurf.geometry.tangent_bundle import (
                    SimilaritySurfaceTangentBundle,
                )

                return SimilaritySurfaceTangentBundle(self, ring)

            def tangent_vector(self, lab, p, v, ring=None):
                r"""
                Return a tangent vector.

                INPUT:

                - ``lab`` -- label of a polygon

                - ``p`` -- coordinates of a point in the polygon

                - ``v`` -- coordinates of a vector in R^2

                EXAMPLES::

                    sage: from flatsurf.geometry.chamanara import chamanara_surface
                    sage: S = chamanara_surface(1/2)
                    sage: S.tangent_vector(S.root(), (1/2,1/2), (1,1))
                    SimilaritySurfaceTangentVector in polygon (1, -1, 0) based at (1/2, -3/2) with vector (1, 1)
                    sage: K.<sqrt2> = QuadraticField(2)
                    sage: S.tangent_vector(S.root(), (1/2,1/2), (1,sqrt2), ring=K)
                    SimilaritySurfaceTangentVector in polygon (1, -1, 0) based at (1/2, -3/2) with vector (1, sqrt2)
                """
                from sage.all import vector

                p = vector(p)
                v = vector(v)

                if p.parent().dimension() != 2 or v.parent().dimension() != 2:
                    raise ValueError(
                        "p (={!r}) and v (={!v}) should have two coordinates"
                    )

                return self.tangent_bundle(ring=ring)(lab, p, v)

            def triangulation_mapping(self):
                r"""
                Return a morphism triangulating the surface or
                ``None`` if the surface is already triangulated.

                EXAMPLES::

                    sage: from flatsurf import translation_surfaces
                    sage: S = translation_surfaces.mcmullen_L(1, 1, 1, 1)
                    sage: S.triangulation_mapping()
                    doctest:warning
                    ...
                    UserWarning: triangulation_mapping() has been deprecated and will be removed in a future version of sage-flatsurf; use triangulate() instead
                    Triangulation morphism:
                      From: Translation Surface in H_2(2) built from 3 squares
                      To:   Triangulation of Translation Surface in H_2(2) built from 3 squares

                """
                import warnings
                warnings.warn("triangulation_mapping() has been deprecated and will be removed in a future version of sage-flatsurf; use triangulate() instead")

                return self.triangulate()

            def triangulate(self, in_place=False, label=None, relabel=None):
                r"""
                Return a morphism to a triangulated version of this surface.

                If label=None (as default) all polygons are triangulated. Otherwise,
                label should be a polygon label. In this case, just this polygon
                is split into triangles.

                This is done in place if in_place is True (defaults to False).

                EXAMPLES::

                    sage: from flatsurf import translation_surfaces
                    sage: s=translation_surfaces.mcmullen_L(1,1,1,1)
                    sage: ss=s.triangulate().codomain()
                    sage: gs=ss.graphical_surface()
                    sage: gs.make_all_visible()
                    sage: gs
                    Graphical representation of Triangulation of Translation Surface in H_2(2) built from 3 squares

                A non-strictly convex example that caused trouble:

                    sage: from flatsurf import similarity_surfaces, Polygon
                    sage: s=similarity_surfaces.self_glued_polygon(Polygon(edges=[(1,1),(-3,-1),(1,0),(1,0)]))
                    sage: s=s.triangulate().codomain()
                    sage: len(s.polygon((0, 0)).vertices())
                    3
                """
                if relabel is not None:
                    import warnings

                    warnings.warn(
                        "the relabel keyword argument of triangulate() is ignored, it has been deprecated and will be removed in a future version of sage-flatsurf"
                    )

                if in_place:
                    raise NotImplementedError(
                        "this surface does not implement triangulate(in_place=True) yet"
                    )

                if self.is_mutable():
                    from flatsurf import MutableOrientedSimilaritySurface
                    return MutableOrientedSimilaritySurface.from_surface(self).triangulate(in_place=True, label=label)

                labels = {label} if label is not None else self.labels()

                from flatsurf.geometry.morphism import TriangulationMorphism
                from flatsurf.geometry.lazy import LazyTriangulatedSurface
                return TriangulationMorphism._create_morphism(self, LazyTriangulatedSurface(self, labels=labels))

            def _delaunay_edge_needs_flip(self, p1, e1):
                r"""
                Return whether edge ``e1`` of polygon ``p1`` should be flipped
                to get closer to a Delaunay triangulated surface.
                """
                p2, e2 = self.opposite_edge(p1, e1)
                poly1 = self.polygon(p1)
                poly2 = self.polygon(p2)
                if len(poly1.vertices()) != 3 or len(poly2.vertices()) != 3:
                    raise ValueError("Edge must be adjacent to two triangles.")
                from flatsurf.geometry.similarity import similarity_from_vectors

                sim1 = similarity_from_vectors(poly1.edge(e1 + 2), -poly1.edge(e1 + 1))
                sim2 = similarity_from_vectors(poly2.edge(e2 + 2), -poly2.edge(e2 + 1))
                sim = sim1 * sim2
                return sim[1][0] < 0

            def _delaunay_edge_needs_join(self, p1, e1):
                r"""
                Return whether edge ``e1`` of polygon ``p1`` should be
                eliminated and the polygons attached to it joined to get closer
                to a Delaunay cell decomposition.
                """
                p2, e2 = self.opposite_edge(p1, e1)
                poly1 = self.polygon(p1)
                poly2 = self.polygon(p2)
                from flatsurf.geometry.similarity import similarity_from_vectors

                sim1 = similarity_from_vectors(
                    poly1.vertex(e1) - poly1.vertex(e1 + 2), -poly1.edge(e1 + 1)
                )
                sim2 = similarity_from_vectors(
                    poly2.vertex(e2) - poly2.vertex(e2 + 2), -poly2.edge(e2 + 1)
                )
                sim = sim1 * sim2

                return sim[1][0] == 0

            def is_delaunay_triangulated(self, limit=None):
                r"""
                Return whether the surface is triangulated and the
                triangulation is Delaunay.

                INPUT:

                - ``limit`` -- an integer or ``None`` (default: ``None``);
                  check only ``limit`` many edges if set

                """
                if not self.is_finite_type() and limit is None:
                    raise NotImplementedError(
                        "a limit must be set for infinite surfaces."
                    )

                count = 0

                for (l1, e1), (l2, e2) in self.gluings():
                    if limit is not None and count >= limit:
                        break
                    count += 1
                    if len(self.polygon(l1).vertices()) != 3:
                        return False
                    if len(self.polygon(l2).vertices()) != 3:
                        return False
                    if self._delaunay_edge_needs_flip(l1, e1):
                        return False

                return True

            def is_delaunay_decomposed(self, limit=None):
                r"""
                Return if the decomposition of the surface into polygons is Delaunay.

                INPUT:

                - ``limit`` -- an integer or ``None`` (default: ``None``);
                  check only ``limit`` many polygons if set

                """
                if not self.is_finite_type() and limit is None:
                    raise NotImplementedError(
                        "a limit must be set for infinite surfaces."
                    )

                count = 0

                for l1, p1 in zip(self.labels(), self.polygons()):
                    if limit is not None and count >= limit:
                        break

                    count += 1

                    try:
                        c1 = p1.circumscribing_circle()
                    except ValueError:
                        # p1 is not circumscribed
                        return False

                    for e1 in range(len(p1.vertices())):
                        c2 = self.edge_transformation(l1, e1) * c1
                        l2, e2 = self.opposite_edge(l1, e1)
                        if c2.point_position(self.polygon(l2).vertex(e2 + 2)) != -1:
                            # The circumscribed circle developed into the adjacent polygon
                            # contains a vertex in its interior or boundary.
                            return False

                return True

            def delaunay_triangulation(
                self,
                triangulated=False,
                in_place=False,
                direction=None,
                relabel=None,
            ):
                r"""
                Returns a Delaunay triangulation of a surface, or make some
                triangle flips to get closer to the Delaunay decomposition.

                INPUT:

                - ``triangulated`` (boolean) - If true, the algorithm assumes the
                  surface is already triangulated. It does this without verification.

                - ``in_place`` (boolean) - If true, the triangulating and the
                  triangle flips are done in place.  Otherwise, a mutable copy of the
                  surface is made.

                - ``direction`` (None or Vector) - with two entries in the base field
                    Used to determine labels when a pair of triangles is flipped. Each triangle
                    has a unique separatrix which points in the provided direction or its
                    negation. As such a vector determines a sign for each triangle.
                    A pair of adjacent triangles have opposite signs. Labels are chosen
                    so that this sign is preserved (as a function of labels).

                EXAMPLES::

                    sage: from flatsurf import translation_surfaces

                    sage: m = matrix([[2,1],[1,1]])
                    sage: s = m*translation_surfaces.infinite_staircase()
                    sage: ss = s.delaunay_triangulation()
                    sage: ss.root()
                    (0, 0)
                    sage: ss.polygon((0, 0))
                    Polygon(vertices=[(0, 0), (1, 0), (1, 1)])
                    sage: TestSuite(ss).run()
                    sage: ss.is_delaunay_triangulated(limit=10)
                    True
                """
                if in_place:
                    raise NotImplementedError(
                        "this surface does not implement delaunay_triangulation(in_place=True) yet"
                    )

                if relabel is not None:
                    if relabel:
                        raise NotImplementedError(
                            "the relabel keyword has been removed from delaunay_triangulation(); use relabel({old: new for (new, old) in enumerate(surface.labels())}) to use integer labels instead"
                        )
                    else:
                        import warnings

                        warnings.warn(
                            "the relabel keyword will be removed in a future version of sage-flatsurf; do not pass it explicitly anymore to delaunay_triangulation()"
                        )

                if self.is_finite_type():
                    from flatsurf.geometry.surface import (
                        MutableOrientedSimilaritySurface,
                    )

                    s = MutableOrientedSimilaritySurface.from_surface(self)
                    s.delaunay_triangulation(
                        triangulated=triangulated,
                        in_place=True,
                        direction=direction,
                        relabel=relabel,
                    )
                    s.set_immutable()
                    return s

                from flatsurf.geometry.lazy import (
                    LazyDelaunayTriangulatedSurface,
                )

                return LazyDelaunayTriangulatedSurface(
                    self, direction=direction, category=self.category()
                )

            def delaunay_decomposition(
                self,
                triangulated=False,
                delaunay_triangulated=False,
                in_place=False,
                direction=None,
                relabel=None,
            ):
                r"""
                Return the Delaunay Decomposition of this surface.

                INPUT:

                - ``triangulated`` (boolean) - If true, the algorithm assumes the
                  surface is already triangulated. It does this without verification.

                - ``delaunay_triangulated`` (boolean) - If true, the algorithm assumes
                  the surface is already delaunay_triangulated. It does this without
                  verification.

                - ``in_place`` (boolean) - If true, the triangulating and the triangle
                  flips are done in place. Otherwise, a mutable copy of the surface is
                  made.

                - ``direction`` - (None or Vector with two entries in the base field) -
                  Used to determine labels when a pair of triangles is flipped. Each triangle
                  has a unique separatrix which points in the provided direction or its
                  negation. As such a vector determines a sign for each triangle.
                  A pair of adjacent triangles have opposite signs. Labels are chosen
                  so that this sign is preserved (as a function of labels).

                EXAMPLES::

                    sage: from flatsurf import translation_surfaces, Polygon, similarity_surfaces
                    sage: s0 = translation_surfaces.octagon_and_squares()
                    sage: a = s0.base_ring().gens()[0]
                    sage: m = Matrix([[1,2+a],[0,1]])
                    sage: s = m*s0
                    sage: s = s.triangulate().codomain()
                    sage: ss = s.delaunay_decomposition(triangulated=True).codomain()
                    sage: len(ss.polygons())
                    3

                    sage: p = Polygon(edges=[(4,0),(-2,1),(-2,-1)])
                    sage: s0 = similarity_surfaces.self_glued_polygon(p)
                    sage: s = s0.delaunay_decomposition().codomain()
                    sage: TestSuite(s).run()

                    sage: m = matrix([[2,1],[1,1]])
                    sage: s = m*translation_surfaces.infinite_staircase()
                    sage: ss = s.delaunay_decomposition().codomain()
                    sage: ss.root()
                    (0, 0)
                    sage: ss.polygon(ss.root())
                    Polygon(vertices=[(0, 0), (1, 0), (1, 1), (0, 1)])
                    sage: TestSuite(ss).run()
                    sage: ss.is_delaunay_decomposed(limit=10)
                    True

                """
                if in_place:
                    raise NotImplementedError(
                        "this surface does not implement delaunay_decomposition(in_place=True) yet"
                    )

                if relabel is not None:
                    if relabel:
                        raise NotImplementedError(
                            "the relabel keyword has been removed from delaunay_decomposition(); use relabel({old: new for (new, old) in enumerate(surface.labels())}) to use integer labels instead"
                        )
                    else:
                        import warnings

                        warnings.warn(
                            "the relabel keyword will be removed in a future version of sage-flatsurf; do not pass it explicitly anymore to delaunay_decomposition()"
                        )

                if not self.is_finite_type():
                    from flatsurf.geometry.lazy import LazyDelaunaySurface

                    s = LazyDelaunaySurface(
                        self, direction=direction, category=self.category()
                    )
                    from flatsurf.geometry.morphism import DelaunayDecompositionMorphism
                    return DelaunayDecompositionMorphism._create_morphism(self, s)

                from flatsurf.geometry.surface import (
                    MutableOrientedSimilaritySurface,
                )

                s = MutableOrientedSimilaritySurface.from_surface(self)
                s.delaunay_decomposition(
                    triangulated=triangulated,
                    delaunay_triangulated=delaunay_triangulated,
                    in_place=True,
                    direction=direction,
                    relabel=relabel,
                )
                s.set_immutable()

                from flatsurf.geometry.morphism import DelaunayDecompositionMorphism
                return DelaunayDecompositionMorphism._create_morphism(self, s)

            def _saddle_connections_unbounded(self, initial_label, initial_vertex, algorithm):
                r"""
                Enumerate all saddle connections in this surface ordered by length.

                This is a helper method for :meth:`saddle_connections`.
                """
                def squared_length(v):
                    return v[0]**2 + v[1]**2

                # Enumerate all saddle connections by length
                connections = set()
                shortest_edge = min(squared_length(self.polygon(label).edge(edge)) for (label, edge) in self.edges())

                length_bound = shortest_edge
                while True:
                    more_connections = [connection for connection in self.saddle_connections(squared_length_bound=length_bound, initial_label=initial_label, initial_vertex=initial_vertex, algorithm=algorithm) if connection not in connections]
                    for connection in sorted(more_connections, key=lambda connection: squared_length(connection.holonomy())):
                        connections.add(connection)
                        yield connection

                    length_bound *= 2

            def _saddle_connections_generic_cone_bounded(self, squared_length_bound, source, incoming_edge, similarity, cone):
                r"""
                Enumerate the saddle connections of length at most square root
                of ``squared_length_bound`` and which are strictly inside the
                ``cone``.

                This is a helper method for :meth:`saddle_connections`.

                ALGORITHM:

                We check for each vertex of the polygon if it is contained in
                the cone. If it is, it leads to a saddle connection (unless
                it's hidden or too far away.)

                Then we recursively propagate the cone across each edge it hits
                into the neighboring polygons.

                INPUT:

                - ``squared_length_bound`` -- a number, the square of the
                  length up to which saddle connections should be considered;
                  the length of saddle connections is determined using their
                  holonomy vector written in their source polygon.

                - ``source`` -- a pair of a polygon label and a vertex
                  index; the vertex where all saddle connections enumerated by
                  this method start.

                - ``incoming_edge`` -- a pair of a polygon label and an edge
                  index; the ``cone`` is crossing over this ``incoming_edge``
                  (after transforming that polygon with the inverse of the
                   ``similarity``.)

                - ``similarity`` -- a similarity of the plane; describes a
                  translation, rotation, and dilation of the ``incoming_edge``
                  polygon to position it relative to the ``cone``

                - ``cone`` -- an open cone in the plane which bounds the
                  holonomy of the saddle connections.

                """
                assert not cone.is_empty()

                label = incoming_edge[0]
                polygon = similarity(self.polygon(label))

                incoming_edge_segment = (polygon.vertex(incoming_edge[1]), polygon.vertex(incoming_edge[1] + 1))
                origin = (polygon.base_ring()**2).zero()

                from flatsurf.geometry.cone import Cones
                if polygon.vertex(incoming_edge[1]):
                    incoming_edge_cone = Cones(self.base_ring())(polygon.vertex(incoming_edge[1] + 1), polygon.vertex(incoming_edge[1]))
                else:
                    incoming_edge_cone = Cones(self.base_ring())(polygon.vertex(incoming_edge[1] + 1), polygon.vertex(incoming_edge[1] - 1))

                if not cone.is_subset(incoming_edge_cone):
                    raise ValueError("cone must be contained in the cone formed by the incoming edge")

                from flatsurf import EuclideanPlane
                bounding_circle = EuclideanPlane(self.base_ring()).circle(
                    (0, 0),
                    radius_squared=squared_length_bound,
                )

                # Each vertex that is contained in the cone's interior yields a
                # saddle connection (if it is "behind" the incoming edge and
                # not hidden by some other edge; these conditions are only
                # possible for polygons that are not strictly convex.)
                for v, vertex in enumerate(polygon.vertices()):
                    if cone.contains_point(vertex):
                        if v == incoming_edge[1]:
                            continue

                        from flatsurf.geometry.euclidean import time_on_ray, ray_segment_intersection
                        vertex_time_on_ray = time_on_ray(origin, vertex, ray_segment_intersection(origin, vertex, incoming_edge_segment))
                        if vertex_time_on_ray[0] > vertex_time_on_ray[1]:
                            assert not polygon.is_convex()
                            # The cone hits the vertex before entering the polygon.
                            continue

                        exit = polygon.flow_to_exit(vertex, -vertex)

                        # TODO: This is probably very inefficient. It would be enough to check if this point is on the incoming_edge.
                        exit = polygon.get_point_position(exit)

                        if exit.is_vertex() and exit.get_vertex() != incoming_edge[1]:
                            # Another vertex hides this vertex.
                            continue

                        if exit.is_in_edge_interior() and exit.get_edge() != incoming_edge[1]:
                            # Another edge hides this vertex.
                            continue

                        # The vertex is not hidden by some other vertex or
                        # edge. This is a saddle connection.
                        holonomy = vertex
                        if bounding_circle.point_position(holonomy) >= 0:
                            # The saddle connection is within the squared_length_bound.
                            from flatsurf.geometry.saddle_connection import SaddleConnection
                            yield SaddleConnection(
                                surface=self,
                                start=source,
                                end=(label, v),
                                holonomy=vertex,
                                end_holonomy=~similarity.derivative() * vertex,
                            )

                # We need to propagate the cone across edges to neighboring
                # polygons. For this, we split the cone into smaller subcones,
                # such that each subcone contains no vertex in its interior.
                cone_space = cone.parent()
                ray_space = cone_space.rays()
                vertex_directions = [cone.start()] + cone.sorted_rays(
                    [ray_space(vertex) for v, vertex in enumerate(polygon.vertices()) if v != incoming_edge[1] and cone.contains_point(vertex) and ray_space(vertex) not in [cone.start(), cone.end()]]) + [cone.end()]

                subcones = [cone_space(v, w) for (v, w) in zip(vertex_directions, vertex_directions[1:])]
                # Now we propagate each subcone across the first edge it hits
                # after crossing over the incoming edge.
                for subcone in subcones:
                    ray = subcone.a_ray()
                    from flatsurf.geometry.euclidean import ray_segment_intersection
                    start = ray_segment_intersection(origin, ray.vector(), incoming_edge_segment)
                    exit = polygon.flow_to_exit(start, ray.vector())
                    exit = polygon.get_point_position(exit)
                    assert exit.is_in_edge_interior()
                    outgoing_edge = exit.get_edge()
                    if bounding_circle.line_segment_position(polygon.vertex(outgoing_edge), polygon.vertex(outgoing_edge + 1)) != 1:
                        # No part of the edge is inside the
                        # squared_length_bound, search ends here.
                        continue

                    opposite_edge = self.opposite_edge(label, outgoing_edge)
                    if opposite_edge is None:
                        # Unglued edge. Search ends here.
                        continue

                    # Recurse
                    yield from self._saddle_connections_generic_cone_bounded(squared_length_bound, source, opposite_edge, similarity * self.edge_transformation(*opposite_edge), subcone)

            def _saddle_connections_generic_from_vertex_bounded(self, squared_length_bound, source):
                r"""
                Enumerate all the saddle connections up to length
                ``squared_length_bound`` which start at ``source``.

                This is a helper method for :meth:`saddle_connections`.

                ALGORITHM:

                We consider saddle connections that come from the edges
                adjacent to the vertex of ``source`` and then use
                :meth:`_saddle_connections_generic_cone_bounded` to enumerate the
                saddle connections in the open cone formed by these edges.

                INPUT:

                - ``squared_length_bound`` -- a number, the square of the
                  length up to which saddle connections should be considered;
                  the length of saddle connections is determined using their
                  holonomy vector written in their source polygon.

                - ``source`` -- a pair consisting of a polygon label and a vertex
                  index. The saddle connection starts at that vertex and is
                  contained in the closed cone that is formed by the two edges
                  adjacent to the vertex.

                """
                polygon = self.polygon(source[0])

                from flatsurf.geometry.saddle_connection import SaddleConnection
                for connection in [
                  SaddleConnection.from_half_edge(self, source[0], source[1]),
                  -SaddleConnection.from_half_edge(self, source[0], (source[1] - 1) % len(polygon.edges()))]:
                    if connection.length_squared() <= squared_length_bound:
                        yield connection

                from flatsurf.geometry.similarity import SimilarityGroup
                G = SimilarityGroup(self.base_ring())
                similarity = G.translation(*-polygon.vertex(source[1]))

                from flatsurf.geometry.cone import Cones
                cone = Cones(polygon.base_ring())(polygon.edge(source[1]), -polygon.edge(source[1] - 1))

                yield from self._saddle_connections_generic_cone_bounded(squared_length_bound, source, source, similarity, cone)

            def saddle_connections(
                self,
                squared_length_bound=None,
                initial_label=None,
                initial_vertex=None,
                algorithm=None,
            ):
                r"""
                Return the saddle connections on this surface whose length
                squared is at most ``squared_length_bound`` (ordered by
                length.)

                The length of a saddle connection is measured using holonomy
                from the polygon in which the trajectory starts.

                If no ``squared_length_bound`` is given, all saddle connections
                are enumerated (ordered by length.)

                If ``initial_label`` and ``initial_vertex`` are provided, only
                saddle connections are returned which emanate from the
                corresponding vertex of a polygon (and only pointing into the
                polygon or along the edges adjacent to that vertex.) If only
                ``initial_label`` is provided, the saddle connections will only
                emanate from vertices of the corresponding polygon.

                EXAMPLES:

                Return the connections of length up to square root of 5::

                    sage: from flatsurf import translation_surfaces
                    sage: S = translation_surfaces.square_torus()
                    sage: connections = S.saddle_connections(5)
                    sage: list(connections)
                    [Saddle connection (0, -1) from vertex 3 of polygon 0 to vertex 1 of polygon 0,
                     Saddle connection (1, 0) from vertex 0 of polygon 0 to vertex 2 of polygon 0,
                     Saddle connection (0, 1) from vertex 1 of polygon 0 to vertex 3 of polygon 0,
                     Saddle connection (-1, 0) from vertex 2 of polygon 0 to vertex 0 of polygon 0,
                     Saddle connection (1, 1) from vertex 0 of polygon 0 to vertex 2 of polygon 0,
                     Saddle connection (1, -1) from vertex 3 of polygon 0 to vertex 1 of polygon 0,
                     Saddle connection (-1, 1) from vertex 1 of polygon 0 to vertex 3 of polygon 0,
                     Saddle connection (-1, -1) from vertex 2 of polygon 0 to vertex 0 of polygon 0,
                     Saddle connection (-1, 2) from vertex 1 of polygon 0 to vertex 3 of polygon 0,
                     Saddle connection (2, 1) from vertex 0 of polygon 0 to vertex 2 of polygon 0,
                     Saddle connection (1, -2) from vertex 3 of polygon 0 to vertex 1 of polygon 0,
                     Saddle connection (-2, 1) from vertex 1 of polygon 0 to vertex 3 of polygon 0,
                     Saddle connection (-2, -1) from vertex 2 of polygon 0 to vertex 0 of polygon 0,
                     Saddle connection (-1, -2) from vertex 2 of polygon 0 to vertex 0 of polygon 0,
                     Saddle connection (2, -1) from vertex 3 of polygon 0 to vertex 1 of polygon 0,
                     Saddle connection (1, 2) from vertex 0 of polygon 0 to vertex 2 of polygon 0]

                We get the same result if we take the first 16 saddle
                connections without a length bound::

                    sage: from itertools import islice
                    sage: set(connections) == set(islice(S.saddle_connections(), 16))
                    True

                While enumerating saddle connections without a bound is not
                asymptotically slower than enumerating with a bound, in the
                current implementation it is quite a bit slower in practice in
                particular if the bound is small.

                TESTS:

                Verify that saddle connections are enumerated correctly when
                there are unglued edges::

                    sage: from flatsurf import Polygon, MutableOrientedSimilaritySurface
                    sage: S = MutableOrientedSimilaritySurface(QQ)
                    sage: S.add_polygon(Polygon(vertices=[(0, 0), (1, 0), (0, 1)]))
                    0
                    sage: S.set_immutable()
                    sage: len(list(S.saddle_connections(10)))
                    6

                Verify that saddle connections are enumerated correctly when
                there are self-glued edges::

                    sage: from flatsurf import Polygon, MutableOrientedSimilaritySurface
                    sage: S = MutableOrientedSimilaritySurface(QQ)
                    sage: S.add_polygon(Polygon(vertices=[(0, 0), (1, 0), (0, 1)]))
                    0
                    sage: S.glue((0, 0), (0, 0))
                    sage: S.glue((0, 1), (0, 1))
                    sage: S.glue((0, 2), (0, 2))
                    sage: S.set_immutable()

                    sage: from itertools import islice
                    sage: list(islice(S.saddle_connections(), 8))
                    [Saddle connection (0, -1) from vertex 2 of polygon 0 to vertex 2 of polygon 0,
                     Saddle connection (1, 0) from vertex 0 of polygon 0 to vertex 0 of polygon 0,
                     Saddle connection (1, 1) from vertex 0 of polygon 0 to vertex 0 of polygon 0,
                     Saddle connection (-1, 1) from vertex 1 of polygon 0 to vertex 1 of polygon 0,
                     Saddle connection (2, 1) from vertex 0 of polygon 0 to vertex 0 of polygon 0,
                     Saddle connection (1, -2) from vertex 2 of polygon 0 to vertex 2 of polygon 0,
                     Saddle connection (-2, 1) from vertex 1 of polygon 0 to vertex 1 of polygon 0,
                     Saddle connection (1, 2) from vertex 0 of polygon 0 to vertex 0 of polygon 0]

                    sage: len(list(S.saddle_connections(1)))
                    2

                    sage: len(list(S.saddle_connections(1, initial_label=0, initial_vertex=1)))
                    1

                We can also enumerate saddle connections on surfaces that are
                built from non-convex polygons such as this L shaped polygon::

                    sage: from flatsurf import MutableOrientedSimilaritySurface, Polygon
                    sage: L = MutableOrientedSimilaritySurface(QQ)
                    sage: L.add_polygon(Polygon(vertices=[(0, 0), (3, 0), (7, 0), (7, 2), (3, 2), (3, 3), (0, 3), (0, 2)]))
<<<<<<< HEAD
=======
                    0
>>>>>>> a363ce6b
                    sage: L.glue((0, 0), (0, 5))
                    sage: L.glue((0, 1), (0, 3))
                    sage: L.glue((0, 2), (0, 7))
                    sage: L.glue((0, 4), (0, 6))
                    sage: L.set_immutable()

<<<<<<< HEAD
                    sage: connections = L.saddle_conections(128)
=======
                    sage: connections = L.saddle_connections(128)
>>>>>>> a363ce6b
                    sage: len(connections)
                    164

                Note that on translation surfaces, enumerating saddle
                connections with the (default) ``"pyflatsurf"`` algorithm is
<<<<<<< HEAD
                usually much faster::

                    sage: connections = L.saddle_connections(128)
                    sage: len(connections)

                    sage: connections = L.saddle_connections(128, algorithm="generic")
                    sage: len(connections)
=======
                usually much faster than the ``"generic"`` algorithm::

                    sage: connections = L.saddle_connections(128)
                    sage: len(connections)
                    164

                    sage: connections = L.saddle_connections(128, algorithm="generic")
                    sage: len(connections)
                    164
>>>>>>> a363ce6b

                """
                # TODO: Add benchmarks of the generic "cone" algorithm against
                # the pyflatsurf algorithm. Also benchmark how much slower this
                # is now since we are supporting much more complicated
                # geometries.

                # TODO: Fail if initial_vertex is set but not initial_label.

                if squared_length_bound is not None and squared_length_bound < 0:
                    raise ValueError("length bound must be non-negative")

                if algorithm is None:
                    algorithm = "generic"

                if algorithm == "generic":
                    return self._saddle_connections_generic(squared_length_bound, initial_label, initial_vertex)

                raise NotImplementedError("cannot enumerate saddle connections with this algorithm yet")

            def _saddle_connections_generic(self, squared_length_bound, initial_label, initial_vertex):
                if squared_length_bound is None:
                    # Enumerate all (usually infinitely many) saddle connections.
<<<<<<< HEAD
                    return self._saddle_connections_unbounded(initial_label=initial_label, initial_vertex=initial_vertex)
=======
                    return self._saddle_connections_unbounded(initial_label=initial_label, initial_vertex=initial_vertex, algorithm="generic")
>>>>>>> a363ce6b

                connections = []

                if initial_label is None:
                    if not self.is_finite_type():
                        raise NotImplementedError("cannot enumerate saddle connections on surfaces that are built from inifinitely many polygons yet")
                    initial_labels = self.labels()
                else:
                    initial_labels = [initial_label]

                for label in initial_labels:
                    if initial_vertex is None:
                        initial_vertices = range(len(self.polygon(label).vertices()))
                    else:
                        initial_vertices = [initial_vertex]

                    for vertex in initial_vertices:
                        connections.extend(self._saddle_connections_generic_from_vertex_bounded(
                            squared_length_bound=squared_length_bound,
                            source=(label, vertex),
                        ))

                # The connections might contain duplicates because each glued
                # edge can show up in two different polygons. Note that we
                # cannot just change _saddle_connections_from_vertex_bounded()
                # to only consider the edge clockwise from the vertex since we
                # would then miss saddle connections in surfaces with
                # self-glued and unglued edges.
                connections = set(connections)

                return sorted(connections, key=lambda connection: connection.length_squared())

            def ramified_cover(self, d, data):
                r"""
                Return a ramified cover of this surface.

                INPUT:

                - ``d`` - integer (the degree of the cover)

                - ``data`` - a dictionary which to a pair ``(label, edge_num)`` associates a permutation
                  of {1,...,d}

                EXAMPLES:

                The L-shape origami::

                    sage: import flatsurf
                    sage: T = flatsurf.translation_surfaces.square_torus()
                    sage: T.ramified_cover(3, {(0,0): '(1,2)', (0,1): '(1,3)'})
                    Translation Surface in H_2(2) built from 3 squares
                    sage: O = T.ramified_cover(3, {(0,0): '(1,2)', (0,1): '(1,3)'})
                    sage: O.stratum()
                    H_2(2)

                TESTS::

                    sage: import flatsurf
                    sage: T = flatsurf.translation_surfaces.square_torus()
                    sage: T.ramified_cover(3, {(0,0): '(1,2)', (0,2): '(1,3)'})
                    Traceback (most recent call last):
                    ...
                    ValueError: inconsistent covering data

                """
                from sage.groups.perm_gps.permgroup_named import SymmetricGroup

                G = SymmetricGroup(d)
                for k in data:
                    data[k] = G(data[k])
                from flatsurf.geometry.surface import MutableOrientedSimilaritySurface

                cover = MutableOrientedSimilaritySurface(self.base_ring())
                edges = set(self.edges())
                cover_labels = {}
                for i in range(1, d + 1):
                    for lab in self.labels():
                        cover_labels[(lab, i)] = cover.add_polygon(self.polygon(lab))
                while edges:
                    lab, e = elab = edges.pop()
                    llab, ee = eelab = self.opposite_edge(lab, e)
                    edges.remove(eelab)
                    if elab in data:
                        if eelab in data:
                            if not (data[elab] * data[eelab]).is_one():
                                raise ValueError("inconsistent covering data")
                        s = data[elab]
                    elif eelab in data:
                        s = ~data[eelab]
                    else:
                        s = G.one()

                    for i in range(1, d + 1):
                        p0 = cover_labels[(lab, i)]
                        p1 = cover_labels[(lab, s(i))]
                        cover.glue((p0, e), (p1, ee))
                cover.set_immutable()
                return cover

            def subdivide(self):
                r"""
                Return a copy of this surface whose polygons have been partitioned into
                smaller triangles with
                :meth:`~.euclidean_polygons.EuclideanPolygons.Simple.Convex.ParentMethods.subdivide`.

                EXAMPLES:

                A surface consisting of a single triangle::

                    sage: from flatsurf import MutableOrientedSimilaritySurface, Polygon

                    sage: S = MutableOrientedSimilaritySurface(QQ)
                    sage: S.add_polygon(Polygon(edges=[(1, 0), (0, 1), (-1, -1)]), label="Δ")
                    'Δ'

                Subdivision of this surface yields a surface with three triangles::

                    sage: T = S.subdivide().codomain()
                    sage: T.labels()
                    (('Δ', 0), ('Δ', 1), ('Δ', 2))

                Note that the new labels are old labels plus an index. We verify that
                the triangles are glued correctly::

                    sage: list(T.gluings())
                    [((('Δ', 0), 1), (('Δ', 1), 2)),
                     ((('Δ', 0), 2), (('Δ', 2), 1)),
                     ((('Δ', 1), 1), (('Δ', 2), 2)),
                     ((('Δ', 1), 2), (('Δ', 0), 1)),
                     ((('Δ', 2), 1), (('Δ', 0), 2)),
                     ((('Δ', 2), 2), (('Δ', 1), 1))]

                If we add another polygon to the original surface and glue things, we
                can see how existing gluings are preserved when subdividing::

                    sage: S.add_polygon(Polygon(edges=[(1, 0), (0, 1), (-1, 0), (0, -1)]), label='□')
                    '□'

                    sage: S.glue(("Δ", 0), ("□", 2))
                    sage: S.glue(("□", 1), ("□", 3))

                    sage: T = S.subdivide().codomain()

                    sage: T.labels()
                    (('Δ', 0), ('□', 2), ('Δ', 1), ('Δ', 2), ('□', 3), ('□', 1), ('□', 0))
                    sage: list(sorted(T.gluings()))
                    [((('Δ', 0), 0), (('□', 2), 0)),
                     ((('Δ', 0), 1), (('Δ', 1), 2)),
                     ((('Δ', 0), 2), (('Δ', 2), 1)),
                     ((('Δ', 1), 1), (('Δ', 2), 2)),
                     ((('Δ', 1), 2), (('Δ', 0), 1)),
                     ((('Δ', 2), 1), (('Δ', 0), 2)),
                     ((('Δ', 2), 2), (('Δ', 1), 1)),
                     ((('□', 0), 1), (('□', 1), 2)),
                     ((('□', 0), 2), (('□', 3), 1)),
                     ((('□', 1), 0), (('□', 3), 0)),
                     ((('□', 1), 1), (('□', 2), 2)),
                     ((('□', 1), 2), (('□', 0), 1)),
                     ((('□', 2), 0), (('Δ', 0), 0)),
                     ((('□', 2), 1), (('□', 3), 2)),
                     ((('□', 2), 2), (('□', 1), 1)),
                     ((('□', 3), 0), (('□', 1), 0)),
                     ((('□', 3), 1), (('□', 0), 2)),
                     ((('□', 3), 2), (('□', 2), 1))]

                """
                labels = list(self.labels())
                polygons = [self.polygon(label) for label in labels]

                subdivisions = [p.subdivide() for p in polygons]

                from flatsurf.geometry.surface import MutableOrientedSimilaritySurface

                surface = MutableOrientedSimilaritySurface(self.base())

                # Add subdivided polygons
                for s, subdivision in enumerate(subdivisions):
                    label = labels[s]
                    for p, polygon in enumerate(subdivision):
                        surface.add_polygon(polygon, label=(label, p))

                surface.set_roots((label, 0) for label in self.roots())

                # Add gluings between subdivided polygons
                for s, subdivision in enumerate(subdivisions):
                    label = labels[s]
                    for p in range(len(subdivision)):
                        surface.glue(
                            ((label, p), 1), ((label, (p + 1) % len(subdivision)), 2)
                        )

                        # Add gluing from original surface
                        opposite = self.opposite_edge(label, p)
                        if opposite is not None:
                            surface.glue(((label, p), 0), (opposite, 0))

                surface.set_immutable()

                from flatsurf.geometry.morphism import SubdivideMorphism
                return SubdivideMorphism._create_morphism(self, surface)

            def subdivide_edges(self, parts=2):
                r"""
                Return a copy of this surface whose edges have been split into
                ``parts`` equal pieces each.

                INPUT:

                - ``parts`` -- a positive integer (default: 2)

                EXAMPLES:

                A surface consisting of a single triangle::

                    sage: from flatsurf import MutableOrientedSimilaritySurface
                    sage: from flatsurf.geometry.polygon import Polygon

                    sage: S = MutableOrientedSimilaritySurface(QQ)
                    sage: S.add_polygon(Polygon(edges=[(1, 0), (0, 1), (-1, -1)]), label="Δ")
                    'Δ'

                Subdividing this triangle yields a triangle with marked points along
                the edges::

                    sage: T = S.subdivide_edges().codomain()

                If we add another polygon to the original surface and glue them, we
                can see how existing gluings are preserved when subdividing::

                    sage: S.add_polygon(Polygon(edges=[(1, 0), (0, 1), (-1, 0), (0, -1)]), label='□')
                    '□'

                    sage: S.glue(("Δ", 0), ("□", 2))
                    sage: S.glue(("□", 1), ("□", 3))

                    sage: T = S.subdivide_edges().codomain()
                    sage: list(sorted(T.gluings()))
                    [(('Δ', 0), ('□', 5)),
                     (('Δ', 1), ('□', 4)),
                     (('□', 2), ('□', 7)),
                     (('□', 3), ('□', 6)),
                     (('□', 4), ('Δ', 1)),
                     (('□', 5), ('Δ', 0)),
                     (('□', 6), ('□', 3)),
                     (('□', 7), ('□', 2))]

                """
                labels = list(self.labels())
                polygons = [self.polygon(label) for label in labels]

                subdivideds = [p.subdivide_edges(parts=parts) for p in polygons]

                from flatsurf.geometry.surface import MutableOrientedSimilaritySurface

                surface = MutableOrientedSimilaritySurface(self.base())

                # Add subdivided polygons
                for s, subdivided in enumerate(subdivideds):
                    surface.add_polygon(subdivided, label=labels[s])

                surface.set_roots(self.roots())

                # Reestablish gluings between polygons
                for label, polygon, subdivided in zip(labels, polygons, subdivideds):
                    for e in range(len(polygon.vertices())):
                        opposite = self.opposite_edge(label, e)
                        if opposite is not None:
                            for p in range(parts):
                                surface.glue(
                                    (label, e * parts + p),
                                    (
                                        opposite[0],
                                        opposite[1] * parts + (parts - p - 1),
                                    ),
                                )

                surface.set_immutable()

                from flatsurf.geometry.morphism import SubdivideEdgesMorphism
                return SubdivideEdgesMorphism._create_morphism(self, surface, parts)

    class Rational(SurfaceCategoryWithAxiom):
        r"""
        The axiom satisfied by similarity surfaces where all similarities that
        describe how edges are glued only use rational rotations, i.e.,
        rotations by a rational multiple of π.

        Note that this differs slightly from the usual definition of
        "rational". Normally, a surface would be rational if it can be
        described using only such similarities. Here we require that the
        similarities used are actually of that kind.

        EXAMPLES::

            sage: from flatsurf import translation_surfaces
            sage: S = translation_surfaces.infinite_staircase()
            sage: "Rational" in S.category().axioms()
            True

        """

        class ParentMethods:
            r"""
            Provides methods available to all surfaces built from Euclidean
            polygons glued by similarities that have rational monodromy, i.e.,
            `monodromy
            <https://en.wikipedia.org/wiki/(G,X)-manifold#Monodromy>`_ gives
            similarities whose rotational part has finite order.

            If you want to add functionality for such surfaces you most likely
            want to put it here.
            """

            @staticmethod
            def _is_rational_surface(surface, limit=None):
                r"""
                Return whether the gluings of this surface lead to a rational
                surface, i.e., whether all gluings use similarities whose
                rotational part uses only a rational multiple of π as a
                rotation.

                This is a helper method for
                :meth:`flatsurf.geometry.categories.similarity_surfaces.ParentMethods.is_rational_surface`.

                INPUT:

                - ``limit`` -- an integer or ``None`` (default: ``None``); if set, only
                  the first ``limit`` polygons are checked

                EXAMPLES::

                    sage: from flatsurf import translation_surfaces
                    sage: S = translation_surfaces.infinite_staircase()

                    sage: from flatsurf.geometry.categories import SimilaritySurfaces
                    sage: SimilaritySurfaces.Rational.ParentMethods._is_rational_surface(S, limit=8)
                    True

                """
                if "Oriented" not in surface.category().axioms():
                    raise NotImplementedError

                labels = surface.labels()

                if limit is not None:
                    from itertools import islice

                    labels = islice(labels, limit)

                checked = set()

                for label in labels:
                    for edge in range(len(surface.polygon(label).vertices())):
                        cross = surface.opposite_edge(label, edge)

                        if cross is None:
                            continue

                        if cross in checked:
                            continue

                        checked.add((label, edge))

                        # We do not call self.edge_matrix() since the surface might
                        # have overridden this (just returning the identity matrix e.g.)
                        # and we want to deduce the matrix from the attached polygon
                        # edges instead.
                        matrix = SimilaritySurfaces.Oriented.ParentMethods.edge_matrix.f(  # pylint: disable=no-member
                            surface, label, edge
                        )

                        if matrix.is_diagonal():
                            continue

                        a = AA(matrix[0, 0])
                        b = AA(matrix[1, 0])
                        q = (a**2 + b**2).sqrt()

                        from flatsurf.geometry.euclidean import (
                            is_cosine_sine_of_rational,
                        )

                        if not is_cosine_sine_of_rational(a / q, b / q):
                            return False

                return True

            def is_rational_surface(self):
                r"""
                Return whether all edges of this surface are glued with
                similarities whose rotational part is by a rational multiple of
                π, i.e., return ``True`` since this is a rational surface.

                EXAMPLES::

                    sage: from flatsurf import translation_surfaces
                    sage: S = translation_surfaces.infinite_staircase()
                    sage: S.is_rational_surface()
                    True

                """
                return True

            def _test_rational_surface(self, **options):
                r"""
                Verify that this is a rational similarity surface.

                EXAMPLES::

                    sage: from flatsurf import translation_surfaces
                    sage: S = translation_surfaces.square_torus()
                    sage: S._test_rational_surface()

                """
                tester = self._tester(**options)

                limit = None

                if not self.is_finite_type():
                    limit = 32

                tester.assertTrue(
                    SimilaritySurfaces.Rational.ParentMethods._is_rational_surface(
                        self, limit=limit
                    )
                )

    class FiniteType(SurfaceCategoryWithAxiom):
        r"""
        The category of surfaces built by gluing a finite number of Euclidean
        polygons with similarities.

        EXAMPLES::

            sage: from flatsurf import Polygon, similarity_surfaces
            sage: P = Polygon(vertices=[(0,0), (1,0), (1,1), (0,1)])
            sage: S = similarity_surfaces.self_glued_polygon(P)
            sage: "FiniteType" in S.category().axioms()
            True

        """

        class ParentMethods:
            r"""
            Provides methods available to all surfaces that are built from
            finitely many polygons in the real plane glued with similarities.

            If you want to add functionality for such surfaces you most likely
            want to put it here.
            """

            def num_singularities(self):
                r"""
                EXAMPLES::

                    sage: from flatsurf import translation_surfaces

                    sage: translation_surfaces.regular_octagon().num_singularities()
                    doctest:warning
                    ...
                    UserWarning: num_singularities() has been deprecated and will be removed in a future version of sage-flatsurf; use len(vertices()) instead
                    1

                    sage: S = SymmetricGroup(4)
                    sage: r = S('(1,2)(3,4)')
                    sage: u = S('(2,3)')
                    sage: translation_surfaces.origami(r,u).num_singularities()
                    2

                    sage: S = SymmetricGroup(8)
                    sage: r = S('(1,2,3,4,5,6,7,8)')
                    sage: u = S('(1,8,5,4)(2,3)(6,7)')
                    sage: translation_surfaces.origami(r,u).num_singularities()
                    4
                """
                import warnings

                warnings.warn(
                    "num_singularities() has been deprecated and will be removed in a future version of sage-flatsurf; use len(vertices()) instead"
                )

                return len(self.vertices())

            def _test_eq_surface(self, **options):
                r"""
                Verify that this surface follows our standards for equality of
                surfaces.

                We want two surfaces to compare equal (`S == T`) iff they are
                virtually indistinguishable; so without a lot of non-Pythonic
                effort, you should not be able to tell them apart. They have
                (virtually) the same type, are made from equally labeled
                polygons with indistinguishable coordinates and equal gluings.
                Any other data that was used when creating them should be
                indistinguishable. They might of course live at different
                memory addresses have differences in their internal caches and
                representation but everything user-facing should be the same.

                People often want `==` to mean that the two surfaces are
                isomorphic in some more-or-less strong sense. Such a notion for
                `==` always leads to trouble down the road. The operator `==`
                is used to identify surfaces in caches and identify surfaces in
                sets. Sometimes "are isomorphic" is a good notion in such cases
                but most of the time "are indistinguishable" is the much safer
                default. Also, "are isomorphic" is often costly or, e.g. in the case
                of infinite surfaces, not even decidable.

                Currently, we do treat two surfaces as equal even if they
                differ by category because categories can presently be changed
                for immutable surfaces (as more properties of the surface are
                found.)

                EXAMPLES::

                    sage: from flatsurf import Polygon, similarity_surfaces
                    sage: P = Polygon(vertices=[(0,0), (1,0), (1,1), (0,1)])
                    sage: S = similarity_surfaces.self_glued_polygon(P)
                    sage: S._test_eq_surface()

                :meta public:

                """
                tester = self._tester(**options)

                from flatsurf.geometry.surface import MutableOrientedSimilaritySurface

                copy = MutableOrientedSimilaritySurface.from_surface(self)
                if not self.is_mutable():
                    copy.set_immutable()

                if isinstance(self, MutableOrientedSimilaritySurface):
                    tester.assertEqual(self, copy)
                    tester.assertFalse(self != copy)
                else:
                    tester.assertNotEqual(self, copy)
                    tester.assertTrue(self != copy)

        class Oriented(SurfaceCategoryWithAxiom):
            r"""
            The category of surfaces built from finitely many Euclidean
            polygons glued with singularities with an orientation that is
            compatible with the embedding that the polygons inherit from the
            real plane.

            EXAMPLES::

                sage: from flatsurf import Polygon, similarity_surfaces
                sage: P = Polygon(vertices=[(0,0), (1,0), (1,1), (0,1)])
                sage: S = similarity_surfaces.self_glued_polygon(P)
                sage: "Oriented" in S.category().axioms()
                True

            """

            class ParentMethods:
                r"""
                Provides methods available to all surfaces that are built from
                finitely many Euclidean polygons that are glued by similarities
                and are oriented with the natural orientation of the polygons
                in the real plane.

                If you want to add functionality for such surfaces you most likely
                want to put it here.
                """

                def reposition_polygons(self, in_place=False, relabel=None):
                    r"""
                    We choose a maximal tree in the dual graph of the decomposition into
                    polygons, and ensure that the gluings between two polygons joined by
                    an edge in this tree is by translation.

                    This guarantees that the group generated by the edge identifications is
                    minimal among representations of the surface. In particular, if for instance
                    you have a translation surface which is anot representable as a translation
                    surface (because polygons are presented with rotations) then after this
                    change it will be representable as a translation surface.
                    """
                    if in_place:
                        raise NotImplementedError(
                            "this surface does not implement reposition_polygons(in_place=True) yet"
                        )

                    from flatsurf.geometry.surface import (
                        MutableOrientedSimilaritySurface,
                    )

                    s = MutableOrientedSimilaritySurface.from_surface(self)
                    s.reposition_polygons(in_place=True, relabel=relabel)
                    s.set_immutable()
                    return s

                def standardize_polygons(self, in_place=False):
                    r"""
                    Return a morphism to a surface with each polygon replaced
                    with a new polygon which differs by translation and
                    reindexing. The new polygon will have the property that
                    vertex zero is the origin, and each vertex lies in the
                    upper half plane or on the x-axis with non-negative
                    x-coordinate.

                    EXAMPLES::

                        sage: from flatsurf import translation_surfaces
                        sage: s=translation_surfaces.veech_double_n_gon(4)
                        sage: s.polygon(1)
                        Polygon(vertices=[(0, 0), (-1, 0), (-1, -1), (0, -1)])
                        sage: [s.opposite_edge(0,i) for i in range(4)]
                        [(1, 0), (1, 1), (1, 2), (1, 3)]
                        sage: ss = s.standardize_polygons().codomain()
                        sage: ss.polygon(1)
                        Polygon(vertices=[(0, 0), (1, 0), (1, 1), (0, 1)])
                        sage: [ss.opposite_edge(0,i) for i in range(4)]
                        [(1, 2), (1, 3), (1, 0), (1, 1)]
                        sage: TestSuite(ss).run()

                    """
                    if in_place:
                        raise NotImplementedError(
                            "cannot standardize polygons in_place anymore on this surface; use in_place=False to create a copy of the surface with standardized polygons"
                        )

                    from flatsurf.geometry.surface import (
                        MutableOrientedSimilaritySurface,
                    )

                    S = MutableOrientedSimilaritySurface.from_surface(
                        self, category=self.category()
                    )
                    morphism = S.standardize_polygons(in_place=True)
                    S.set_immutable()
                    return morphism.change(domain=self, codomain=S)

                def fundamental_group(self, base_label=None):
                    r"""
                    Return the fundamental group of this surface.
                    """
                    if base_label is None:
                        base_label = self.root()

                    from flatsurf.geometry.fundamental_group import FundamentalGroup

                    return FundamentalGroup(self, base_label)

    class SubcategoryMethods:
        def Rational(self):
            r"""
            Return the subcategory of surfaces with rational monodromy, see
            :class:`~.SimilaritySurfaces.Rational`.

            EXAMPLES::

                sage: from flatsurf.geometry.categories import SimilaritySurfaces
                sage: C = SimilaritySurfaces()
                sage: C.Rational()
                Category of rational similarity surfaces

            """
            return self._with_axiom("Rational")


# Currently, there is no "Rational" axiom in SageMath so we make it known to
# the category framework.
all_axioms += ("Rational",)<|MERGE_RESOLUTION|>--- conflicted
+++ resolved
@@ -2404,45 +2404,28 @@
                     sage: from flatsurf import MutableOrientedSimilaritySurface, Polygon
                     sage: L = MutableOrientedSimilaritySurface(QQ)
                     sage: L.add_polygon(Polygon(vertices=[(0, 0), (3, 0), (7, 0), (7, 2), (3, 2), (3, 3), (0, 3), (0, 2)]))
-<<<<<<< HEAD
-=======
                     0
->>>>>>> a363ce6b
                     sage: L.glue((0, 0), (0, 5))
                     sage: L.glue((0, 1), (0, 3))
                     sage: L.glue((0, 2), (0, 7))
                     sage: L.glue((0, 4), (0, 6))
                     sage: L.set_immutable()
 
-<<<<<<< HEAD
-                    sage: connections = L.saddle_conections(128)
-=======
-                    sage: connections = L.saddle_connections(128)
->>>>>>> a363ce6b
-                    sage: len(connections)
-                    164
-
-                Note that on translation surfaces, enumerating saddle
-                connections with the (default) ``"pyflatsurf"`` algorithm is
-<<<<<<< HEAD
-                usually much faster::
-
-                    sage: connections = L.saddle_connections(128)
-                    sage: len(connections)
-
-                    sage: connections = L.saddle_connections(128, algorithm="generic")
-                    sage: len(connections)
-=======
-                usually much faster than the ``"generic"`` algorithm::
-
                     sage: connections = L.saddle_connections(128)
                     sage: len(connections)
                     164
 
+                Note that on translation surfaces, enumerating saddle
+                connections with the (default) ``"pyflatsurf"`` algorithm is
+                usually much faster than the ``"generic"`` algorithm::
+
+                    sage: connections = L.saddle_connections(128)
+                    sage: len(connections)
+                    164
+
                     sage: connections = L.saddle_connections(128, algorithm="generic")
                     sage: len(connections)
                     164
->>>>>>> a363ce6b
 
                 """
                 # TODO: Add benchmarks of the generic "cone" algorithm against
@@ -2466,11 +2449,7 @@
             def _saddle_connections_generic(self, squared_length_bound, initial_label, initial_vertex):
                 if squared_length_bound is None:
                     # Enumerate all (usually infinitely many) saddle connections.
-<<<<<<< HEAD
-                    return self._saddle_connections_unbounded(initial_label=initial_label, initial_vertex=initial_vertex)
-=======
                     return self._saddle_connections_unbounded(initial_label=initial_label, initial_vertex=initial_vertex, algorithm="generic")
->>>>>>> a363ce6b
 
                 connections = []
 
