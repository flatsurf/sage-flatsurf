--- conflicted
+++ resolved
@@ -421,7 +421,6 @@
             if not switch_sides:
                 raise NotImplementedError
 
-<<<<<<< HEAD
             return self.apply_matrix(matrix).codomain()
 
         def harmonic_differentials(
@@ -430,56 +429,11 @@
             if self.is_mutable():
                 raise ValueError(
                     "surface must be immutable to compute harmonic differentials"
-=======
-            return self.apply_matrix(matrix, in_place=False).codomain()
-
-        def apply_matrix(self, m, in_place=None):
-            r"""
-            Apply the 2×2 matrix ``m`` to the polygons of this surface and
-            return a morphism from this surface to the deformed surface.
-
-            INPUT:
-
-            - ``m`` -- a 2×2 matrix
-
-            - ``in_place`` -- a boolean (default: ``True``); whether to modify
-              this surface itself or return a modified copy of this surface
-              instead.
-
-            EXAMPLES::
-
-                sage: from flatsurf import translation_surfaces
-                sage: S = translation_surfaces.square_torus()
-                sage: morphism = S.apply_matrix(matrix([[2, 0], [0, 1]]), in_place=False)
-
-                sage: morphism.domain()
-                Translation Surface in H_1(0) built from a square
-                sage: morphism.codomain()
-                Translation Surface in H_1(0) built from a rectangle
-
-                sage: morphism.codomain().polygon(0)
-                Polygon(vertices=[(0, 0), (2, 0), (2, 1), (0, 1)])
-
-            """
-            if in_place is None:
-                import warnings
-
-                warnings.warn(
-                    "The defaults for apply_matrix() are going to change in a future version of sage-flatsurf; previously, apply_matrix() was performed in_place=True. In a future version of sage-flatsurf the default is going to change to in_place=False. In the meantime, please pass in_place=True/False explicitly."
-                )
-
-                in_place = True
-
-            if in_place:
-                raise NotImplementedError(
-                    "this surface does not support applying a GL(2,R) action in-place yet"
->>>>>>> d45d592b
                 )
 
             from sage.all import RR
             from flatsurf.geometry.lazy import GL2RImageSurface
 
-<<<<<<< HEAD
             coefficients = RR
 
             if category is None:
@@ -503,13 +457,6 @@
             return HarmonicDifferentialSpace(
                 self, error, cell_decomposition, check, category
             )
-=======
-            image = GL2RImageSurface(self, m)
-
-            from flatsurf.geometry.morphism import GL2RMorphism
-
-            return GL2RMorphism._create_morphism(self, image, m)
->>>>>>> d45d592b
 
         def apply_matrix(self, m, in_place=None):
             r"""
@@ -2534,19 +2481,11 @@
 
                 """
                 import warnings
-<<<<<<< HEAD
 
                 warnings.warn(
                     "triangulation_mapping() has been deprecated and will be removed in a future version of sage-flatsurf; use triangulate() instead"
                 )
 
-=======
-
-                warnings.warn(
-                    "triangulation_mapping() has been deprecated and will be removed in a future version of sage-flatsurf; use triangulate() instead"
-                )
-
->>>>>>> d45d592b
                 return self.triangulate()
 
             # TODO: Rename to triangulation()
@@ -3038,23 +2977,6 @@
 
                 return self.delaunay_decompose().codomain()
 
-<<<<<<< HEAD
-                    s = LazyDelaunaySurface(
-                        self, direction=direction, category=self.category()
-                    )
-                    from flatsurf.geometry.morphism import DelaunayDecompositionMorphism
-
-                    return DelaunayDecompositionMorphism._create_morphism(self, s)
-
-                from flatsurf.geometry.surface import (
-                    MutableOrientedSimilaritySurface,
-                )
-                from flatsurf.geometry.morphism import DelaunayDecompositionMorphism
-
-                return DelaunayDecompositionMorphism._create_morphism(self, s)
-
-=======
->>>>>>> d45d592b
             def _saddle_connections_unbounded(
                 self, initial_label, initial_vertex, algorithm
             ):
@@ -3063,7 +2985,6 @@
 
                 This is a helper method for :meth:`saddle_connections`.
                 """
-<<<<<<< HEAD
 
                 def squared_length(v):
                     return v[0] ** 2 + v[1] ** 2
@@ -3122,66 +3043,6 @@
                   the length of saddle connections is determined using their
                   holonomy vector written in their source polygon.
 
-=======
-
-                def squared_length(v):
-                    return v[0] ** 2 + v[1] ** 2
-
-                # Enumerate all saddle connections by length
-                connections = set()
-                shortest_edge = min(
-                    squared_length(self.polygon(label).edge(edge))
-                    for (label, edge) in self.edges()
-                )
-
-                length_bound = shortest_edge
-                while True:
-                    more_connections = [
-                        connection
-                        for connection in self.saddle_connections(
-                            squared_length_bound=length_bound,
-                            initial_label=initial_label,
-                            initial_vertex=initial_vertex,
-                            algorithm=algorithm,
-                        )
-                        if connection not in connections
-                    ]
-                    for connection in sorted(
-                        more_connections,
-                        key=lambda connection: squared_length(connection.holonomy()),
-                    ):
-                        connections.add(connection)
-                        yield connection
-
-                    length_bound *= 2
-
-            def _saddle_connections_generic_cone_bounded(
-                self, squared_length_bound, source, incoming_edge, similarity, cone
-            ):
-                r"""
-                Enumerate the saddle connections of length at most square root
-                of ``squared_length_bound`` and which are strictly inside the
-                ``cone``.
-
-                This is a helper method for :meth:`saddle_connections`.
-
-                ALGORITHM:
-
-                We check for each vertex of the polygon if it is contained in
-                the cone. If it is, it leads to a saddle connection (unless
-                it's hidden or too far away.)
-
-                Then we recursively propagate the cone across each edge it hits
-                into the neighboring polygons.
-
-                INPUT:
-
-                - ``squared_length_bound`` -- a number, the square of the
-                  length up to which saddle connections should be considered;
-                  the length of saddle connections is determined using their
-                  holonomy vector written in their source polygon.
-
->>>>>>> d45d592b
                 - ``source`` -- a pair of a polygon label and a vertex
                   index; the vertex where all saddle connections enumerated by
                   this method start.
@@ -3553,7 +3414,6 @@
                 If ``initial_label`` and ``initial_vertex`` are provided, only
                 saddle connections are returned which emanate from the
                 corresponding vertex of a polygon (and only pointing into the
-<<<<<<< HEAD
                 polygon or along the edges adjacent to that vertex.)
 
                 If only ``initial_label`` is provided, the saddle connections
@@ -3562,12 +3422,6 @@
                 If only ``initial_vertex`` is provided, the saddle connections
                 will only emanate from that vertex.
 
-=======
-                polygon or along the edges adjacent to that vertex.) If only
-                ``initial_label`` is provided, the saddle connections will only
-                emanate from vertices of the corresponding polygon.
-
->>>>>>> d45d592b
                 EXAMPLES:
 
                 Return the connections of length up to square root of 5::
@@ -3682,7 +3536,6 @@
                 # is now since we are supporting much more complicated
                 # geometries.
 
-<<<<<<< HEAD
                 if squared_length_bound is not None and squared_length_bound < 0:
                     raise ValueError("length bound must be non-negative")
 
@@ -3694,21 +3547,6 @@
                         squared_length_bound, initial_label, initial_vertex
                     )
 
-=======
-                # TODO: Fail if initial_vertex is set but not initial_label.
-
-                if squared_length_bound is not None and squared_length_bound < 0:
-                    raise ValueError("length bound must be non-negative")
-
-                if algorithm is None:
-                    algorithm = "generic"
-
-                if algorithm == "generic":
-                    return self._saddle_connections_generic(
-                        squared_length_bound, initial_label, initial_vertex
-                    )
-
->>>>>>> d45d592b
                 raise NotImplementedError(
                     "cannot enumerate saddle connections with this algorithm yet"
                 )
@@ -3726,16 +3564,11 @@
 
                 connections = []
 
-<<<<<<< HEAD
                 if initial_label is None and initial_vertex is None:
-=======
-                if initial_label is None:
->>>>>>> d45d592b
                     if not self.is_finite_type():
                         raise NotImplementedError(
                             "cannot enumerate saddle connections on surfaces that are built from inifinitely many polygons yet"
                         )
-<<<<<<< HEAD
 
                     initial = [
                         (label, range(len(self.polygon(label).vertices())))
@@ -3772,19 +3605,6 @@
                     ]
                 for label, vertices in initial:
                     for vertex in vertices:
-=======
-                    initial_labels = self.labels()
-                else:
-                    initial_labels = [initial_label]
-
-                for label in initial_labels:
-                    if initial_vertex is None:
-                        initial_vertices = range(len(self.polygon(label).vertices()))
-                    else:
-                        initial_vertices = [initial_vertex]
-
-                    for vertex in initial_vertices:
->>>>>>> d45d592b
                         connections.extend(
                             self._saddle_connections_generic_from_vertex_bounded(
                                 squared_length_bound=squared_length_bound,
@@ -3947,7 +3767,6 @@
                 )
 
             def insert_marked_points(self, *points):
-<<<<<<< HEAD
                 if self.is_mutable():
                     from flatsurf import MutableOrientedSimilaritySurface
 
@@ -3962,8 +3781,6 @@
 
                     return SurfaceMorphism._create_morphism(None, codomain)
 
-=======
->>>>>>> d45d592b
                 from flatsurf.geometry.morphism import IdentityMorphism
 
                 morphism = IdentityMorphism._create_morphism(self)
@@ -3974,7 +3791,6 @@
 
                 edge_points = [p for p in points if p.is_in_edge_interior()]
                 face_points = [p for p in points if p not in edge_points]
-<<<<<<< HEAD
 
                 assert len(edge_points) + len(face_points) == len(points)
 
@@ -4050,79 +3866,6 @@
 
                     return edgenum
 
-=======
-
-                assert len(edge_points) + len(face_points) == len(points)
-
-                if edge_points:
-                    insert_morphism = self._insert_marked_points_edges(*edge_points)
-                    morphism = insert_morphism * morphism
-                    face_points = [insert_morphism(point) for point in face_points]
-                    self = insert_morphism.codomain()
-                if face_points:
-                    insert_morphism = self._insert_marked_points_faces(*face_points)
-                    morphism = insert_morphism * morphism
-
-                return morphism
-
-            def _insert_marked_points_edges(self, *points):
-                assert (
-                    points
-                ), "_insert_marked_points_edges must be called with some points to insert"
-
-                from flatsurf.geometry.euclidean import time_on_ray
-
-                points = {
-                    label: {
-                        # TODO: Sort vertices along edge
-                        edge: sorted(
-                            [
-                                coordinates
-                                for point in points
-                                for (lbl, coordinates) in point.representatives()
-                                if lbl == label
-                                and self.polygon(label)
-                                .get_point_position(coordinates)
-                                .get_edge()
-                                == edge
-                            ],
-                            key=lambda coordinates: time_on_ray(
-                                self.polygon(label).vertex(edge),
-                                self.polygon(label).edge(edge),
-                                coordinates,
-                            ),
-                        )
-                        for edge in range(len(self.polygon(label).edges()))
-                    }
-                    for label in self.labels()
-                }
-
-                from flatsurf import MutableOrientedSimilaritySurface
-
-                surface = MutableOrientedSimilaritySurface(self.base_ring())
-
-                # Add polygons to surface with marked point
-                for label in self.labels():
-                    vertices = []
-                    for v, vertex in enumerate(self.polygon(label).vertices()):
-                        vertices.append(vertex)
-                        vertices.extend(points[label][v])
-
-                    from flatsurf import Polygon
-
-                    surface.add_polygon(Polygon(vertices=vertices), label=label)
-
-                # TODO: Make static on InsertMarkedPointsOnEdgeMorphism
-                def edgenum(label, edge, section):
-                    edgenum = 0
-                    for e in range(edge):
-                        edgenum += len(points[label][e]) + 1
-
-                    edgenum += section
-
-                    return edgenum
-
->>>>>>> d45d592b
                 # Glue polygons in surface.
                 for label in self.labels():
                     for edge in range(len(self.polygon(label).edges())):
