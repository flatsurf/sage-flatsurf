r"""
Generic mutable and immutable surfaces

This module provides base classes and implementations of surfaces. Most
surfaces in sage-flatsurf inherit from some of the classes in this module.

The most important class in this module is
:class:`MutableOrientedSimilaritySurface` which allows you to create a surface
by gluing polygons with similarities.

EXAMPLES:

We build a translation surface by gluing two hexagons, labeled 0 and 1::

    sage: from flatsurf import MutableOrientedSimilaritySurface, polygons
    sage: S = MutableOrientedSimilaritySurface(QuadraticField(3))

    sage: S.add_polygon(polygons.regular_ngon(6))
    0
    sage: S.add_polygon(polygons.regular_ngon(6))
    1

    sage: S.glue((0, 0), (1, 3))
    sage: S.glue((0, 1), (1, 4))
    sage: S.glue((0, 2), (1, 5))
    sage: S.glue((0, 3), (1, 0))
    sage: S.glue((0, 4), (1, 1))
    sage: S.glue((0, 5), (1, 2))

    sage: S
    Translation Surface built from 2 regular hexagons

We signal that the construction is complete. This refines the category of the
surface and makes more functionality available::

    sage: S.set_immutable()
    sage: S
    Translation Surface in H_2(1^2) built from 2 regular hexagons

"""
# ********************************************************************
#  This file is part of sage-flatsurf.
#
#        Copyright (C) 2016-2020 Vincent Delecroix
#                           2023 Julian Rüth
#
#  sage-flatsurf is free software: you can redistribute it and/or modify
#  it under the terms of the GNU General Public License as published by
#  the Free Software Foundation, either version 2 of the License, or
#  (at your option) any later version.
#
#  sage-flatsurf is distributed in the hope that it will be useful,
#  but WITHOUT ANY WARRANTY; without even the implied warranty of
#  MERCHANTABILITY or FITNESS FOR A PARTICULAR PURPOSE.  See the
#  GNU General Public License for more details.
#
#  You should have received a copy of the GNU General Public License
#  along with sage-flatsurf. If not, see <https://www.gnu.org/licenses/>.
# ********************************************************************
import collections.abc

from sage.structure.parent import Parent
from sage.misc.cachefunc import cached_method

from flatsurf.geometry.surface_objects import SurfacePoint


class Surface_base(Parent):
    r"""
    A base class for all surfaces in sage-flatsurf.

    This class patches bits of the category framework in SageMath that assume
    that all parent structures are immutable.

    EXAMPLES::

        sage: from flatsurf import translation_surfaces
        sage: S = translation_surfaces.square_torus()

        sage: from flatsurf.geometry.surface import Surface_base
        sage: isinstance(S, Surface_base)
        True

    """

    def _refine_category_(self, category):
        r"""
        Refine the category of this surface to a subcategory ``category``.

        We need to override this method from ``Parent`` since we need to
        disable a hashing check that is otherwise enabled when doctesting.

        EXAMPLES::

            sage: from flatsurf import MutableOrientedSimilaritySurface
            sage: S = MutableOrientedSimilaritySurface(QQ)
            sage: S.category()
            Category of finite type oriented similarity surfaces

            sage: S._refine_category_(S.refined_category())
            sage: S.category()
            Category of connected without boundary finite type translation surfaces

        """
        from sage.structure.debug_options import debug

        old_refine_category_hash_check = debug.refine_category_hash_check
        debug.refine_category_hash_check = False
        try:
            super()._refine_category_(category)
        finally:
            debug.refine_category_hash_check = old_refine_category_hash_check

        # The (cached) an_element is going to fail its test suite because it has the wrong category now.
        # Make sure that we create a new copy of an_element when requested.
        self._cache_an_element = None


class MutablePolygonalSurface(Surface_base):
    r"""
    A base class for mutable surfaces that are built by gluing polygons.

    EXAMPLES::

        sage: from flatsurf import MutableOrientedSimilaritySurface
        sage: S = MutableOrientedSimilaritySurface(QQ)

        sage: from flatsurf.geometry.surface import MutablePolygonalSurface
        sage: isinstance(S, MutablePolygonalSurface)
        True

    """

    def __init__(self, base, category=None):
        from sage.all import ZZ

        self._next_label = ZZ(0)
        self._roots = ()

        self._polygons = {}

        self._mutable = True

        super().__init__(base, category=category)

    def _test_refined_category(self, **options):
        r"""
        Test that this surface has been refined to its best possible
        subcategory (that can be computed cheaply.)

        We override this method here to disable this check for mutable
        surfaces. Mutable surfaces have not been refined yet since changes in
        the surface might require a widening of the category which is not
        possible.

        EXAMPLES::

            sage: from flatsurf import MutableOrientedSimilaritySurface
            sage: S = MutableOrientedSimilaritySurface(QQ)

            sage: S._test_refined_category()
            sage: S.set_immutable()
            sage: S._test_refined_category()

        """
        if self._mutable:
            return

        super()._test_refined_category(**options)

    def add_polygon(self, polygon, *, label=None):
        r"""
        Add an unglued polygon to this surface and return its label.

        INPUT:

        - ``polygon`` -- a simple Euclidean polygon

        - ``label`` -- a hashable identifier or ``None`` (default: ``None``);
          if ``None`` an integer identifier is automatically selected

        EXAMPLES::

            sage: from flatsurf import MutableOrientedSimilaritySurface
            sage: S = MutableOrientedSimilaritySurface(QQ)

            sage: from flatsurf import polygons
            sage: S.add_polygon(polygons.square())
            0

            sage: S.add_polygon(polygons.square(), label=0)
            Traceback (most recent call last):
            ...
            ValueError: polygon label already present in this surface

            sage: S.add_polygon(polygons.square(), label='X')
            'X'

        """
        if not self._mutable:
            raise Exception("cannot modify an immutable surface")

        if label is None:
            while self._next_label in self._polygons:
                self._next_label += 1
            label = self._next_label

        if label in self._polygons:
            raise ValueError("polygon label already present in this surface")

        self._polygons[label] = polygon.change_ring(self.base_ring())
        return label

    def add_polygons(self, polygons):
        r"""
        Add several polygons with automatically assigned labels at once.

        EXAMPLES::

            sage: from flatsurf import MutableOrientedSimilaritySurface
            sage: S = MutableOrientedSimilaritySurface(QQ)

            sage: from flatsurf import polygons
            sage: S.add_polygons([polygons.square(), polygons.square()])
            doctest:warning
            ...
            UserWarning: add_polygons() has been deprecated and will be removed in a future version of sage-flatsurf; use labels = [add_polygon(p) for p in polygons] instead
            [0, 1]

        """
        import warnings

        warnings.warn(
            "add_polygons() has been deprecated and will be removed in a future version of sage-flatsurf; use labels = [add_polygon(p) for p in polygons] instead"
        )

        return [self.add_polygon(p) for p in polygons]

    def set_default_graphical_surface(self, graphical_surface):
        r"""
        EXAMPLES:

        This has been disabled because it tends to break caching::

            sage: from flatsurf import MutableOrientedSimilaritySurface
            sage: S = MutableOrientedSimilaritySurface(QQ)
            sage: S.set_default_graphical_surface(S.graphical_surface())
            Traceback (most recent call last):
            ...
            NotImplementedError: set_default_graphical_surface() has been removed from this version of sage-flatsurf. If you want to change the default plotting of a surface, create a subclass and override graphical_surface() instead

        """
        raise NotImplementedError(
            "set_default_graphical_surface() has been removed from this version of sage-flatsurf. If you want to change the default plotting of a surface, create a subclass and override graphical_surface() instead"
        )

    def remove_polygon(self, label):
        r"""
        Remove the polygon with label ``label`` from this surface (and all data
        associated to it.)

        EXAMPLES::

            sage: from flatsurf import MutableOrientedSimilaritySurface
            sage: S = MutableOrientedSimilaritySurface(QQ)

            sage: from flatsurf import polygons
            sage: S.add_polygon(polygons.square())
            0

            sage: S.remove_polygon(0)

            sage: S.add_polygon(polygons.square())
            0

        """
        if not self._mutable:
            raise Exception("cannot modify an immutable surface")

        self._polygons.pop(label)
        self._roots = tuple(root for root in self._roots if root != label)

    def roots(self):
        r"""
        Return a label for each connected component on this surface.

        This implements :meth:`flatsurf.geometry.categories.polygonal_surfaces.PolygonalSurfaces.ParentMethods.roots`.

        EXAMPLES::

            sage: from flatsurf import MutableOrientedSimilaritySurface
            sage: S = MutableOrientedSimilaritySurface(QQ)

            sage: S.roots()
            ()

            sage: from flatsurf import polygons
            sage: S.add_polygon(polygons.square())
            0

            sage: S.roots()
            (0,)

            sage: from flatsurf import polygons
            sage: S.add_polygon(polygons.square())
            1

            sage: S.roots()
            (0, 1)

            sage: S.glue((0, 0), (1, 0))
            sage: S.roots()
            (0,)

        .. SEEALSO::

            :meth:`components`

        """
        return LabeledView(
            self, RootedComponents_MutablePolygonalSurface(self).keys(), finite=True
        )

    def components(self):
        r"""
        Return the connected components as the sequence of their respective
        polygon labels.

        EXAMPLES::

            sage: from flatsurf import MutableOrientedSimilaritySurface
            sage: S = MutableOrientedSimilaritySurface(QQ)

            sage: S.components()
            ()

            sage: from flatsurf import polygons
            sage: S.add_polygon(polygons.square())
            0

            sage: S.components()
            ((0,),)

            sage: from flatsurf import polygons
            sage: S.add_polygon(polygons.square())
            1

            sage: S.components()
            ((0,), (1,))

            sage: S.glue((0, 0), (1, 0))
            sage: S.components()
            ((0, 1),)

        """
        return LabeledView(
            self, RootedComponents_MutablePolygonalSurface(self).values(), finite=True
        )

    def polygon(self, label):
        r"""
        Return the polygon with label ``label`` in this surface.

        This implements
        :meth:`flatsurf.geometry.categories.polygonal_surfaces.PolygonalSurfaces.ParentMethods.polygon`.

        EXAMPLES::

            sage: from flatsurf import MutableOrientedSimilaritySurface
            sage: S = MutableOrientedSimilaritySurface(QQ)

            sage: S.polygon(0)
            Traceback (most recent call last):
            ...
            KeyError: 0

            sage: from flatsurf import polygons
            sage: S.add_polygon(polygons.square())
            0

            sage: S.polygon(0)
            Polygon(vertices=[(0, 0), (1, 0), (1, 1), (0, 1)])

        """
        return self._polygons[label]

    def set_immutable(self):
        r"""
        Make this surface immutable.

        Any mutation attempts from now on will be an error.

        EXAMPLES::

            sage: from flatsurf import MutableOrientedSimilaritySurface
            sage: S = MutableOrientedSimilaritySurface(QQ)

            sage: from flatsurf import polygons
            sage: S.add_polygon(polygons.square())
            0

            sage: S.glue((0, 0), (0, 2))
            sage: S.glue((0, 1), (0, 3))

        Note that declaring a surface immutable refines its category and
        thereby unlocks more methods that are available to such a surface::

            sage: S.category()
            Category of finite type oriented similarity surfaces
            sage: old_methods = set(method for method in dir(S) if not method.startswith('_'))

            sage: S.set_immutable()
            sage: S.category()
            Category of connected without boundary finite type translation surfaces
            sage: new_methods = set(method for method in dir(S) if not method.startswith('_'))
            sage: new_methods - old_methods
            {'angles',
             'area',
             'canonicalize',
             'canonicalize_mapping',
             'erase_marked_points',
             'holonomy_field',
             'j_invariant',
             'l_infinity_delaunay_triangulation',
             'minimal_translation_cover',
             'normalized_coordinates',
             'pyflatsurf',
             'rel_deformation',
             'stratum'}

        An immutable surface cannot be mutated anymore::

            sage: S.remove_polygon(0)
            Traceback (most recent call last):
            ...
            Exception: cannot modify an immutable surface

        However, the category of an immutable might be further refined as
        (expensive to determine) features of the surface are deduced.

        """
        if self._mutable:
            self.set_roots(self.roots())
            self._mutable = False

        self._refine_category_(self.refined_category())

    def is_mutable(self):
        r"""
        Return whether this surface can be modified.

        This implements
        :meth:`flatsurf.geometry.categories.topological_surfaces.TopologicalSurfaces.ParentMethods.is_mutable`.

        EXAMPLES::

            sage: from flatsurf import MutableOrientedSimilaritySurface
            sage: S = MutableOrientedSimilaritySurface(QQ)

            sage: S.is_mutable()
            True

            sage: S.set_immutable()
            sage: S.is_mutable()
            False

        """
        return self._mutable

    def __eq__(self, other):
        r"""
        Return whether this surface is indistinguishable from ``other``.

        See
        :meth:`~.categories.similarity_surfaces.SimilaritySurfaces.FiniteType.ParentMethods._test_eq_surface`
        for details on this notion of equality.

        EXAMPLES::

            sage: from flatsurf import MutableOrientedSimilaritySurface
            sage: S = MutableOrientedSimilaritySurface(QQ)
            sage: T = MutableOrientedSimilaritySurface(QQ)

            sage: S == T
            True

            sage: from flatsurf import polygons
            sage: S.add_polygon(polygons.square())
            0

            sage: S == T
            False

        TESTS::

            sage: S = MutableOrientedSimilaritySurface(QQ)
            sage: T = MutableOrientedSimilaritySurface(QQ)

            sage: S != T
            False

            sage: S.add_polygon(polygons.square())
            0

            sage: S != T
            True

        """
        if not isinstance(other, MutablePolygonalSurface):
            return False

        if self.base() != other.base():
            return False

        if self._polygons != other._polygons:
            return False

        # Note that the order of the root labels matters since it changes the order of iteration in labels()
        if self._roots != other._roots:
            return False

        if self._mutable != other._mutable:
            return False

        return True

    def __hash__(self):
        r"""
        Return a hash value for this surface that is compatible with
        :meth:`__eq__`.

        EXAMPLES::

            sage: from flatsurf import MutableOrientedSimilaritySurface
            sage: S = MutableOrientedSimilaritySurface(QQ)
            sage: T = MutableOrientedSimilaritySurface(QQ)
            sage: hash(S) == hash(T)
            Traceback (most recent call last):
            ...
            TypeError: cannot hash a mutable surface

            sage: S.set_immutable()
            sage: T.set_immutable()
            sage: hash(S) == hash(T)
            True

        """
        if self._mutable:
            raise TypeError("cannot hash a mutable surface")

        return hash((tuple(self.labels()), tuple(self.polygons()), self._roots))

    def _repr_(self):
        r"""
        Return a printable representation of this surface.

        EXAMPLES::

            sage: from flatsurf import MutableOrientedSimilaritySurface
            sage: S = MutableOrientedSimilaritySurface(QQ)
            sage: S
            Empty Surface

            sage: from flatsurf import polygons
            sage: S.add_polygon(polygons.square())
            0
            sage: S
            Translation Surface with boundary built from a square

        """
        if not self.is_finite_type():
            return "Surface built from infinitely many polygons"

        if len(self.labels()) == 0:
            return "Empty Surface"

        return f"{self._describe_surface()} built from {self._describe_polygons()}"

    def _describe_surface(self):
        r"""
        Return a string describing this kind of surface.

        This is a helper method for :meth:`_repr_`.

        EXAMPLES::

            sage: from flatsurf import MutableOrientedSimilaritySurface
            sage: S = MutableOrientedSimilaritySurface(QQ)
            sage: S._describe_surface()
            'Translation Surface'

        """
        return "Surface"

    def _describe_polygons(self):
        r"""
        Return a string describing the nature of the polygons that make up this surface.

        This is a helper method for :meth:`_repr_`.

        EXAMPLES::

            sage: from flatsurf import MutableOrientedSimilaritySurface
            sage: S = MutableOrientedSimilaritySurface(QQ)
            sage: S._describe_polygons()
            ''

        """
        polygons = [
            (-len(p.erase_marked_vertices().vertices()), p.describe_polygon())
            for p in self.polygons()
        ]
        polygons.sort()
        polygons = [description for (edges, description) in polygons]

        if not polygons:
            return ""

        collated = []
        while polygons:
            count = 1
            polygon = polygons.pop()
            while polygons and polygons[-1] == polygon:
                count += 1
                polygons.pop()

            if count == 1:
                collated.append(f"{polygon[0]} {polygon[1]}")
            else:
                collated.append(f"{count} {polygon[2]}")

        description = collated.pop()

        if collated:
            description = ", ".join(collated) + " and " + description

        return description

    def set_root(self, root):
        r"""
        Set ``root`` as the label at which exploration of a connected component
        starts.

        This method can be called for connected and disconnected surfaces. In
        either case, it establishes ``root`` as the new label from which
        enumeration of the connected component containing it starts. If another
        label for this component had been set earlier, it is replaced.

        .. NOTE::

            After roots have been declared explicitly, gluing operations come
            at an additional cost since the root labels have to be updated
            sometimes. It is therefore good practice to declare the root labels
            after all the gluings have been established when creating a
            surface.

        INPUT:

        - ``root`` -- a polygon label in this surface

        EXAMPLES::

            sage: from flatsurf import MutableOrientedSimilaritySurface
            sage: S = MutableOrientedSimilaritySurface(QQ)

            sage: S.set_root(0)
            Traceback (most recent call last):
            ...
            ValueError: root must be a label in the surface

            sage: from flatsurf import polygons
            sage: S.add_polygon(polygons.square())
            0
            sage: S.add_polygon(polygons.square())
            1

            sage: S.set_root(0)
            sage: S.set_root(1)

            sage: S.roots()
            (0, 1)

        Note that the roots get updated automatically when merging components::

            sage: S.glue((0, 0), (1, 0))
            sage: S.roots()
            (0,)

        The purpose of changing the root label is to modify the order of
        exploration, e.g., in :meth:`labels`::

            sage: S.labels()
            (0, 1)

            sage: S.set_root(1)
            sage: S.labels()
            (1, 0)

        .. SEEALSO::

            :meth:`set_roots` to replace all the root labels

        """
        if not self._mutable:
            raise Exception("cannot modify an immutable surface")

        root = [label for label in self.labels() if label == root]
        if not root:
            raise ValueError("root must be a label in the surface")
        assert len(root) == 1
        root = root[0]

        component = [component for component in self.components() if root in component]
        assert len(component) == 1
        component = component[0]

        self._roots = tuple(r for r in self._roots if r not in component) + (root,)

    def set_roots(self, roots):
        r"""
        Declare that the labels in ``roots`` are the labels from which their
        corresponding connected components should be enumerated.

        There must be at most one label for each connected component in
        ``roots``. Components that have no label set explicitly will have their
        label chosen automatically.

        INPUT:

        - ``roots`` -- a sequence of polygon labels in this surface

        EXAMPLES::

            sage: from flatsurf import MutableOrientedSimilaritySurface
            sage: S = MutableOrientedSimilaritySurface(QQ)

            sage: from flatsurf import polygons
            sage: S.add_polygon(polygons.square())
            0
            sage: S.add_polygon(polygons.square())
            1
            sage: S.add_polygon(polygons.square())
            2

            sage: S.glue((0, 0), (1, 0))

            sage: S.set_roots([1])
            sage: S.roots()
            (1, 2)

        Setting the roots of connected components affects their enumeration in :meth:`labels`::

            sage: S.labels()
            (1, 0, 2)

            sage: S.set_roots([0, 2])
            sage: S.labels()
            (0, 1, 2)

        There must be at most one root per component::

            sage: S.set_roots([0, 1, 2])
            Traceback (most recent call last):
            ...
            ValueError: there must be at most one root label for each connected component

        """
        if not self._mutable:
            raise Exception("cannot modify an immutable surface")

        roots = [[label for label in self.labels() if label == root] for root in roots]

        if any(len(root) == 0 for root in roots):
            raise ValueError("roots must be existing labels in the surface")

        assert all(len(root) == 1 for root in roots)

        roots = tuple(root[0] for root in roots)

        for component in self.components():
            if len([root for root in roots if root in component]) > 1:
                raise ValueError(
                    "there must be at most one root label for each connected component"
                )

        self._roots = tuple(roots)

    def change_base_label(self, label):
        r"""
        This is a deprecated alias for :meth:`set_root`.

        EXAMPLES::

            sage: from flatsurf import MutableOrientedSimilaritySurface
            sage: S = MutableOrientedSimilaritySurface(QQ)

            sage: from flatsurf import polygons
            sage: S.add_polygon(polygons.square())
            0

            sage: S.change_base_label(0)
            doctest:warning
            ...
            UserWarning: change_base_label() has been deprecated and will be removed in a future version of sage-flatsurf; use set_root() instead

        """
        import warnings

        warnings.warn(
            "change_base_label() has been deprecated and will be removed in a future version of sage-flatsurf; use set_root() instead"
        )

        self.set_root(label)

    @cached_method
    def labels(self):
        r"""
        Return the polygon labels in this surface.

        This replaces the generic
        :meth:`flatsurf.geometry.categories.polygonal_surfaces.PolygonalSurfaces.ParentMethods.labels`
        method with a more efficient implementation.

        EXAMPLES::

            sage: from flatsurf import MutableOrientedSimilaritySurface
            sage: S = MutableOrientedSimilaritySurface(QQ)

            sage: S.labels()
            ()

            sage: from flatsurf import polygons
            sage: S.add_polygon(polygons.square())
            0

            sage: S.labels()
            (0,)

        .. SEEALSO::

            :meth:`polygon` to translate polygon labels to the corresponding polygons

            :meth:`polygons` for the corresponding sequence of polygons

        """
        return LabelsFromView(self, self._polygons.keys(), finite=True)

    @cached_method
    def polygons(self):
        r"""
        Return the polygons that make up this surface.

        The order the polygons are returned is guaranteed to be compatible with
        the order of the labels in :meth:`~.categories.polygonal_surfaces.PolygonalSurfaces.ParentMethods.labels`.

        This replaces the generic
        :meth:`flatsurf.geometry.categories.polygonal_surfaces.PolygonalSurfaces.ParentMethods.polygons`
        with a more efficient implementation.

        EXAMPLES::

            sage: from flatsurf import MutableOrientedSimilaritySurface
            sage: S = MutableOrientedSimilaritySurface(QQ)

            sage: S.polygons()
            ()

            sage: from flatsurf import polygons
            sage: S.add_polygon(polygons.square())
            0
            sage: S.add_polygon(polygons.square())
            1
            sage: S.add_polygon(polygons.square())
            2

            sage: S.polygons()
            (Polygon(vertices=[(0, 0), (1, 0), (1, 1), (0, 1)]), Polygon(vertices=[(0, 0), (1, 0), (1, 1), (0, 1)]), Polygon(vertices=[(0, 0), (1, 0), (1, 1), (0, 1)]))

        .. SEEALSO::

            :meth:`polygon` to get a single polygon

        """
        return Polygons_MutableOrientedSimilaritySurface(self)


class OrientedSimilaritySurface(Surface_base):
    r"""
    Base class for surfaces built from Euclidean polygons that are glued with
    orientation preserving similarities.

    EXAMPLES::

        sage: from flatsurf import MutableOrientedSimilaritySurface
        sage: S = MutableOrientedSimilaritySurface(QQ)

        sage: from flatsurf.geometry.surface import OrientedSimilaritySurface
        sage: isinstance(S, OrientedSimilaritySurface)
        True

    """
    Element = SurfacePoint

    def __init__(self, base, category=None):
        from sage.categories.all import Rings

        if base not in Rings():
            raise TypeError("base ring must be a ring")

        from flatsurf.geometry.categories import SimilaritySurfaces

        if category is None:
            category = SimilaritySurfaces().Oriented()

        category &= SimilaritySurfaces().Oriented()

        super().__init__(base, category=category)

    def _describe_surface(self):
        if not self.is_finite_type():
            return "Surface built from infinitely many polygons"

        if not self.is_connected():
            # Many checks do not work yet if a surface is not connected, so we stop here.
            return "Disconnected Surface"

        if self.is_translation_surface(positive=True):
            description = "Translation Surface"
        elif self.is_translation_surface(positive=False):
            description = "Half-Translation Surface"
        elif self.is_dilation_surface(positive=True):
            description = "Positive Dilation Surface"
        elif self.is_dilation_surface(positive=False):
            description = "Dilation Surface"
        elif self.is_cone_surface():
            description = "Cone Surface"
            if self.is_rational_surface():
                description = f"Rational {description}"
        else:
            description = "Surface"

        if hasattr(self, "stratum"):
            try:
                description += f" in {self.stratum()}"
            except NotImplementedError:
                # Computation of the stratum might fail due to #227.
                pass
        elif self.genus is not NotImplemented:
            description = f"Genus {self.genus()} {description}"

        if self.is_with_boundary():
            description += " with boundary"

        return description


class MutableOrientedSimilaritySurface_base(OrientedSimilaritySurface):
    r"""
    Base class for surface built from Euclidean polyogns glued by orientation
    preserving similarities.

    This provides the features of :class:`MutableOrientedSimilaritySurface`
    without making a choice about how data is stored internally; it is a
    generic base class for other implementations of mutable surfaces.

    EXAMPLES::

        sage: from flatsurf import MutableOrientedSimilaritySurface
        sage: S = MutableOrientedSimilaritySurface(QQ)

        sage: from flatsurf.geometry.surface import MutableOrientedSimilaritySurface_base
        sage: isinstance(S, MutableOrientedSimilaritySurface_base)
        True

    """

    def triangle_flip(self, l1, e1, in_place=False, test=False, direction=None):
        r"""
        Overrides
        :meth:`.categories.similarity_surfaces.SimilaritySurfaces.Oriented.ParentMethods.triangle_flip`
        to provide in-place flipping of triangles.

        See that method for details.
        """
        if not in_place:
            return super().triangle_flip(
                l1=l1, e1=e1, in_place=in_place, test=test, direction=direction
            )

        s = self

        p1 = s.polygon(l1)
        if not len(p1.vertices()) == 3:
            raise ValueError("The polygon with the provided label is not a triangle.")
        l2, e2 = s.opposite_edge(l1, e1)

        sim = s.edge_transformation(l2, e2)
        p2 = s.polygon(l2)
        if not len(p2.vertices()) == 3:
            raise ValueError(
                "The polygon opposite the provided edge is not a triangle."
            )

        from flatsurf import Polygon

        p2 = Polygon(vertices=[sim(v) for v in p2.vertices()], base_ring=p1.base_ring())

        if direction is None:
            direction = (s.base_ring() ** 2)((0, 1))
        # Get vertices corresponding to separatices in the provided direction.
        v1 = p1.find_separatrix(direction=direction)[0]
        v2 = p2.find_separatrix(direction=direction)[0]
        # Our quadrilateral has vertices labeled:
        # * 0=p1.vertex(e1+1)=p2.vertex(e2)
        # * 1=p1.vertex(e1+2)
        # * 2=p1.vertex(e1)=p2.vertex(e2+1)
        # * 3=p2.vertex(e2+2)
        # Record the corresponding vertices of this quadrilateral.
        q1 = (3 + v1 - e1 - 1) % 3
        q2 = (2 + (3 + v2 - e2 - 1) % 3) % 4

        new_diagonal = p2.vertex((e2 + 2) % 3) - p1.vertex((e1 + 2) % 3)
        # This list will store the new triangles which are being glued in.
        # (Unfortunately, they may not be cyclically labeled in the correct way.)
        new_triangle = []
        try:
            new_triangle.append(
                Polygon(
                    edges=[
                        p1.edge((e1 + 2) % 3),
                        p2.edge((e2 + 1) % 3),
                        -new_diagonal,
                    ],
                    base_ring=p1.base_ring(),
                )
            )
            new_triangle.append(
                Polygon(
                    edges=[
                        p2.edge((e2 + 2) % 3),
                        p1.edge((e1 + 1) % 3),
                        new_diagonal,
                    ],
                    base_ring=p1.base_ring(),
                )
            )
            # The above triangles would be glued along edge 2 to form the diagonal of the quadrilateral being removed.
        except ValueError:
            raise ValueError(
                "Gluing triangles along this edge yields a non-convex quadrilateral."
            )

        # Find the separatrices of the two new triangles, and in particular which way they point.
        new_sep = []
        new_sep.append(new_triangle[0].find_separatrix(direction=direction)[0])
        new_sep.append(new_triangle[1].find_separatrix(direction=direction)[0])
        # The quadrilateral vertices corresponding to these separatrices are
        # new_sep[0]+1 and (new_sep[1]+3)%4 respectively.

        # i=0 if the new_triangle[0] should be labeled l1 and new_triangle[1] should be labeled l2.
        # i=1 indicates the opposite labeling.
        if new_sep[0] + 1 == q1:
            assert (new_sep[1] + 3) % 4 == q2
            i = 0
        else:
            assert (new_sep[1] + 3) % 4 == q1
            assert new_sep[0] + 1 == q2
            i = 1

        # These quantities represent the cyclic relabeling of triangles needed.
        cycle1 = (new_sep[i] - v1 + 3) % 3
        cycle2 = (new_sep[1 - i] - v2 + 3) % 3

        # This will be the new triangle with label l1:
        tri1 = Polygon(
            edges=[
                new_triangle[i].edge(cycle1),
                new_triangle[i].edge((cycle1 + 1) % 3),
                new_triangle[i].edge((cycle1 + 2) % 3),
            ],
            base_ring=p1.base_ring(),
        )
        # This will be the new triangle with label l2:
        tri2 = Polygon(
            edges=[
                new_triangle[1 - i].edge(cycle2),
                new_triangle[1 - i].edge((cycle2 + 1) % 3),
                new_triangle[1 - i].edge((cycle2 + 2) % 3),
            ],
            base_ring=p1.base_ring(),
        )
        # In the above, edge 2-cycle1 of tri1 would be glued to edge 2-cycle2 of tri2
        diagonal_glue_e1 = 2 - cycle1
        diagonal_glue_e2 = 2 - cycle2

        assert p1.find_separatrix(direction=direction) == tri1.find_separatrix(
            direction=direction
        )
        assert p2.find_separatrix(direction=direction) == tri2.find_separatrix(
            direction=direction
        )

        # Two opposite edges will not change their labels (label,edge) under our regluing operation.
        # The other two opposite ones will change and in fact they change labels.
        # The following finds them (there are two cases).
        # At the end of the if statement, the following will be true:
        # * new_glue_e1 and new_glue_e2 will be the edges of the new triangle with label l1 and l2 which need regluing.
        # * old_e1 and old_e2 will be the corresponding edges of the old triangles.
        # (Note that labels are swapped between the pair. The appending 1 or 2 refers to the label used for the triangle.)
        if p1.edge(v1) == tri1.edge(v1):
            # We don't have to worry about changing gluings on edge v1 of the triangles with label l1
            # We do have to worry about the following edge:
            new_glue_e1 = (
                3 - diagonal_glue_e1 - v1
            )  # returns the edge which is neither diagonal_glue_e1 nor v1.
            # This corresponded to the following old edge:
            old_e1 = 3 - e1 - v1  # Again this finds the edge which is neither e1 nor v1
        else:
            temp = (v1 + 2) % 3
            assert p1.edge(temp) == tri1.edge(temp)
            # We don't have to worry about changing gluings on edge (v1+2)%3 of the triangles with label l1
            # We do have to worry about the following edge:
            new_glue_e1 = (
                3 - diagonal_glue_e1 - temp
            )  # returns the edge which is neither diagonal_glue_e1 nor temp.
            # This corresponded to the following old edge:
            old_e1 = (
                3 - e1 - temp
            )  # Again this finds the edge which is neither e1 nor temp
        if p2.edge(v2) == tri2.edge(v2):
            # We don't have to worry about changing gluings on edge v2 of the triangles with label l2
            # We do have to worry about the following edge:
            new_glue_e2 = (
                3 - diagonal_glue_e2 - v2
            )  # returns the edge which is neither diagonal_glue_e2 nor v2.
            # This corresponded to the following old edge:
            old_e2 = 3 - e2 - v2  # Again this finds the edge which is neither e2 nor v2
        else:
            temp = (v2 + 2) % 3
            assert p2.edge(temp) == tri2.edge(temp)
            # We don't have to worry about changing gluings on edge (v2+2)%3 of the triangles with label l2
            # We do have to worry about the following edge:
            new_glue_e2 = (
                3 - diagonal_glue_e2 - temp
            )  # returns the edge which is neither diagonal_glue_e2 nor temp.
            # This corresponded to the following old edge:
            old_e2 = (
                3 - e2 - temp
            )  # Again this finds the edge which is neither e2 nor temp

        # remember the old gluings.
        old_opposite1 = s.opposite_edge(l1, old_e1)
        old_opposite2 = s.opposite_edge(l2, old_e2)

        us = s

        # Replace the triangles.
        us.replace_polygon(l1, tri1)
        us.replace_polygon(l2, tri2)
        # Glue along the new diagonal of the quadrilateral
        us.glue((l1, diagonal_glue_e1), (l2, diagonal_glue_e2))
        # Now we deal with that pair of opposite edges of the quadrilateral that need regluing.
        # There are some special cases:
        if old_opposite1 == (l2, old_e2):
            # These opposite edges were glued to each other.
            # Do the same in the new surface:
            us.glue((l1, new_glue_e1), (l2, new_glue_e2))
        else:
            if old_opposite1 == (l1, old_e1):
                # That edge was "self-glued".
                us.glue((l2, new_glue_e2), (l2, new_glue_e2))
            else:
                # The edge (l1,old_e1) was glued in a standard way.
                # That edge now corresponds to (l2,new_glue_e2):
                us.glue((l2, new_glue_e2), (old_opposite1[0], old_opposite1[1]))
            if old_opposite2 == (l2, old_e2):
                # That edge was "self-glued".
                us.glue((l1, new_glue_e1), (l1, new_glue_e1))
            else:
                # The edge (l2,old_e2) was glued in a standard way.
                # That edge now corresponds to (l1,new_glue_e1):
                us.glue((l1, new_glue_e1), (old_opposite2[0], old_opposite2[1]))
        return s

    def standardize_polygons(self, in_place=False):
        r"""
        Replace each polygon with a new polygon which differs by
        translation and reindexing. The new polygon will have the property
        that vertex zero is the origin, and all vertices lie either in the
        upper half plane, or on the x-axis with non-negative x-coordinate.

        This is done to the current surface if in_place=True. A mutable
        copy is created and returned if in_place=False (as default).

        This overrides
        :meth:`flatsurf.geometry.categories.similarity_surfaces.SimilaritySurfaces.FiniteType.Oriented.ParentMethods.standardize_polygons`
        to provide in-place standardizing of surfaces.

        EXAMPLES::

            sage: from flatsurf import MutableOrientedSimilaritySurface, Polygon
            sage: p = Polygon(vertices = ([(1,1),(2,1),(2,2),(1,2)]))
            sage: s = MutableOrientedSimilaritySurface(QQ)
            sage: s.add_polygon(p)
            0
            sage: s.glue((0, 0), (0, 2))
            sage: s.glue((0, 1), (0, 3))
            sage: s.set_root(0)
            sage: s.set_immutable()

            sage: s.standardize_polygons().polygon(0)
            Polygon(vertices=[(0, 0), (1, 0), (1, 1), (0, 1)])

        """
        if not in_place:
            S = MutableOrientedSimilaritySurface.from_surface(self)
            S.standardize_polygons(in_place=True)
            return S

        cv = {}  # dictionary for non-zero canonical vertices
        for label, polygon in zip(self.labels(), self.polygons()):
            best = 0
            best_pt = polygon.vertex(best)
            for v in range(1, len(polygon.vertices())):
                pt = polygon.vertex(v)
                if (pt[1] < best_pt[1]) or (pt[1] == best_pt[1] and pt[0] < best_pt[0]):
                    best = v
                    best_pt = pt
            # We replace the polygon if the best vertex is not the zero vertex, or
            # if the coordinates of the best vertex differs from the origin.
            if not (best == 0 and best_pt.is_zero()):
                cv[label] = best
        for label, v in cv.items():
            self.set_vertex_zero(label, v, in_place=True)

        return self


class MutableOrientedSimilaritySurface(
    MutableOrientedSimilaritySurface_base, MutablePolygonalSurface
):
    r"""
    A surface built from Euclidean polyogns glued by orientation preserving
    similarities.

    This is the main tool to create new surfaces of finite type in
    sage-flatsurf.

    EXAMPLES::

        sage: from flatsurf import MutableOrientedSimilaritySurface
        sage: S = MutableOrientedSimilaritySurface(QQ)

        sage: from flatsurf import polygons
        sage: S.add_polygon(polygons.square())
        0

        sage: S.glue((0, 0), (0, 2))
        sage: S.glue((0, 1), (0, 3))

        sage: S.set_immutable()

        sage: S
        Translation Surface in H_1(0) built from a square

    TESTS::

        sage: TestSuite(S).run()

    """

    def __init__(self, base, category=None):
        self._gluings = {}

        from flatsurf.geometry.categories import SimilaritySurfaces

        if category is None:
            category = SimilaritySurfaces().Oriented().FiniteType()

        category &= SimilaritySurfaces().Oriented().FiniteType()

        super().__init__(base, category=category)

    @classmethod
    def from_surface(cls, surface, category=None):
        r"""
        Return a mutable copy of ``surface``.

        EXAMPLES::

            sage: from flatsurf import translation_surfaces, MutableOrientedSimilaritySurface, polygons

            sage: T = translation_surfaces.square_torus()

        We build a surface that is made from two tori:

            sage: S = MutableOrientedSimilaritySurface.from_surface(T)
            sage: S.add_polygon(polygons.square())
            1
            sage: S.glue((1, 0), (1, 2))
            sage: S.glue((1, 1), (1, 3))

            sage: S.set_immutable()

            sage: S
            Disconnected Surface built from 2 squares

        """
        if not surface.is_finite_type():
            raise TypeError
        self = MutableOrientedSimilaritySurface(surface.base_ring(), category=category)

        for label in surface.labels():
            self.add_polygon(surface.polygon(label), label=label)

        for label in surface.labels():
            for edge in range(len(surface.polygon(label).vertices())):
                cross = surface.opposite_edge(label, edge)
                if cross:
                    self.glue((label, edge), cross)

        if isinstance(surface, MutablePolygonalSurface):
            # Only copy explicitly set roots over
            self._roots = surface._roots
        else:
            self.set_roots(surface.roots())

        return self

    def add_polygon(self, polygon, *, label=None):
        # Overrides add_polygon from MutablePolygonalSurface
        label = super().add_polygon(polygon, label=label)
        assert label not in self._gluings
        self._gluings[label] = [None] * len(polygon.vertices())

        if self._roots:
            self._roots = self._roots + (label,)

        return label

    def remove_polygon(self, label):
        # Overrides remove_polygon from MutablePolygonalSurface
        self._unglue_polygon(label)
        self._gluings.pop(label)

        super().remove_polygon(label)

    def glue(self, x, y):
        r"""
        Glue ``x`` and ``y`` with an (orientation preserving) similarity.

        INPUT:

        - ``x`` -- a pair consisting of a polygon label and an edge index for
          that polygon

        - ``y`` -- a pair consisting of a polygon label and an edge index for
          that polygon

        EXAMPLES::

            sage: from flatsurf import MutableOrientedSimilaritySurface, polygons

            sage: S = MutableOrientedSimilaritySurface(QQ)
            sage: S.add_polygon(polygons.square())
            0

        Glue two opposite sides of the square to each other::

            sage: S.glue((0, 1), (0, 3))

        Glue the other sides of the square to themselves::

            sage: S.glue((0, 0), (0, 0))
            sage: S.glue((0, 2), (0, 2))

        Note that existing gluings are removed when gluing already glued
        sides::

            sage: S.glue((0, 0), (0, 2))
            sage: S.set_immutable()

            sage: S
            Translation Surface in H_1(0) built from a square

        """
        if not self._mutable:
            raise Exception(
                "cannot modify immutable surface; create a copy with MutableOrientedSimilaritySurface.from_surface()"
            )

        if x[0] not in self._polygons:
            raise ValueError

        if y[0] not in self._polygons:
            raise ValueError

        self.unglue(*x)
        self.unglue(*y)

        if self._roots:
            component = set(self.component(x[0]))
            if y[0] not in component:
                # Gluing will join two connected components.
                cross_component = set(self.component(y[0]))
                for root in reversed(self._roots):
                    if root in component or root in cross_component:
                        self._roots = tuple([r for r in self._roots if r != root])
                        break
                else:
                    assert False, "did not find any root to eliminate"

        self._gluings[x[0]][x[1]] = y
        self._gluings[y[0]][y[1]] = x

    def unglue(self, label, edge):
        r"""
        Unglue the side ``edge`` of the polygon ``label`` if it is glued.

        EXAMPLES::

            sage: from flatsurf import MutableOrientedSimilaritySurface, translation_surfaces

            sage: T = translation_surfaces.square_torus()

            sage: S = MutableOrientedSimilaritySurface.from_surface(T)

            sage: S.unglue(0, 0)

            sage: S.gluings()
            (((0, 1), (0, 3)), ((0, 3), (0, 1)))

            sage: S.set_immutable()
            sage: S
            Translation Surface with boundary built from a square

        """
        if not self._mutable:
            raise Exception(
                "cannot modify immutable surface; create a copy with MutableOrientedSimilaritySurface.from_surface()"
            )

        cross = self._gluings[label][edge]
        if cross is not None:
            self._gluings[cross[0]][cross[1]] = None

        self._gluings[label][edge] = None

        if cross is not None and self._roots:
            component = set(self.component(label))
            if cross[0] not in component:
                # Ungluing created a new connected component.
                cross_component = set(self.component(cross[0]))
                assert label not in cross_component
                for root in self._roots:
                    if root in component:
                        self._roots = self._roots + (
                            LabeledView(
                                surface=self, view=cross_component, finite=True
                            ).min(),
                        )
                        break
                    if root in cross_component:
                        self._roots = self._roots + (
                            LabeledView(
                                surface=self, view=component, finite=True
                            ).min(),
                        )
                        break
                else:
                    assert False, "did not find any root to split"

    def _unglue_polygon(self, label):
        r"""
        Remove all gluigns from polygon ``label``.

        This is a helper method to completely unglue a polygon before removing
        or replacing it.

        EXAMPLES::

            sage: from flatsurf import MutableOrientedSimilaritySurface, translation_surfaces

            sage: T = translation_surfaces.square_torus()
            sage: S = MutableOrientedSimilaritySurface.from_surface(T)

            sage: S._unglue_polygon(0)
            sage: S.gluings()
            ()

        """
        for edge, cross in enumerate(self._gluings[label]):
            if cross is None:
                continue
            cross_label, cross_edge = cross
            self._gluings[cross_label][cross_edge] = None
        self._gluings[label] = [None] * len(self.polygon(label).vertices())

    def set_edge_pairing(self, label0, edge0, label1, edge1):
        r"""
        TESTS::

            sage: from flatsurf import polygons, MutableOrientedSimilaritySurface
            sage: S = MutableOrientedSimilaritySurface(QQ)
            sage: S.add_polygon(polygons.square())
            0
            sage: S.set_edge_pairing(0, 0, 0, 2)
            doctest:warning
            ...
            UserWarning: set_edge_pairing(label0, edge0, label1, edge1) has been deprecated and will be removed in a future version of sage-flatsurf; use glue((label0, edge0), (label1, edge1)) instead
            sage: S.set_edge_pairing(0, 1, 0, 3)

            sage: S.gluings()
            (((0, 0), (0, 2)), ((0, 1), (0, 3)), ((0, 2), (0, 0)), ((0, 3), (0, 1)))

        """
        import warnings

        warnings.warn(
            "set_edge_pairing(label0, edge0, label1, edge1) has been deprecated and will be removed in a future version of sage-flatsurf; use glue((label0, edge0), (label1, edge1)) instead"
        )
        return self.glue((label0, edge0), (label1, edge1))

    def change_edge_gluing(self, label0, edge0, label1, edge1):
        r"""
        TESTS::

            sage: from flatsurf import polygons, MutableOrientedSimilaritySurface
            sage: S = MutableOrientedSimilaritySurface(QQ)
            sage: S.add_polygon(polygons.square())
            0
            sage: S.change_edge_gluing(0, 0, 0, 2)
            doctest:warning
            ...
            UserWarning: change_edge_gluing(label0, edge0, label1, edge1) has been deprecated and will be removed in a future version of sage-flatsurf; use glue((label0, edge0), (label1, edge1)) instead
            sage: S.change_edge_gluing(0, 1, 0, 3)

            sage: S.gluings()
            (((0, 0), (0, 2)), ((0, 1), (0, 3)), ((0, 2), (0, 0)), ((0, 3), (0, 1)))

        """
        import warnings

        warnings.warn(
            "change_edge_gluing(label0, edge0, label1, edge1) has been deprecated and will be removed in a future version of sage-flatsurf; use glue((label0, edge0), (label1, edge1)) instead"
        )
        return self.glue((label0, edge0), (label1, edge1))

    def change_polygon_gluings(self, label, gluings):
        r"""
        TESTS::

            sage: from flatsurf import polygons, MutableOrientedSimilaritySurface
            sage: S = MutableOrientedSimilaritySurface(QQ)
            sage: S.add_polygon(polygons.square())
            0
            sage: S.change_polygon_gluings(0, [(0, 2), (0, 3), (0, 0), (0, 1)])
            doctest:warning
            ...
            UserWarning: change_polygon_gluings() has been deprecated and will be removed in a future version of sage-flatsurf; use glue() in a loop instead

            sage: S.gluings()
            (((0, 0), (0, 2)), ((0, 1), (0, 3)), ((0, 2), (0, 0)), ((0, 3), (0, 1)))

        """
        import warnings

        warnings.warn(
            "change_polygon_gluings() has been deprecated and will be removed in a future version of sage-flatsurf; use glue() in a loop instead"
        )

        for edge0, cross in enumerate(gluings):
            if cross is None:
                self.unglue(label, edge0)
            else:
                self.glue((label, edge0), cross)

    def change_polygon(self, label, polygon, gluing_list=None):
        r"""
        TESTS::

            sage: from flatsurf import MutableOrientedSimilaritySurface, translation_surfaces

            sage: T = translation_surfaces.square_torus()
            sage: S = MutableOrientedSimilaritySurface.from_surface(T)

            sage: S.change_polygon(0, 2 * S.polygon(0))
            doctest:warning
            ...
            UserWarning: change_polygon() has been deprecated and will be removed in a future version of sage-flatsurf; use replace_polygon() or remove_polygon() and add_polygon() instead

            sage: S.polygon(0)
            Polygon(vertices=[(0, 0), (2, 0), (2, 2), (0, 2)])

        """
        import warnings

        warnings.warn(
            "change_polygon() has been deprecated and will be removed in a future version of sage-flatsurf; use replace_polygon() or remove_polygon() and add_polygon() instead"
        )

        if not self._mutable:
            raise Exception(
                "cannot modify immutable surface; create a copy with MutableOrientedSimilaritySurface.from_surface()"
            )

        # Note that this obscure feature. If the number of edges is unchanged, we keep the gluings, otherwise we trash them all.
        if len(polygon.vertices()) != len(self.polygon(label).vertices()):
            self._unglue_polygon(label)
            self._gluings[label] = [None] * len(polygon.vertices())

        self._polygons[label] = polygon

        if gluing_list is not None:
            for i, cross in enumerate(gluing_list):
                self.glue((label, i), cross)

    def refine_polygon(self, label, surface, gluings):
        old = self.polygon(label)
        old_gluings = [self.opposite_edge(label, e) for e in range(len(old.vertices()))]

        self.remove_polygon(label)

        for surface_label in surface.labels():
            self.add_polygon(surface.polygon(surface_label), label=surface_label)

        for a, b in surface.gluings():
            self.glue(a, b)

        for (edge, opposite) in gluings.items():
            if old_gluings[edge][0] == label:
                self.glue(gluings[old_gluings[edge][1]], opposite)
            else:
                self.glue(old_gluings[edge], opposite)

    def replace_polygon(self, label, polygon):
        r"""
        Replace the polygon ``label`` with ``polygon`` while keeping its
        gluings intact.

        INPUT:

        - ``label`` -- an element of :meth:`~.MutablePolygonalSurface.labels`

        - ``polygon`` -- a Euclidean polygon

        EXAMPLES::

            sage: from flatsurf import Polygon, MutableOrientedSimilaritySurface
            sage: S = MutableOrientedSimilaritySurface(QQ)
            sage: S.add_polygon(Polygon(vertices=[(0, 0), (1, 0), (1, 1), (0, 1)]))
            0
            sage: S.glue((0, 0), (0, 2))
            sage: S.glue((0, 1), (0, 3))

            sage: S.replace_polygon(0, Polygon(vertices=[(0, 0), (2, 0), (2, 2), (0, 2)]))

        The replacement of a polygon must have the same number of sides::

            sage: S.replace_polygon(0, Polygon(vertices=[(0, 0), (2, 0), (2, 2)]))
            Traceback (most recent call last):
            ...
            ValueError: polygon must be a quadrilateral

        To replace the polygon without keeping its glueings, remove the polygon
        first and then add a new one::

            sage: S.remove_polygon(0)
            sage: S.add_polygon(Polygon(vertices=[(0, 0), (2, 0), (2, 2)]), label=0)
            0

        """
        old = self.polygon(label)

        if len(old.vertices()) != len(polygon.vertices()):
            from flatsurf.geometry.categories.polygons import Polygons

            article, singular, plural = Polygons._describe_polygon(len(old.vertices()))
            raise ValueError(f"polygon must be {article} {singular}")

        self._polygons[label] = polygon

    def apply_matrix(self, m, in_place=None):
        r"""
        Apply the 2×2 matrix ``m`` to the polygons of this surface.

        INPUT:

        - ``m`` -- a 2×2 matrix

        - ``in_place`` -- a boolean (default: ``True``); whether to modify
          this surface itself or return a modified copy of this surface
          instead.

        EXAMPLES::

            sage: from flatsurf import Polygon, MutableOrientedSimilaritySurface
            sage: S = MutableOrientedSimilaritySurface(QQ)
            sage: S.add_polygon(Polygon(vertices=[(0, 0), (1, 0), (1, 1), (0, 1)]))
            0
            sage: S.glue((0, 0), (0, 2))
            sage: S.glue((0, 1), (0, 3))

            sage: deformation = S.apply_matrix(matrix([[1, 2], [3, 4]]), in_place=True)
            Traceback (most recent call last):
            ...
            NotImplementedError: apply_matrix(in_place=True) not supported with negative determinant yet

            sage: deformation = S.apply_matrix(matrix([[1, 2], [3, 4]]), in_place=False)
            sage: S.polygon(0)
            Polygon(vertices=[(0, 0), (1, 0), (1, 1), (0, 1)])

            sage: deformation.codomain().polygon(0)
            Polygon(vertices=[(0, 0), (2, 4), (3, 7), (1, 3)])

        """
        if in_place is None:
            import warnings
            warnings.warn("The defaults for apply_matrix() are going to change in a future version of sage-flatsurf; previously, apply_matrix() was performed in_place=True. In a future version of sage-flatsurf the default is going to change to in_place=False. In the meantime, please pass in_place=True/False explicitly.")

            in_place = True

        if not in_place:
            return super().apply_matrix(m, in_place=in_place)

        if not m.det():
            raise ValueError("matrix must not be degenerate")

        if m.det() < 0:
            raise NotImplementedError("apply_matrix(in_place=True) not supported with negative determinant yet")

        for label in self.labels():
            self.replace_polygon(label, m * self.polygon(label))

        from flatsurf.geometry.morphism import GL2RMorphism
        return GL2RMorphism(None, self, m)

    def opposite_edge(self, label, edge=None):
        r"""
        Return the edge that ``edge`` of ``label`` is glued to or ``None`` if this edge is unglued.

        This implements
        :meth:`flatsurf.geometry.categories.polygonal_surfaces.PolygonalSurfaces.ParentMethods.opposite_edge`.

        INPUT:

        - ``label`` -- one of the labels included in :meth:`~.MutablePolygonalSurface.labels`

        - ``edge`` -- a non-negative integer to specify an edge (the edges
          of a polygon are numbered starting from zero.)

        EXAMPLES::

            sage: from flatsurf import Polygon, MutableOrientedSimilaritySurface
            sage: S = MutableOrientedSimilaritySurface(QQ)
            sage: S.add_polygon(Polygon(vertices=[(0, 0), (1, 0), (1, 1), (0, 1)]))
            0

            sage: S.glue((0, 0), (0, 1))
            sage: S.glue((0, 2), (0, 2))

            sage: S.opposite_edge(0, 0)
            (0, 1)
            sage: S.opposite_edge(0, 1)
            (0, 0)
            sage: S.opposite_edge(0, 2)
            (0, 2)
            sage: S.opposite_edge(0, 3)

            sage: S.opposite_edge((0, 0))
            doctest:warning
            ...
            UserWarning: calling opposite_edge() with a single argument has been deprecated and will be removed in a future version of sage-flatsurf; use opposite_edge(label, edge) instead
            (0, 1)

        """
        if edge is None:
            import warnings

            warnings.warn(
                "calling opposite_edge() with a single argument has been deprecated and will be removed in a future version of sage-flatsurf; use opposite_edge(label, edge) instead"
            )
            label, edge = label
        return self._gluings[label][edge]

    def set_vertex_zero(self, label, v, in_place=False):
        r"""
        Overrides
        :meth:`flatsurf.geometry.categories.similarity_surfaces.SimilaritySurfaces.Oriented.ParentMethods.set_vertex_zero`
        to make it possible to set the zero vertex in-place.
        """
        if not in_place:
            return super().set_vertex_zero(label, v, in_place=in_place)

        us = self
        if not us.is_mutable():
            raise ValueError(
                "set_vertex_zero can only be done in_place for a mutable surface."
            )
        p = us.polygon(label)
        n = len(p.vertices())
        if not (0 <= v < n):
            raise ValueError
        glue = []

        from flatsurf import Polygon

        pp = Polygon(
            edges=[p.edge((i + v) % n) for i in range(n)], base_ring=us.base_ring()
        )

        for i in range(n):
            e = (v + i) % n
            ll, ee = us.opposite_edge(label, e)
            if ll == label:
                ee = (ee + n - v) % n
            glue.append((ll, ee))

        us.remove_polygon(label)
        us.add_polygon(pp, label=label)
        for e, cross in enumerate(glue):
            us.glue((label, e), cross)
        return self

    def relabel(self, relabeling_map, in_place=False):
        r"""
        Overrides
        :meth:`flatsurf.geometry.categories.similarity_surfaces.SimilaritySurfaces.Oriented.ParentMethods.relabel`
        to allow relabeling in-place.

        # TODO: Test that this works for surfaces with boundary.

        # TODO: Remove support for errors.
        """
        if not in_place:
            return super().relabel(relabeling_map=relabeling_map, in_place=in_place)

        polygons = {label: self.polygon(label) for label in relabeling_map}
        old_gluings = {label: [self.opposite_edge(label, e) for e in range(len(self.polygon(label).vertices()))] for label in relabeling_map}

        roots = list(self.roots())

        for label in relabeling_map:
            self.remove_polygon(label)

        for label in relabeling_map:
            self.add_polygon(polygons[label], label=relabeling_map[label])

        for label, gluings in old_gluings.items():
            for e, gluing in enumerate(gluings):
                if gluing is None:
                    continue

                opposite_label, opposite_edge = gluing

                self.glue((relabeling_map.get(label, label), e), (relabeling_map.get(opposite_label, opposite_label), opposite_edge))

        self.set_roots([relabeling_map.get(root, root) for root in roots])
        return self, True

    def join_polygons(self, p1, e1, test=False, in_place=False):
        r"""
        Overrides
        :meth:`flatsurf.geometry.categories.similarity_surfaces.SimilaritySurfaces.Oriented.ParentMethods.join_polygons`
        to allow joining in-place.
        """
        if test:
            in_place = False

        if not in_place:
            return super().join_polygon(p1, e1, test=test, in_place=in_place)

        poly1 = self.polygon(p1)
        p2, e2 = self.opposite_edge(p1, e1)
        poly2 = self.polygon(p2)
        if p1 == p2:
            raise ValueError("Can't glue polygon to itself.")
        t = self.edge_transformation(p2, e2)
        dt = t.derivative()
        es = []
        edge_map = {}  # Store the pairs for the old edges.
        for i in range(e1):
            edge_map[len(es)] = (p1, i)
            es.append(poly1.edge(i))
        ne = len(poly2.vertices())
        for i in range(1, ne):
            ee = (e2 + i) % ne
            edge_map[len(es)] = (p2, ee)
            es.append(dt * poly2.edge(ee))
        for i in range(e1 + 1, len(poly1.vertices())):
            edge_map[len(es)] = (p1, i)
            es.append(poly1.edge(i))

        from flatsurf import Polygon

        new_polygon = Polygon(edges=es, base_ring=self.base_ring())

        # Do the gluing.
        ss = self
        s = ss

        inv_edge_map = {}
        for key, value in edge_map.items():
            inv_edge_map[value] = (p1, key)

        glue_list = []
        for i in range(len(es)):
            p3, e3 = edge_map[i]
            p4, e4 = self.opposite_edge(p3, e3)
            if p4 == p1 or p4 == p2:
                glue_list.append(inv_edge_map[(p4, e4)])
            else:
                glue_list.append((p4, e4))

        if p2 in s.roots():
            s.set_roots(p1 if label == p2 else label for label in s.roots())

        s.remove_polygon(p2)

        s.remove_polygon(p1)
        s.add_polygon(new_polygon, label=p1)
        for e, cross in enumerate(glue_list):
            s.glue((p1, e), cross)

        return s

    def subdivide_polygon(self, p, v1, v2, test=False, new_label=None):
        r"""
        Overrides
        :meth:`flatsurf.geometry.categories.similarity_surfaces.SimilaritySurfaces.Oriented.ParentMethods.subdivide_polygon`
        to allow subdividing in-place.
        """
        if test:
            return super().subdivide_polygon(
                p=p, v1=v1, v2=v2, test=test, new_label=new_label
            )

        poly = self.polygon(p)
        ne = len(poly.vertices())
        if v1 < 0 or v2 < 0 or v1 >= ne or v2 >= ne:
            raise ValueError("Provided vertices out of bounds.")
        if abs(v1 - v2) <= 1 or abs(v1 - v2) >= ne - 1:
            raise ValueError("Provided diagonal is not actually a diagonal.")

        if v2 < v1:
            v2 = v2 + ne

        newedges1 = [poly.vertex(v2) - poly.vertex(v1)]
        for i in range(v2, v1 + ne):
            newedges1.append(poly.edge(i))

        from flatsurf import Polygon

        newpoly1 = Polygon(edges=newedges1, base_ring=self.base_ring())

        newedges2 = [poly.vertex(v1) - poly.vertex(v2)]
        for i in range(v1, v2):
            newedges2.append(poly.edge(i))
        newpoly2 = Polygon(edges=newedges2, base_ring=self.base_ring())

        # Store the old gluings
        old_gluings = {(p, i): self.opposite_edge(p, i) for i in range(ne)}

        # Update the polygon with label p, add a new polygon.
        self.remove_polygon(p)
        self.add_polygon(newpoly1, label=p)
        if new_label is None:
            new_label = self.add_polygon(newpoly2)
        else:
            new_label = self.add_polygon(newpoly2, label=new_label)
        # This gluing is the diagonal we used.
        self.glue((p, 0), (new_label, 0))

        # Setup conversion from old to new labels.
        old_to_new_labels = {}
        for i in range(v1, v2):
            old_to_new_labels[(p, i % ne)] = (new_label, i - v1 + 1)
        for i in range(v2, ne + v1):
            old_to_new_labels[(p, i % ne)] = (p, i - v2 + 1)

        for e in range(1, len(newpoly1.vertices())):
            pair = old_gluings[(p, (v2 + e - 1) % ne)]
            if pair in old_to_new_labels:
                pair = old_to_new_labels[pair]
            self.glue((p, e), (pair[0], pair[1]))

        for e in range(1, len(newpoly2.vertices())):
            pair = old_gluings[(p, (v1 + e - 1) % ne)]
            if pair in old_to_new_labels:
                pair = old_to_new_labels[pair]
            self.glue((new_label, e), (pair[0], pair[1]))

    def reposition_polygons(self, in_place=False, relabel=None):
        r"""
        Overrides
        :meth:`flatsurf.geometry.categories.similarity_surfaces.SimilaritySurfaces.FiniteType.Oriented.ParentMethods.reposition_polygons`
        to allow normalizing in-place.
        """
        if not in_place:
            return super().reposition_polygons(in_place=in_place, relabel=relabel)

        if relabel is not None:
            if relabel:
                raise NotImplementedError(
                    "the relabel keyword has been removed from reposition_polygon; use relabel({old: new for (new, old) in enumerate(surface.labels())}) to use integer labels instead"
                )
            else:
                import warnings

                warnings.warn(
                    "the relabel keyword will be removed in a future version of sage-flatsurf; do not pass it explicitly anymore to reposition_polygons()"
                )

        s = self

        labels = list(s.labels())
        from flatsurf.geometry.similarity import SimilarityGroup

        S = SimilarityGroup(self.base_ring())
        identity = S.one()
        it = iter(labels)
        label = next(it)
        changes = {label: identity}
        for label in it:
            polygon = self.polygon(label)
            adjacencies = {
                edge: self.opposite_edge(label, edge)[0]
                for edge in range(len(polygon.vertices()))
            }
            edge = min(
                adjacencies,
                # pylint: disable-next=cell-var-from-loop
                key=lambda edge: labels.index(adjacencies[edge]),
            )
            label2, edge2 = s.opposite_edge(label, edge)
            changes[label] = changes[label2] * s.edge_transformation(label, edge)
        it = iter(labels)
        # Skip the base label:
        label = next(it)
        for label in it:
            p = s.polygon(label)
            p = changes[label].derivative() * p
            s.replace_polygon(label, p)
        return s

    def triangulate(self, in_place=False, label=None, relabel=None):
        r"""
        Overrides
        :meth:`flatsurf.geometry.categories.similarity_surfaces.SimilaritySurfaces.Oriented.ParentMethods.triangulate`
        to allow triangulating in-place.

        .. TODO::

            The code here is not using
            :meth:`~.categories.euclidean_polygons.EuclideanPolygons.Simple.ParentMethods.triangulation`.
            It should probably be rewritten to share the same logic.

        TESTS:

        Verify that the monotile can be triangulated::

            sage: from flatsurf import Polygon, MutableOrientedSimilaritySurface
            sage: K = QuadraticField(3)
            sage: a = K.gen()
            sage: # build the vectors
            sage: l = [(1, 0), (1, 2), (a, 11), (a, 1), (1, 4), (1, 6), (a, 3),
            ....:      (a, 5), (1, 8), (1, 6), (a, 9), (a, 7), (1, 10), (1, 0)]
            sage: vecs = []
            sage: for m, e in l:
            ....:     v = vector(K, [m * cos(2*pi*e/12), m * sin(2*pi*e/12)])
            ....:     vecs.append(v)
            sage: p = Polygon(edges=vecs)

            sage: from collections import defaultdict
            sage: d = defaultdict(list)
            sage: for i, e in enumerate(p.edges()):
            ....:     e.set_immutable()
            ....:     d[e].append(i)

            sage: Sbase = MutableOrientedSimilaritySurface(K)
            sage: _ = Sbase.add_polygon(p)
            sage: for v in list(d):
            ....:     if v in d:
            ....:         indices = d[v]
            ....:         v_op = -v
            ....:         v_op.set_immutable()
            ....:         opposite_indices = d[v_op]
            ....:         assert len(indices) == len(opposite_indices), (len(indices), len(opposite_indices))
            ....:         if len(indices) == 1:
            ....:             del d[v]
            ....:             del d[v_op]
            ....:             Sbase.glue((0, indices[0]), (0, opposite_indices[0]))

            sage: (i0, j0), (i1, j1) = d.values()

            sage: S1 = MutableOrientedSimilaritySurface.from_surface(Sbase)
            sage: S1.glue((0, i0), (0, i1))
            sage: S1.glue((0, j0), (0, j1))
            sage: S1.set_immutable()

            sage: S1.triangulate().codomain()
            Triangulation of Translation Surface in H_3(4, 0) built from a non-convex tridecagon with a marked vertex

        """
        if relabel is not None:
            import warnings

            warnings.warn(
                "the relabel keyword argument of triangulate() is ignored, it has been deprecated and will be removed in a future version of sage-flatsurf"
            )

        if not in_place:
            return super().triangulate(in_place=False, label=label)

<<<<<<< HEAD
        labels = [label] if label is not None else list(self.labels())

        for label in labels:
            triangulation, edge_to_edge = self.polygon(label).triangulate()
            if len(triangulation.labels()) == 1:
                relabeling = {triangulation.root(): label}
            else:
                relabeling = {l: (label, l) for l in triangulation.labels()}
            triangulation, no_errors = triangulation.relabel(relabeling)
            assert no_errors

            from bidict import bidict
            edge_to_edge = bidict({edge: (relabeling[l], e) for (edge, (l, e)) in edge_to_edge.items()})
            self.refine_polygon(label, triangulation, edge_to_edge)

        from flatsurf.geometry.morphism import TriangulationMorphism
        return TriangulationMorphism(None, self)
=======
        if label is None:
            # We triangulate the whole surface
            # Store the current labels.
            labels = list(self.labels())
            s = self
            # Subdivide each polygon in turn.
            for label in labels:
                s = s.triangulate(in_place=True, label=label)
            return s

        poly = self.polygon(label)
        n = len(poly.vertices())
        if n > 3:
            s = self
        else:
            # This polygon is already a triangle.
            return self
        from flatsurf.geometry.euclidean import ccw

        for i in range(n - 3):
            poly = s.polygon(label)
            n = len(poly.vertices())
            for i in range(n):
                e1 = poly.edge(i)
                e2 = poly.edge((i + 1) % n)
                if ccw(e1, e2) > 0:
                    # This is in case the polygon is a triangle with subdivided edge.
                    e3 = poly.edge((i + 2) % n)
                    if ccw(e1 + e2, e3) != 0:
                        s.subdivide_polygon(label, i, (i + 2) % n)
                        break
        return s
>>>>>>> f94e05c0

    def delaunay_single_flip(self):
        r"""
        Perform a single in place flip of a triangulated mutable surface
        in-place.
        """
        lc = self._label_comparator()
        for (l1, e1), (l2, e2) in self.gluings():
            if (
                lc.lt(l1, l2) or (l1 == l2 and e1 <= e2)
            ) and self._delaunay_edge_needs_flip(l1, e1):
                self.triangle_flip(l1, e1, in_place=True)
                return True
        return False

    def delaunay_triangulation(
        self,
        triangulated=False,
        in_place=False,
        direction=None,
        relabel=None,
    ):
        r"""
        Overrides
        :meth:`flatsurf.geometry.categories.similarity_surfaces.SimilaritySurfaces.Oriented.ParentMethods.delaunay_triangulation`
        to allow triangulating in-place.
        """
        if not in_place:
            return super().delaunay_triangulation(
                triangulated=triangulated,
                in_place=in_place,
                direction=direction,
                relabel=relabel,
            )

        if relabel is not None:
            if relabel:
                raise NotImplementedError(
                    "the relabel keyword has been removed from delaunay_triangulation(); use relabel({old: new for (new, old) in enumerate(surface.labels())}) to use integer labels instead"
                )
            else:
                import warnings

                warnings.warn(
                    "the relabel keyword will be removed in a future version of sage-flatsurf; do not pass it explicitly anymore to delaunay_triangulation()"
                )

        if triangulated:
            s = self
        else:
            s = self
            self.triangulate(in_place=True)

        if direction is None:
            direction = (self.base_ring() ** 2)((0, 1))

        if direction.is_zero():
            raise ValueError

        from collections import deque

        unchecked_labels = deque(s.labels())
        checked_labels = set()
        while unchecked_labels:
            label = unchecked_labels.popleft()
            flipped = False
            for edge in range(3):
                if s._delaunay_edge_needs_flip(label, edge):
                    # Record the current opposite edge:
                    label2, edge2 = s.opposite_edge(label, edge)
                    # Perform the flip.
                    s.triangle_flip(label, edge, in_place=True, direction=direction)
                    # Move the opposite polygon to the list of labels we need to check.
                    if label2 != label:
                        try:
                            checked_labels.remove(label2)
                            unchecked_labels.append(label2)
                        except KeyError:
                            # Occurs if label2 is not in checked_labels
                            pass
                    flipped = True
                    break
            if flipped:
                unchecked_labels.append(label)
            else:
                checked_labels.add(label)
        return s

    def delaunay_decomposition(
        self,
        triangulated=False,
        delaunay_triangulated=False,
        in_place=False,
        direction=None,
        relabel=None,
    ):
        r"""
        Overrides
        :meth:`flatsurf.geometry.categories.similarity_surfaces.SimilaritySurfaces.Oriented.ParentMethods.delaunay_decomposition`
        to allow normalizing in-place.
        """
        if not in_place:
            return super().delaunay_decomposition(
                triangulated=triangulated,
                delaunay_triangulated=delaunay_triangulated,
                in_place=in_place,
                direction=direction,
                relabel=relabel,
            )

        if relabel is not None:
            if relabel:
                raise NotImplementedError(
                    "the relabel keyword has been removed from delaunay_decomposition(); use relabel({old: new for (new, old) in enumerate(surface.labels())}) to use integer labels instead"
                )
            else:
                import warnings

                warnings.warn(
                    "the relabel keyword will be removed in a future version of sage-flatsurf; do not pass it explicitly anymore to delaunay_decomposition()"
                )

        s = self
        if not delaunay_triangulated:
            s = s.delaunay_triangulation(
                triangulated=triangulated,
                in_place=True,
                direction=direction,
                relabel=relabel,
            )

        while True:
            for (l1, e1), (l2, e2) in s.gluings():
                if s._delaunay_edge_needs_join(l1, e1):
                    s.join_polygons(l1, e1, in_place=True)
                    break
            else:
                break

        from flatsurf.geometry.morphism import DelaunayDecompositionMorphism
        return DelaunayDecompositionMorphism(self, s)

    def cmp(self, s2, limit=None):
        r"""
        Compare two surfaces. This is an ordering returning -1, 0, or 1.

        The surfaces will be considered equal if and only if there is a translation automorphism
        respecting the polygons and the root labels.

        If the two surfaces are infinite, we just examine the first limit polygons.
        """
        if self.is_finite_type():
            if s2.is_finite_type():
                if limit is not None:
                    raise ValueError("limit only enabled for finite surfaces")

                sign = len(self.polygons()) - len(s2.polygons())
                if sign > 0:
                    return 1
                if sign < 0:
                    return -1

                lw1 = self.labels()
                labels1 = list(lw1)

                lw2 = s2.labels()
                labels2 = list(lw2)

                for l1, l2 in zip(lw1, lw2):
                    ret = self.polygon(l1).cmp(self.polygon(l2))
                    if ret != 0:
                        return ret

                    for e in range(len(self.polygon(l1).vertices())):
                        ll1, e1 = self.opposite_edge(l1, e)
                        ll2, e2 = s2.opposite_edge(l2, e)
                        num1 = labels1.index(ll1)
                        num2 = labels2.index(ll2)

                        ret = (num1 > num2) - (num1 < num2)
                        if ret:
                            return ret
                        ret = (e1 > e2) - (e1 < e2)
                        if ret:
                            return ret
                return 0
            else:
                # s1 is finite but s2 is infinite.
                return -1
        else:
            if s2.is_finite_type():
                # s1 is infinite but s2 is finite.
                return 1
            else:
                if limit is None:
                    raise NotImplementedError

                # both surfaces are infinite.
                from itertools import islice

                lw1 = self.labels()
                labels1 = list(islice(lw1, limit))

                lw2 = s2.labels()
                labels2 = list(islice(lw2, limit))

                count = 0
                for l1, l2 in zip(lw1, lw2):
                    ret = self.polygon(l1).cmp(s2.polygon(l2))
                    if ret != 0:
                        return ret

                    for e in range(len(self.polygon(l1).vertices())):
                        ll1, ee1 = self.opposite_edge(l1, e)
                        ll2, ee2 = s2.opposite_edge(l2, e)
                        num1 = labels1.index(ll1)
                        num2 = labels2.index(ll2)
                        ret = (num1 > num2) - (num1 < num2)
                        if ret:
                            return ret
                        ret = (ee1 > ee2) - (ee1 < ee2)
                        if ret:
                            return ret
                    if count >= limit:
                        break
                    count += 1
                return 0

    def __eq__(self, other):
        r"""
        Return whether this surface is indistinguishable from ``other``.

        See
        :meth:`~.categories.similarity_surfaces.SimilaritySurfaces.FiniteType.ParentMethods._test_eq_surface`
        for details on this notion of equality.

        EXAMPLES::

            sage: from flatsurf import MutableOrientedSimilaritySurface

            sage: S = MutableOrientedSimilaritySurface(QQ)
            sage: T = MutableOrientedSimilaritySurface(AA)

            sage: S == T
            False

            sage: S == S
            True

        """
        if not isinstance(other, MutableOrientedSimilaritySurface):
            return False

        if not super().__eq__(other):
            return False

        if self._gluings != other._gluings:
            return False

        return True

    def __hash__(self):
        r"""
        Return a hash value for this surface that is compatible with
        :meth:`__eq__`.

        EXAMPLES::

            sage: from flatsurf import MutableOrientedSimilaritySurface

            sage: S = MutableOrientedSimilaritySurface(QQ)
            sage: T = MutableOrientedSimilaritySurface(QQ)

            sage: hash(S) == hash(T)
            Traceback (most recent call last):
            ...
            TypeError: cannot hash a mutable surface

            sage: S.set_immutable()
            sage: T.set_immutable()
            sage: hash(S) == hash(T)
            True

        """
        if self._mutable:
            raise TypeError("cannot hash a mutable surface")

        return hash((super().__hash__(), tuple(self.gluings())))


class BaseRingChangedSurface(OrientedSimilaritySurface):
    r"""
    Changes the ring over which a surface is defined.

    EXAMPLES:

    This class is used in the implementation of
    :meth:`flatsurf.geometry.categories.similarity_surfaces.SimilaritySurfaces.Oriented.ParentMethods.change_ring`::

        sage: from flatsurf import translation_surfaces
        sage: T = translation_surfaces.square_torus()
        sage: S = T.change_ring(AA)

        sage: from flatsurf.geometry.surface import BaseRingChangedSurface
        sage: isinstance(S, BaseRingChangedSurface)
        True

        sage: TestSuite(S).run()

    """

    def __init__(self, surface, ring, category=None):
        if surface.is_mutable():
            raise NotImplementedError("surface must be immutable")

        self._reference = surface
        super().__init__(ring, category=category or surface.category())

    def is_mutable(self):
        r"""
        Return whether this surface can be modified, i.e., return ``False``.

        This implements
        :meth:`flatsurf.geometry.categories.topological_surfaces.TopologicalSurfaces.ParentMethods.is_mutable`.

        EXAMPLES::

            sage: from flatsurf import translation_surfaces
            sage: T = translation_surfaces.square_torus()
            sage: S = T.change_ring(AA)

            sage: S.is_mutable()
            False

        """
        return False

    def labels(self):
        r"""
        Return the labels of the polygons of this surface.

        EXAMPLES::

            sage: from flatsurf import translation_surfaces
            sage: T = translation_surfaces.square_torus()
            sage: S = T.change_ring(AA)
            sage: S.labels()
            (0,)

        """
        return self._reference.labels()

    def roots(self):
        r"""
        Return a label for each connected component on this surface.

        This implements :meth:`flatsurf.geometry.categories.polygonal_surfaces.PolygonalSurfaces.ParentMethods.roots`.

        EXAMPLES::

            sage: from flatsurf import translation_surfaces
            sage: T = translation_surfaces.square_torus()
            sage: S = T.change_ring(AA)

            sage: S.roots()
            (0,)

        """
        return self._reference.roots()

    def polygon(self, label):
        r"""
        Return the polygon with ``label``.

        This implements
        :meth:`flatsurf.geometry.categories.polygonal_surfaces.PolygonalSurfaces.ParentMethods.polygon`.

        EXAMPLES::

            sage: from flatsurf import translation_surfaces
            sage: T = translation_surfaces.square_torus()
            sage: S = T.change_ring(AA)

            sage: p = S.polygon(0)
            sage: p.base_ring()
            Algebraic Real Field

        """
        return self._reference.polygon(label).change_ring(self.base_ring())

    def opposite_edge(self, label, edge):
        r"""
        Return the edge that ``edge`` of ``label`` is glued to or ``None`` if this edge is unglued.

        This implements
        :meth:`flatsurf.geometry.categories.polygonal_surfaces.PolygonalSurfaces.ParentMethods.opposite_edge`.

        EXAMPLES::

            sage: from flatsurf import translation_surfaces
            sage: T = translation_surfaces.square_torus()
            sage: S = T.change_ring(AA)

            sage: S.opposite_edge(0, 0)
            (0, 2)

        """
        return self._reference.opposite_edge(label, edge)

    def __eq__(self, other):
        r"""
        Return whether this surface is indistinguishable from ``other``.

        See
        :meth:`~.categories.similarity_surfaces.SimilaritySurfaces.FiniteType.ParentMethods._test_eq_surface`
        for details on this notion of equality.

        EXAMPLES::

            sage: from flatsurf import translation_surfaces
            sage: T = translation_surfaces.square_torus()
            sage: T.change_ring(AA) == T.change_ring(AA)
            True

        """
        if not isinstance(other, BaseRingChangedSurface):
            return False

        return self._reference == other._reference and self.base() == other.base()

    def __hash__(self):
        r"""
        Return a hash value for this surface that is compatible with
        :meth:`__eq__`.

        EXAMPLES::

            sage: from flatsurf import translation_surfaces
            sage: T = translation_surfaces.square_torus()
            sage: hash(T.change_ring(AA)) == hash(T.change_ring(AA))
            True

        """
        return hash((self._reference, self.base()))


class RootedComponents_MutablePolygonalSurface(collections.abc.Mapping):
    r"""
    Connected components of a :class:`MutablePolygonalSurface`.

    The components are represented as a mapping that maps the root labels to
    the labels of the corresponding component.

    This is a helper method for :meth:`MutablePolygonalSurface.components` and
    :meth:`MutablePolygonalSurface.roots`.

    EXAMPLES::

        sage: from flatsurf import MutableOrientedSimilaritySurface
        sage: S = MutableOrientedSimilaritySurface(QQ)

        sage: from flatsurf import polygons
        sage: S.add_polygon(polygons.square())
        0
        sage: S.add_polygon(polygons.square())
        1

        sage: from flatsurf.geometry.surface import RootedComponents_MutablePolygonalSurface
        sage: components = RootedComponents_MutablePolygonalSurface(S)

    """

    def __init__(self, surface):
        self._surface = surface

    def __getitem__(self, root):
        r"""
        Return the labels of the connected component rooted at the label
        ``root``.

        EXAMPLES::

            sage: from flatsurf import MutableOrientedSimilaritySurface
            sage: S = MutableOrientedSimilaritySurface(QQ)

            sage: from flatsurf import polygons
            sage: S.add_polygon(polygons.square())
            0
            sage: S.add_polygon(polygons.square())
            1
            sage: S.glue((0, 0), (1, 0))

            sage: from flatsurf.geometry.surface import RootedComponents_MutablePolygonalSurface
            sage: components = RootedComponents_MutablePolygonalSurface(S)
            sage: components[0]
            (0, 1)

        """
        return self._surface.component(root)

    def __iter__(self):
        r"""
        Iterate over the keys of this mapping, i.e., the root labels of the
        connected components.

        EXAMPLES::

            sage: from flatsurf import MutableOrientedSimilaritySurface
            sage: S = MutableOrientedSimilaritySurface(QQ)

            sage: from flatsurf import polygons
            sage: S.add_polygon(polygons.square())
            0
            sage: S.add_polygon(polygons.square())
            1
            sage: S.glue((0, 0), (1, 0))

            sage: from flatsurf.geometry.surface import RootedComponents_MutablePolygonalSurface
            sage: components = RootedComponents_MutablePolygonalSurface(S)
            sage: list(components)
            [0]

        """
        # Shortcut enumeration if this is known to be a connected surface.
        connected = "Connected" in self._surface.category().axioms()

        for root in self._surface._roots:
            yield root
            if connected:
                return

        labels = set(self._surface._polygons)
        for root in self._surface._roots:
            for label in self._surface.component(root):
                labels.remove(label)

        while labels:
            root = LabeledView(surface=self._surface, view=labels, finite=True).min()

            yield root
            if connected:
                return
            for label in self._surface.component(root):
                labels.remove(label)

    def __len__(self):
        r"""
        Return the number of connected components of this surface.

        EXAMPLES::

            sage: from flatsurf import MutableOrientedSimilaritySurface
            sage: S = MutableOrientedSimilaritySurface(QQ)

            sage: from flatsurf import polygons
            sage: S.add_polygon(polygons.square())
            0
            sage: S.add_polygon(polygons.square())
            1
            sage: S.glue((0, 0), (1, 0))

            sage: from flatsurf.geometry.surface import RootedComponents_MutablePolygonalSurface
            sage: components = RootedComponents_MutablePolygonalSurface(S)
            sage: len(components)
            1

        """
        components = 0
        for root in self:
            components += 1
        return components


class LabeledCollection:
    r"""
    Abstract base class for collection of labels as returned by ``labels()``
    methods of surfaces.

    This also serves as a base clas for things such as ``polygons()`` that are
    tied to labels.

    INPUT:

    - ``surface`` -- a polygonal surface, the labels are taken from that
      surface; subclasses might change this to only represent a subset of the
      labels of this surface

    - ``finite`` -- a boolean or ``None`` (default: ``None``); whether this is
      a finite set; if ``None``, it is not known whether the set is finite
      (some operations might not be supported in that case or not terminate if
      the set is actually infinite.)

    EXAMPLES::

        sage: from flatsurf import translation_surfaces
        sage: S = translation_surfaces.square_torus()
        sage: labels = S.labels()

        sage: from flatsurf.geometry.surface import LabeledCollection
        sage: isinstance(labels, LabeledCollection)
        True

    """

    def __init__(self, surface, finite=None):
        if finite is None and surface.is_finite_type():
            finite = True

        self._surface = surface
        self._finite = finite

    def __repr__(self):
        r"""
        Return a printable representation of this set.

        EXAMPLES::

            sage: from flatsurf import translation_surfaces
            sage: S = translation_surfaces.square_torus()
            sage: S.labels()
            (0,)

            sage: S = translation_surfaces.infinite_staircase()
            sage: S.labels()
            (0, 1, -1, 2, -2, 3, -3, 4, -4, 5, -5, 6, -6, 7, -7, 8, …)

        """
        from itertools import islice

        items = list(islice(self, 17))

        if self._finite is True or len(items) < 17:
            return repr(tuple(self))

        return f"({', '.join(str(x) for x in islice(self, 16))}, …)"

    def __len__(self):
        r"""
        Return the size of this set.

        EXAMPLES::

            sage: from flatsurf import translation_surfaces
            sage: S = translation_surfaces.square_torus()
            sage: len(S.labels())
            1

        Python does not allow ``__len__`` to return anything but an integer, so
        we cannot return infinity::

            sage: S = translation_surfaces.infinite_staircase()
            sage: len(S.labels())
            Traceback (most recent call last):
            ...
            NotImplementedError: len() of an infinite set

        """
        if self._finite is False:
            raise TypeError("infinite set has no integer length")

        length = 0
        for x in self:  # pylint: disable=not-an-iterable
            length += 1

        return length

    def __contains__(self, x):
        r"""
        Return whether ``x`` is contained in this set.

        EXAMPLES::

            sage: from flatsurf import translation_surfaces
            sage: S = translation_surfaces.square_torus()
            sage: labels = S.labels()
            sage: 0 in labels
            True
            sage: 1 in labels
            False

        """
        for item in self:  # pylint: disable=not-an-iterable
            if x == item:
                return True

        return False


class LabeledView(LabeledCollection):
    r"""
    A set of labels (or something resembling labels such as ``polygons()``)
    backed by another collection ``view``.

    INPUT:

    - ``surface`` -- a polygonal surface, the labels in ``view`` are labels of
      that surface

    - ``view`` -- a collection that all queries are going to be redirected to.
      Note that ``labels()`` guarantees that iteration over labels happens in a
      breadth-first-search so iteration over ``view`` must follow that same
      order. However, subclasses can remove this requirement by overriding
      :meth:`__iter__`.

    - ``finite`` -- a boolean or ``None`` (default: ``None``); whether this is
      a finite set; if ``None``, it is not known whether the set is finite
      (some operations might not be supported in that case or not terminate if
      the set is actually infinite.)

    EXAMPLES::

        sage: from flatsurf import translation_surfaces
        sage: S = translation_surfaces.t_fractal()
        sage: labels = S.labels()

        sage: from flatsurf.geometry.surface import LabeledView
        sage: isinstance(labels, LabeledView)
        True

    """

    def __init__(self, surface, view, finite=None):
        super().__init__(surface, finite=finite)
        self._view = view

    def __iter__(self):
        return iter(self._view)

    def __contains__(self, x):
        return x in self._view

    def __len__(self):
        return len(self._view)

    def min(self):
        r"""
        Return a minimal item in this set.

        If the items can be compared, this is just the actual ``min`` of the
        items.

        Otherwise, we take the one with minimal ``repr``.

        .. NOTE::

            If the items cannot be compared, and there are clashes in the
            ``repr``, this method will fail.

            Also, if comparison of items is not consistent, then this can
            produce somewhat random output.

            Finally, note with this approach the min of a set is not the always
            the min of the mins of a each partition of that set.

        EXAMPLES::

            sage: from flatsurf import translation_surfaces
            sage: S = translation_surfaces.t_fractal()
            sage: S.labels().min()
            Traceback (most recent call last):
            ...
            NotImplementedError: cannot determine minimum of an infinite set

        ::

            sage: from flatsurf import translation_surfaces
            sage: C = translation_surfaces.cathedral(1,2)
            sage: C.labels().min()
            0

        ::

            sage: labels = list(C.labels())[:3]
            sage: from flatsurf.geometry.surface import LabeledView
            sage: LabeledView(C, labels).min()
            0

        """
        if self._finite is False:
            raise NotImplementedError("cannot determine minimum of an infinite set")

        try:
            return min(self)
        except TypeError:
            reprs = {repr(item): item for item in self}
            if len(reprs) != len(self):
                raise TypeError(
                    "cannot determine minimum of tset without ordering and with non-unique repr()"
                )
            return reprs[min(reprs)]


class ComponentLabels(LabeledCollection):
    r"""
    The labels of a connected component.

    INPUT:

    - ``surface`` -- a polygonal surface

    - ``root`` -- a label of the connected component from which enumeration of
      the component starts.

    - ``finite`` -- a boolean or ``None`` (default: ``None``); whether this is
      a finite component; if ``None``, it is not known whether the component is
      finite (some operations might not be supported in that case or not
      terminate if the component is actually infinite.)

    EXAMPLES::

        sage: from flatsurf import translation_surfaces
        sage: S = translation_surfaces.t_fractal()
        sage: component = S.component(0)

        sage: from flatsurf.geometry.surface import ComponentLabels
        sage: isinstance(component, ComponentLabels)
        True

    """

    def __init__(self, surface, root, finite=None):
        super().__init__(surface, finite=finite)
        self._root = root

    def __iter__(self):
        r"""
        Return an iterator of this component that enumerates labels starting
        from the root label in a breadth-first-search.

        EXAMPLES::

            sage: from flatsurf import translation_surfaces
            sage: C = translation_surfaces.cathedral(1, 2)
            sage: component = C.component(0)
            sage: list(component)
            [0, 1, 3, 2]

        """
        from collections import deque

        seen = set()
        pending = deque([self._root])

        while pending:
            label = pending.popleft()
            if label in seen:
                continue

            seen.add(label)

            yield label
            for e in range(len(self._surface.polygon(label).vertices())):
                cross = self._surface.opposite_edge(label, e)
                if cross is not None:
                    pending.append(cross[0])


class Labels(LabeledCollection, collections.abc.Set):
    r"""
    The labels of a surface.

    .. NOTE::

        This is a generic implementation that represents the set of labels of a
        surface in a breadth-first iteration starting from the root labels of the
        connected components.

        This implementation makes no assumption on the surface and can be very
        slow to answer, e.g., containment or compute the number of labels in
        the surface (because it needs to iterate over the entire surface.)

        When possible, a faster implementation should be used such as
        :class:`LabelsFromView`.

    EXAMPLES::

        sage: from flatsurf import polygons, similarity_surfaces
        sage: T = polygons.triangle(1, 2, 5)
        sage: S = similarity_surfaces.billiard(T)
        sage: S = S.minimal_cover("translation")

        sage: labels = S.labels()
        sage: labels
        ((0, 1, 0), (1, 1, 0), (1, 0, -1), (1, 1/2*c0, 1/2*c0), (0, 1/2*c0, -1/2*c0), (0, 0, 1), (0, -1/2*c0, -1/2*c0), (0, 0, -1), (0, -1/2*c0, 1/2*c0), (0, 1/2*c0, 1/2*c0),
         (1, 1/2*c0, -1/2*c0), (1, -1/2*c0, -1/2*c0), (1, 0, 1), (1, -1/2*c0, 1/2*c0), (1, -1, 0), (0, -1, 0))

    TESTS::

        sage: from flatsurf.geometry.surface import Labels
        sage: type(labels) == Labels
        True

    """

    def __iter__(self):
        for component in self._surface.components():
            yield from component


class LabelsFromView(Labels, LabeledView):
    r"""
    The labels of a surface backed by another set that can quickly compute the
    length of the labels and decide containment in the set.

    .. NOTE::

        Iteration of the view collection does not have to be in breadth-first
        search order in the surface since this class is picking up the generic
        :meth:`Labels.__iter__`.

    EXAMPLES::

        sage: from flatsurf import translation_surfaces
        sage: C = translation_surfaces.cathedral(1, 2)
        sage: labels = C.labels()

        sage: from flatsurf.geometry.surface import LabelsFromView
        sage: type(labels) == LabelsFromView
        True

    """

    def __eq__(self, other):
        if isinstance(other, LabelsFromView):
            if self._view == other._view:
                return True

        return super().__eq__(other)


class Polygons(LabeledCollection, collections.abc.Collection):
    r"""
    The collection of polygons of a surface.

    The polygons are returned in the same order as labels of the surface are
    returned by :class:`.Labels`.

    EXAMPLES::

        sage: from flatsurf import translation_surfaces
        sage: C = translation_surfaces.cathedral(1, 2)
        sage: polygons = C.polygons()

        sage: from flatsurf.geometry.surface import Polygons
        sage: isinstance(polygons, Polygons)
        True

    """

    def __iter__(self):
        r"""
        Iterate over the polygons in the same order as ``labels()`` does.

        EXAMPLES::

            sage: from flatsurf import translation_surfaces
            sage: C = translation_surfaces.cathedral(1, 2)
            sage: labels = C.labels()
            sage: polygons = C.polygons()

            sage: for entry in zip(labels, polygons):
            ....:     print(entry)
            (0, Polygon(vertices=[(0, 0), (1, 0), (1, 1), (0, 1)]))
            (1, Polygon(vertices=[(1, 0), (1, -2), (3/2, -5/2), (2, -2), (2, 0), (2, 1), (2, 3), (3/2, 7/2), (1, 3), (1, 1)]))
            (3, Polygon(vertices=[(3, 0), (7/2, -1/2), (11/2, -1/2), (6, 0), (6, 1), (11/2, 3/2), (7/2, 3/2), (3, 1)]))
            (2, Polygon(vertices=[(2, 0), (3, 0), (3, 1), (2, 1)]))

        """
        for label in self._surface.labels():
            yield self._surface.polygon(label)

    def __len__(self):
        r"""
        Return the number of polygons in this surface.

        EXAMPLES::

            sage: from flatsurf import translation_surfaces
            sage: C = translation_surfaces.cathedral(1, 2)
            sage: polygons = C.polygons()
            sage: len(polygons)
            4

        """
        return len(self._surface.labels())


class Polygons_MutableOrientedSimilaritySurface(Polygons):
    r"""
    The collection of polygons of a :class:`MutableOrientedSimilaritySurface`.

    This is a faster version of :class:`Polygons`.

    EXAMPLES::

        sage: from flatsurf import translation_surfaces
        sage: C = translation_surfaces.cathedral(1, 2)
        sage: polygons = C.polygons()

        sage: from flatsurf.geometry.surface import Polygons_MutableOrientedSimilaritySurface
        sage: isinstance(polygons, Polygons_MutableOrientedSimilaritySurface)
        True

    """

    def __init__(self, surface):
        # This hack makes __len__ 20% faster (it saves one attribute lookup.)
        self._polygons = surface._polygons
        super().__init__(surface)

    def __len__(self):
        return len(self._polygons)


class Edges(LabeledCollection, collections.abc.Set):
    r"""
    The set of edges of a surface.

    The set of edges contains of pairs (label, index) with the labels of the
    polygons and the actual edges indexed from 0 in the second component.

    EXAMPLES::

        sage: from flatsurf import translation_surfaces
        sage: C = translation_surfaces.cathedral(1, 2)
        sage: edges = C.edges()
        sage: edges
        ((0, 0), (0, 1), (0, 2), (0, 3), (1, 0), (1, 1), (1, 2), (1, 3), (1, 4), (1, 5), (1, 6), (1, 7), (1, 8), (1, 9), (3, 0), (3, 1), (3, 2), (3, 3), (3, 4), (3, 5), (3, 6), (3, 7), (2, 0), (2, 1), (2, 2), (2, 3))

    TESTS::

        sage: from flatsurf.geometry.surface import Edges
        sage: isinstance(edges, Edges)
        True

    """

    def __iter__(self):
        for label, polygon in zip(self._surface.labels(), self._surface.polygons()):
            for edge in range(len(polygon.vertices())):
                yield (label, edge)

    def __contains__(self, x):
        label, edge = x
        if label not in self._surface.labels():
            return False

        polygon = self._surface.polygon(label)
        return 0 <= len(polygon.vertices()) < edge


class Gluings(LabeledCollection, collections.abc.Set):
    r"""
    The set of gluings of the surface.

    Each gluing consists of two pairs (label, index) that describe the edges
    being glued.

    Note that each gluing (that is not a self-gluing) is reported twice.

    EXAMPLES::

        sage: from flatsurf import translation_surfaces
        sage: S = translation_surfaces.square_torus()
        sage: gluings = S.gluings()
        sage: gluings
        (((0, 0), (0, 2)), ((0, 1), (0, 3)), ((0, 2), (0, 0)), ((0, 3), (0, 1)))

    TESTS::

        sage: from flatsurf.geometry.surface import Gluings
        sage: isinstance(gluings, Gluings)
        True

    """

    def __iter__(self):
        for label, edge in self._surface.edges():
            cross = self._surface.opposite_edge(label, edge)
            if cross is None:
                continue
            yield (label, edge), cross

    def __contains__(self, x):
        x, y = x

        if x not in self._surface.edges():
            return False

        cross = self._surface.opposite_edge(*x)
        if cross is None:
            return False

        return y == cross


# Import deprecated symbols so imports using flatsurf.geometry.surface do not break.
from flatsurf.geometry.surface_legacy import (  # noqa, we import at the bottom of the file to break a circular import  # pylint: disable=wrong-import-position
    Surface,
    Surface_list,
    Surface_dict,
    surface_list_from_polygons_and_gluings,
)<|MERGE_RESOLUTION|>--- conflicted
+++ resolved
@@ -2112,7 +2112,6 @@
         if not in_place:
             return super().triangulate(in_place=False, label=label)
 
-<<<<<<< HEAD
         labels = [label] if label is not None else list(self.labels())
 
         for label in labels:
@@ -2130,40 +2129,6 @@
 
         from flatsurf.geometry.morphism import TriangulationMorphism
         return TriangulationMorphism(None, self)
-=======
-        if label is None:
-            # We triangulate the whole surface
-            # Store the current labels.
-            labels = list(self.labels())
-            s = self
-            # Subdivide each polygon in turn.
-            for label in labels:
-                s = s.triangulate(in_place=True, label=label)
-            return s
-
-        poly = self.polygon(label)
-        n = len(poly.vertices())
-        if n > 3:
-            s = self
-        else:
-            # This polygon is already a triangle.
-            return self
-        from flatsurf.geometry.euclidean import ccw
-
-        for i in range(n - 3):
-            poly = s.polygon(label)
-            n = len(poly.vertices())
-            for i in range(n):
-                e1 = poly.edge(i)
-                e2 = poly.edge((i + 1) % n)
-                if ccw(e1, e2) > 0:
-                    # This is in case the polygon is a triangle with subdivided edge.
-                    e3 = poly.edge((i + 2) % n)
-                    if ccw(e1 + e2, e3) != 0:
-                        s.subdivide_polygon(label, i, (i + 2) % n)
-                        break
-        return s
->>>>>>> f94e05c0
 
     def delaunay_single_flip(self):
         r"""
