--- conflicted
+++ resolved
@@ -2078,15 +2078,9 @@
                 label, *MutableOrientedSimilaritySurface._triangulate(self, label)
             )
 
-<<<<<<< HEAD
-        from flatsurf.geometry.morphism import TriangulationMorphism
-
-        return TriangulationMorphism._create_morphism(self, self)
-=======
         from flatsurf.geometry.morphism import NamedUnknownMorphism
 
         return NamedUnknownMorphism._create_morphism(None, self, "Triangulation")
->>>>>>> f5b1a0ae
 
     @staticmethod
     def _triangulate(surface, label):
