r"""
Generic mutable and immutable surfaces

This module provides base classes and implementations of surfaces. Most
surfaces in sage-flatsurf inherit from some of the classes in this module.

The most important class in this module is
:class:`MutableOrientedSimilaritySurface` which allows you to create a surface
by gluing polygons with similarities.

EXAMPLES:

We build a translation surface by gluing two hexagons, labeled 0 and 1::

    sage: from flatsurf import MutableOrientedSimilaritySurface, polygons
    sage: S = MutableOrientedSimilaritySurface(QuadraticField(3))

    sage: S.add_polygon(polygons.regular_ngon(6))
    0
    sage: S.add_polygon(polygons.regular_ngon(6))
    1

    sage: S.glue((0, 0), (1, 3))
    sage: S.glue((0, 1), (1, 4))
    sage: S.glue((0, 2), (1, 5))
    sage: S.glue((0, 3), (1, 0))
    sage: S.glue((0, 4), (1, 1))
    sage: S.glue((0, 5), (1, 2))

    sage: S
    Translation Surface built from 2 regular hexagons

We signal that the construction is complete. This refines the category of the
surface and makes more functionality available::

    sage: S.set_immutable()
    sage: S
    Translation Surface in H_2(1^2) built from 2 regular hexagons

"""
# ********************************************************************
#  This file is part of sage-flatsurf.
#
#        Copyright (C) 2016-2020 Vincent Delecroix
#                           2023 Julian Rüth
#
#  sage-flatsurf is free software: you can redistribute it and/or modify
#  it under the terms of the GNU General Public License as published by
#  the Free Software Foundation, either version 2 of the License, or
#  (at your option) any later version.
#
#  sage-flatsurf is distributed in the hope that it will be useful,
#  but WITHOUT ANY WARRANTY; without even the implied warranty of
#  MERCHANTABILITY or FITNESS FOR A PARTICULAR PURPOSE.  See the
#  GNU General Public License for more details.
#
#  You should have received a copy of the GNU General Public License
#  along with sage-flatsurf. If not, see <https://www.gnu.org/licenses/>.
# ********************************************************************
import collections.abc

from sage.structure.parent import Parent
from sage.misc.cachefunc import cached_method

from flatsurf.geometry.surface_objects import SurfacePoint


class Surface_base(Parent):
    r"""
    A base class for all surfaces in sage-flatsurf.

<<<<<<< HEAD
    Concrete implementations of a surface must implement at least

=======
    This class patches bits of the category framework in SageMath that assume
    that all parent structures are immutable.
>>>>>>> 27ea7d4b

    EXAMPLES::

        sage: from flatsurf import translation_surfaces
        sage: S = translation_surfaces.square_torus()

        sage: from flatsurf.geometry.surface import Surface_base
        sage: isinstance(S, Surface_base)
        True

    """

    def _refine_category_(self, category):
        r"""
        Refine the category of this surface to a subcategory ``category``.

        We need to override this method from ``Parent`` since we need to
        disable a hashing check that is otherwise enabled when doctesting.

        EXAMPLES::

            sage: from flatsurf import MutableOrientedSimilaritySurface
            sage: S = MutableOrientedSimilaritySurface(QQ)
            sage: S.category()
            Category of finite type oriented similarity surfaces

            sage: S._refine_category_(S.refined_category())
            sage: S.category()
            Category of connected without boundary finite type translation surfaces

        """
        from sage.structure.debug_options import debug

        old_refine_category_hash_check = debug.refine_category_hash_check
        debug.refine_category_hash_check = False
        try:
            super()._refine_category_(category)
        finally:
            debug.refine_category_hash_check = old_refine_category_hash_check

        # The (cached) an_element is going to fail its test suite because it has the wrong category now.
        # Make sure that we create a new copy of an_element when requested.
        self._cache_an_element = None


class MutablePolygonalSurface(Surface_base):
    r"""
    A base class for mutable surfaces that are built by gluing polygons.

    EXAMPLES::

        sage: from flatsurf import MutableOrientedSimilaritySurface
        sage: S = MutableOrientedSimilaritySurface(QQ)

        sage: from flatsurf.geometry.surface import MutablePolygonalSurface
        sage: isinstance(S, MutablePolygonalSurface)
        True

    """

    def __init__(self, base, category=None):
        from sage.all import ZZ

        self._next_label = ZZ(0)
        self._roots = ()

        self._polygons = {}

        self._mutable = True

        super().__init__(base, category=category)

    def _test_refined_category(self, **options):
        r"""
<<<<<<< HEAD
        EXAMPLES::

            sage: import flatsurf
            sage: G = SymmetricGroup(4)
            sage: S = flatsurf.translation_surfaces.origami(G('(1,2,3,4)'), G('(1,4,2,3)')).underlying_surface()
            sage: S.is_triangulated()
            False

        """
        it = self.label_iterator()
        if not self.is_finite():
            if limit is None:
                raise ValueError(
                    "for infinite polygon, 'limit' must be set to a positive integer"
                )
            else:
                from itertools import islice
=======
        Test that this surface has been refined to its best possible
        subcategory (that can be computed cheaply.)
>>>>>>> 27ea7d4b

        We override this method here to disable this check for mutable
        surfaces. Mutable surfaces have not been refined yet since changes in
        the surface might require a widening of the category which is not
        possible.

<<<<<<< HEAD
    def triangulate(self):
        r"""
        Return a :class:`Deformation` to a triangulated copy of this surface
        (or this surface unchanged if it is already triangulated.)

        EXAMPLES::

            sage: from flatsurf import translation_surfaces
            sage: S = translation_surfaces.octagon_and_squares().underlying_surface()

            sage: S.is_triangulated()
            False

            sage: S = S.triangulate().codomain()
            sage: S.is_triangulated()
            True

        """
        if self.is_triangulated():
            from flatsurf.geometry.deformation import IdentityDeformation
            return IdentityDeformation(self)

        if not self.is_finite():
            raise NotImplementedError("cannot triangulate this infinite surface yet")

        def triangulation(polygon):
            triangles = []

            N = polygon.num_edges()

            open_edges = [(v, (v + 1) % N) for v in range(N)]

            edges = polygon.triangulation()
            edges = set(edges + [(edge[1], edge[0]) for edge in edges] + open_edges)

            while open_edges:
                edge0 = open_edges.pop()
                edges.remove(edge0)

                edge1 = max([edge for edge in edges if edge[0] == edge0[1]], key=lambda edge: (edge[1] - edge0[0] - 1) % N)
                edges.remove(edge1)
                if edge1 in open_edges:
                    open_edges.remove(edge1)
                else:
                    open_edges.append((edge1[1], edge1[0]))

                edge2 = max([edge for edge in edges if edge[0] == edge1[1]], key=lambda edge: (edge[1] - edge0[0] - 1) % N)
                assert edge2[1] == edge0[0]
                edges.remove(edge2)
                if edge2 in open_edges:
                    open_edges.remove(edge2)
                else:
                    open_edges.append((edge2[1], edge2[0]))

                triangles.append((edge0[0], edge1[0], edge2[0]))

            return triangles

        polygon_triangles = {label: triangulation(self.polygon(label)) for label in self.label_iterator()}

        codomain = Surface_dict(self.base_ring())
        codomain.change_base_label((self.base_label(), 0))

        # Build the codomain from its triangles.
        from flatsurf.geometry.polygon import polygons
        for label, triangles in polygon_triangles.items():
            polygon = self.polygon(label)
            for i, (v0, v1, v2) in enumerate(triangles):
                codomain.add_polygon(polygons(
                    polygon.vertex(v1) - polygon.vertex(v0),
                    polygon.vertex(v2) - polygon.vertex(v1),
                    polygon.vertex(v0) - polygon.vertex(v2)),
                    label=(label, i))

            # Glue the triangles of this polygon.
            for p, (v0, v1, v2) in enumerate(triangles):
                p = (label, p)
                for q, (w0, w1, w2) in enumerate(triangles):
                    q = (label, q)

                    for i, edge0 in enumerate([(v0, v1), (v1, v2), (v2, v0)]):
                        for j, edge1 in enumerate([(w1, w0), (w2, w1), (w0, w2)]):
                            if edge0 == edge1:
                                codomain.set_edge_pairing(p, i, q, j)

        def new_label_edge(old_label, old_edge):
            N = self.polygon(old_label).num_edges()
            for i, (v0, v1, v2) in enumerate(polygon_triangles[old_label]):
                if v0 == old_edge and v1 == (v0 + 1) % N:
                    return (old_label, i), 0
                if v1 == old_edge and v2 == (v1 + 1) % N:
                    return (old_label, i), 1
                if v2 == old_edge and v0 == (v2 + 1) % N:
                    return (old_label, i), 2
            assert False

        # Reglue the polygons as they were glued in the domain.
        for (label0, edge0), (label1, edge1) in self.edge_gluing_iterator():
            codomain.set_edge_pairing(
                *new_label_edge(label0, edge0),
                *new_label_edge(label1, edge1))

        codomain.set_immutable()

        from flatsurf.geometry.deformation import TriangulationDeformation
        return TriangulationDeformation(self, codomain, polygon_triangles)

    def isomorphism(self, other):
        # TODO: This should be renamed and mostly be implemented in Surface_pyflatsurf.
        self_to_pyflatsurf = self.pyflatsurf()
        other_to_pyflatsurf = other.pyflatsurf()

        self_pyflatsurf = self_to_pyflatsurf.codomain()
        other_pyflatsurf = other_to_pyflatsurf.codomain()

        from pyflatsurf import flatsurf
        isomorphism = self_pyflatsurf._flat_triangulation.isomorphism(other_pyflatsurf._flat_triangulation, flatsurf.ISOMORPHISM.DELAUNAY_CELLS)
        if not isomorphism:
            raise NotImplementedError("Failed to find an isomorphism of Delaunay cells between these surfaces")
        isomorphism = isomorphism.value()

        from flatsurf.geometry.pyflatsurf.deformation import Deformation_pyflatsurf
        isomorphism = Deformation_pyflatsurf(self_pyflatsurf, other_pyflatsurf, isomorphism)

        return other_to_pyflatsurf.section() * isomorphism * self_to_pyflatsurf

    def _delaunay_needs_flip(self, label, edge):
        opposite_label, opposite_edge = self.opposite_edge(label, edge)
        polygon = self.polygon(label)
        opposite_polygon = self.polygon(opposite_label)
        if polygon.num_edges() != 3 or opposite_polygon.num_edges() != 3:
            raise ValueError("Edge must be adjacent to two triangles.")

        from flatsurf.geometry.matrix_2x2 import similarity_from_vectors
        similarity = similarity_from_vectors(polygon.edge(edge + 2), -polygon.edge(edge + 1)) * similarity_from_vectors(opposite_polygon.edge(opposite_edge + 2), -opposite_polygon.edge(opposite_edge + 1))
        return similarity[1][0] < 0

    def delaunay_triangulate(self):
        r"""
        Return a :class:`Deformation` to a Delaunay triangulated copy of this
        surface (or this surface unchanged if it is already Delaunay
        triangulated.)

        EXAMPLES::

            sage: from flatsurf import translation_surfaces
            sage: S = translation_surfaces.octagon_and_squares().underlying_surface()

            sage: S.is_triangulated()
            False

            sage: S = S.delaunay_triangulate().codomain()
            sage: S.is_triangulated()
            True

        """
        if not self.is_triangulated():
            triangulation = self.triangulate()
            return triangulation.codomain().delaunay_triangulate() * triangulation

        domain = self
        codomain = Surface_dict(surface=self, copy=True)

        labels = set(codomain.label_iterator())
        flip_sequence = []
        while labels:
            label = next(iter(labels))
            for edge in range(3):
                if codomain._delaunay_needs_flip(label, edge):
                    flip_sequence.append((label, edge))
                    opposite_label, opposite_edge = codomain.opposite_edge(label, edge)
                    codomain.flip(label, edge)
                    labels.add(opposite_label)
                    break
            else:
                labels.remove(label)

        if not flip_sequence:
            from flatsurf.geometry.deformation import IdentityDeformation
            return IdentityDeformation(self)

        codomain.set_immutable()

        from flatsurf.geometry.deformation import TrianglesFlipDeformation
        return TrianglesFlipDeformation(domain, codomain, flip_sequence)

    def flip(self, label, edge):
        from flatsurf.geometry.similarity_surface import SimilaritySurface
        return SimilaritySurface(self).triangle_flip(label, edge, in_place=True)

    def polygon(self, label):
        r"""
        Return the polygon with the provided label.
=======
        EXAMPLES::
>>>>>>> 27ea7d4b

            sage: from flatsurf import MutableOrientedSimilaritySurface
            sage: S = MutableOrientedSimilaritySurface(QQ)

            sage: S._test_refined_category()
            sage: S.set_immutable()
            sage: S._test_refined_category()

        """
        if self._mutable:
            return

        super()._test_refined_category(**options)

    def add_polygon(self, polygon, *, label=None):
        r"""
        Add an unglued polygon to this surface and return its label.

        INPUT:

        - ``polygon`` -- a simple Euclidean polygon

        - ``label`` -- a hashable identifier or ``None`` (default: ``None``);
          if ``None`` an integer identifier is automatically selected

        EXAMPLES::

            sage: from flatsurf import MutableOrientedSimilaritySurface
            sage: S = MutableOrientedSimilaritySurface(QQ)

            sage: from flatsurf import polygons
            sage: S.add_polygon(polygons.square())
            0

            sage: S.add_polygon(polygons.square(), label=0)
            Traceback (most recent call last):
            ...
            ValueError: polygon label already present in this surface

            sage: S.add_polygon(polygons.square(), label='X')
            'X'

        """
        if not self._mutable:
            raise Exception("cannot modify an immutable surface")

        if label is None:
            while self._next_label in self._polygons:
                self._next_label += 1
            label = self._next_label

        if label in self._polygons:
            raise ValueError("polygon label already present in this surface")

        self._polygons[label] = polygon.change_ring(self.base_ring())
        return label

    def add_polygons(self, polygons):
        r"""
        Add several polygons with automatically assigned labels at once.

        EXAMPLES::

            sage: from flatsurf import MutableOrientedSimilaritySurface
            sage: S = MutableOrientedSimilaritySurface(QQ)

            sage: from flatsurf import polygons
            sage: S.add_polygons([polygons.square(), polygons.square()])
            doctest:warning
            ...
            UserWarning: add_polygons() has been deprecated and will be removed in a future version of sage-flatsurf; use labels = [add_polygon(p) for p in polygons] instead
            [0, 1]

        """
        import warnings

        warnings.warn(
            "add_polygons() has been deprecated and will be removed in a future version of sage-flatsurf; use labels = [add_polygon(p) for p in polygons] instead"
        )

        return [self.add_polygon(p) for p in polygons]

    def set_default_graphical_surface(self, graphical_surface):
        r"""
        EXAMPLES:

        This has been disabled because it tends to break caching::

            sage: from flatsurf import MutableOrientedSimilaritySurface
            sage: S = MutableOrientedSimilaritySurface(QQ)
            sage: S.set_default_graphical_surface(S.graphical_surface())
            Traceback (most recent call last):
            ...
            NotImplementedError: set_default_graphical_surface() has been removed from this version of sage-flatsurf. If you want to change the default plotting of a surface, create a subclass and override graphical_surface() instead

        """
        raise NotImplementedError(
            "set_default_graphical_surface() has been removed from this version of sage-flatsurf. If you want to change the default plotting of a surface, create a subclass and override graphical_surface() instead"
        )

    def remove_polygon(self, label):
        r"""
        Remove the polygon with label ``label`` from this surface (and all data
        associated to it.)

        EXAMPLES::

            sage: from flatsurf import MutableOrientedSimilaritySurface
            sage: S = MutableOrientedSimilaritySurface(QQ)

            sage: from flatsurf import polygons
            sage: S.add_polygon(polygons.square())
            0

            sage: S.remove_polygon(0)

            sage: S.add_polygon(polygons.square())
            0

        """
        if not self._mutable:
            raise Exception("cannot modify an immutable surface")

        self._polygons.pop(label)
        self._roots = tuple(root for root in self._roots if root != label)

    def roots(self):
        r"""
        Return a label for each connected component on this surface.

        This implements :meth:`flatsurf.geometry.categories.polygonal_surfaces.PolygonalSurfaces.ParentMethods.roots`.

        EXAMPLES::

            sage: from flatsurf import MutableOrientedSimilaritySurface
            sage: S = MutableOrientedSimilaritySurface(QQ)

            sage: S.roots()
            ()

            sage: from flatsurf import polygons
            sage: S.add_polygon(polygons.square())
            0

            sage: S.roots()
            (0,)

            sage: from flatsurf import polygons
            sage: S.add_polygon(polygons.square())
            1

            sage: S.roots()
            (0, 1)

            sage: S.glue((0, 0), (1, 0))
            sage: S.roots()
            (0,)

        .. SEEALSO::

            :meth:`components`

        """
        return LabeledView(
            self, RootedComponents_MutablePolygonalSurface(self).keys(), finite=True
        )

    def components(self):
        r"""
        Return the connected components as the sequence of their respective
        polygon labels.

        EXAMPLES::

            sage: from flatsurf import MutableOrientedSimilaritySurface
            sage: S = MutableOrientedSimilaritySurface(QQ)

            sage: S.components()
            ()

            sage: from flatsurf import polygons
            sage: S.add_polygon(polygons.square())
            0

            sage: S.components()
            ((0,),)

            sage: from flatsurf import polygons
            sage: S.add_polygon(polygons.square())
            1

<<<<<<< HEAD
        A surface consisting of a single triangle::

            sage: from flatsurf.geometry.surface import Surface_dict
            sage: from flatsurf.geometry.polygon import Polygon, ConvexPolygons

            sage: S = Surface_dict(QQ)
            sage: P = ConvexPolygons(QQ)
            sage: S.add_polygon(P([(1, 0), (0, 1), (-1, -1)]), label="Δ")
            'Δ'

        Subdivision of this surface yields a surface with three triangles::

            sage: T = S.subdivide().codomain()
            sage: list(T.label_iterator())
            [('Δ', 0), ('Δ', 1), ('Δ', 2)]

        Note that the new labels are old labels plus an index. We verify that
        the triangles are glued correctly::

            sage: list(T.edge_gluing_iterator())
            [((('Δ', 0), 0), None),
             ((('Δ', 0), 1), (('Δ', 1), 2)),
             ((('Δ', 0), 2), (('Δ', 2), 1)),
             ((('Δ', 1), 0), None),
             ((('Δ', 1), 1), (('Δ', 2), 2)),
             ((('Δ', 1), 2), (('Δ', 0), 1)),
             ((('Δ', 2), 0), None),
             ((('Δ', 2), 1), (('Δ', 0), 2)),
             ((('Δ', 2), 2), (('Δ', 1), 1))]

        If we add another polygon to the original surface and glue things, we
        can see how existing gluings are preserved when subdividing::

            sage: S.add_polygon(P([(1, 0), (0, 1), (-1, 0), (0, -1)]), label='□')
            '□'

            sage: S.change_edge_gluing("Δ", 0, "□", 2)
            sage: S.change_edge_gluing("□", 1, "□", 3)

            sage: T = S.subdivide().codomain()

            sage: list(T.label_iterator())
            [('Δ', 0), ('Δ', 1), ('Δ', 2), ('□', 0), ('□', 1), ('□', 2), ('□', 3)]
            sage: list(sorted(T.edge_gluing_iterator()))
            [((('Δ', 0), 0), (('□', 2), 0)),
             ((('Δ', 0), 1), (('Δ', 1), 2)),
             ((('Δ', 0), 2), (('Δ', 2), 1)),
             ((('Δ', 1), 0), None),
             ((('Δ', 1), 1), (('Δ', 2), 2)),
             ((('Δ', 1), 2), (('Δ', 0), 1)),
             ((('Δ', 2), 0), None),
             ((('Δ', 2), 1), (('Δ', 0), 2)),
             ((('Δ', 2), 2), (('Δ', 1), 1)),
             ((('□', 0), 0), None),
             ((('□', 0), 1), (('□', 1), 2)),
             ((('□', 0), 2), (('□', 3), 1)),
             ((('□', 1), 0), (('□', 3), 0)),
             ((('□', 1), 1), (('□', 2), 2)),
             ((('□', 1), 2), (('□', 0), 1)),
             ((('□', 2), 0), (('Δ', 0), 0)),
             ((('□', 2), 1), (('□', 3), 2)),
             ((('□', 2), 2), (('□', 1), 1)),
             ((('□', 3), 0), (('□', 1), 0)),
             ((('□', 3), 1), (('□', 0), 2)),
             ((('□', 3), 2), (('□', 2), 1))]
=======
            sage: S.components()
            ((0,), (1,))

            sage: S.glue((0, 0), (1, 0))
            sage: S.components()
            ((0, 1),)
>>>>>>> 27ea7d4b

        """
        return LabeledView(
            self, RootedComponents_MutablePolygonalSurface(self).values(), finite=True
        )

    def polygon(self, label):
        r"""
        Return the polygon with label ``label`` in this surface.

        This implements
        :meth:`flatsurf.geometry.categories.polygonal_surfaces.PolygonalSurfaces.ParentMethods.polygon`.

        EXAMPLES::

            sage: from flatsurf import MutableOrientedSimilaritySurface
            sage: S = MutableOrientedSimilaritySurface(QQ)

            sage: S.polygon(0)
            Traceback (most recent call last):
            ...
            KeyError: 0

            sage: from flatsurf import polygons
            sage: S.add_polygon(polygons.square())
            0

            sage: S.polygon(0)
            Polygon(vertices=[(0, 0), (1, 0), (1, 1), (0, 1)])

<<<<<<< HEAD
        surface.set_immutable()

        from flatsurf.geometry.deformation import SubdivideDeformation

        return SubdivideDeformation(self, surface)
=======
        """
        return self._polygons[label]
>>>>>>> 27ea7d4b

    def set_immutable(self):
        r"""
        Make this surface immutable.

        Any mutation attempts from now on will be an error.

        EXAMPLES::

            sage: from flatsurf import MutableOrientedSimilaritySurface
            sage: S = MutableOrientedSimilaritySurface(QQ)

            sage: from flatsurf import polygons
            sage: S.add_polygon(polygons.square())
            0

            sage: S.glue((0, 0), (0, 2))
            sage: S.glue((0, 1), (0, 3))

        Note that declaring a surface immutable refines its category and
        thereby unlocks more methods that are available to such a surface::

            sage: S.category()
            Category of finite type oriented similarity surfaces
            sage: old_methods = set(method for method in dir(S) if not method.startswith('_'))

            sage: S.set_immutable()
            sage: S.category()
            Category of connected without boundary finite type translation surfaces
            sage: new_methods = set(method for method in dir(S) if not method.startswith('_'))
            sage: new_methods - old_methods
            {'angles',
             'apply_matrix',
             'area',
             'canonicalize',
             'canonicalize_mapping',
             'erase_marked_points',
             'holonomy_field',
             'j_invariant',
             'l_infinity_delaunay_triangulation',
             'minimal_translation_cover',
             'normalized_coordinates',
             'rel_deformation',
             'stratum'}

        An immutable surface cannot be mutated anymore::

            sage: S.remove_polygon(0)
            Traceback (most recent call last):
            ...
            Exception: cannot modify an immutable surface

<<<<<<< HEAD
            sage: T = S.subdivide_edges().codomain()
            sage: list(sorted(T.edge_gluing_iterator()))
            [(('Δ', 0), ('□', 5)),
             (('Δ', 1), ('□', 4)),
             (('Δ', 2), None),
             (('Δ', 3), None),
             (('Δ', 4), None),
             (('Δ', 5), None),
             (('□', 0), None),
             (('□', 1), None),
             (('□', 2), ('□', 7)),
             (('□', 3), ('□', 6)),
             (('□', 4), ('Δ', 1)),
             (('□', 5), ('Δ', 0)),
             (('□', 6), ('□', 3)),
             (('□', 7), ('□', 2))]
=======
        However, the category of an immutable might be further refined as
        (expensive to determine) features of the surface are deduced.
>>>>>>> 27ea7d4b

        """
        if self._mutable:
            self.set_roots(self.roots())
            self._mutable = False

        self._refine_category_(self.refined_category())

    def is_mutable(self):
        r"""
        Return whether this surface can be modified.

        This implements
        :meth:`flatsurf.geometry.categories.topological_surfaces.TopologicalSurfaces.ParentMethods.is_mutable`.

        EXAMPLES::

            sage: from flatsurf import MutableOrientedSimilaritySurface
            sage: S = MutableOrientedSimilaritySurface(QQ)

            sage: S.is_mutable()
            True

<<<<<<< HEAD
        surface.set_immutable()

        from flatsurf.geometry.deformation import SubdivideEdgesDeformation

        return SubdivideEdgesDeformation(self, surface, parts)
=======
            sage: S.set_immutable()
            sage: S.is_mutable()
            False
>>>>>>> 27ea7d4b

        """
        return self._mutable

    def __eq__(self, other):
        r"""
        Return whether this surface is indistinguishable from ``other``.

        See
        :meth:`~.categories.similarity_surfaces.SimilaritySurfaces.FiniteType.ParentMethods._test_eq_surface`
        for details on this notion of equality.

        EXAMPLES::

            sage: from flatsurf import MutableOrientedSimilaritySurface
            sage: S = MutableOrientedSimilaritySurface(QQ)
            sage: T = MutableOrientedSimilaritySurface(QQ)

            sage: S == T
            True

            sage: from flatsurf import polygons
            sage: S.add_polygon(polygons.square())
            0

            sage: S == T
            False

        TESTS::

            sage: S = MutableOrientedSimilaritySurface(QQ)
            sage: T = MutableOrientedSimilaritySurface(QQ)

            sage: S != T
            False

            sage: S.add_polygon(polygons.square())
            0

            sage: S != T
            True

        """
        if not isinstance(other, MutablePolygonalSurface):
            return False

        if self.base() != other.base():
            return False

        if self._polygons != other._polygons:
            return False

        # Note that the order of the root labels matters since it changes the order of iteration in labels()
        if self._roots != other._roots:
            return False

        if self._mutable != other._mutable:
            return False

        return True

    def __hash__(self):
        r"""
        Return a hash value for this surface that is compatible with
        :meth:`__eq__`.

        EXAMPLES::

            sage: from flatsurf import MutableOrientedSimilaritySurface
            sage: S = MutableOrientedSimilaritySurface(QQ)
            sage: T = MutableOrientedSimilaritySurface(QQ)
            sage: hash(S) == hash(T)
            Traceback (most recent call last):
            ...
            TypeError: cannot hash a mutable surface

            sage: S.set_immutable()
            sage: T.set_immutable()
            sage: hash(S) == hash(T)
            True

        """
        if self._mutable:
            raise TypeError("cannot hash a mutable surface")

        return hash((tuple(self.labels()), tuple(self.polygons()), self._roots))

    def _repr_(self):
        r"""
        Return a printable representation of this surface.

        EXAMPLES::

            sage: from flatsurf import MutableOrientedSimilaritySurface
            sage: S = MutableOrientedSimilaritySurface(QQ)
            sage: S
            Empty Surface

            sage: from flatsurf import polygons
            sage: S.add_polygon(polygons.square())
            0
            sage: S
            Translation Surface with boundary built from a square

        """
        if not self.is_finite_type():
            return "Surface built from infinitely many polygons"

<<<<<<< HEAD
    def pyflatsurf(self):
        r"""
        Return an isomorphism to a surface backed by libflatsurf. 

        EXAMPLES::

            sage: from flatsurf import polygons
            sage: from flatsurf.geometry.surface import Surface_dict

            sage: S = Surface_dict(QQ)
            sage: S.add_polygon(polygons(vertices=[(0, 0), (1, 0), (1, 1)]), label=0)
            0
            sage: S.add_polygon(polygons(vertices=[(0, 0), (1, 1), (0, 1)]), label=1)
            1

            sage: S.set_edge_pairing(0, 0, 1, 1)
            sage: S.set_edge_pairing(0, 1, 1, 2)
            sage: S.set_edge_pairing(0, 2, 1, 0)

            sage: S.pyflatsurf().codomain()  # optional: pyflatsurf
            FlatTriangulationCombinatorial(vertices = (1, -3, 2, -1, 3, -2), faces = (1, 2, 3)(-1, -2, -3)) with vectors {1: (1, 0), 2: (0, 1), 3: (-1, -1)}

        """
        from flatsurf.geometry.pyflatsurf.surface import Surface_pyflatsurf

        return Surface_pyflatsurf._from_flatsurf(self)

    def singularity(self, label, v, limit=None):
        # TODO: Document. Have a look at SimilaritySurface.singularity()
        from flatsurf.geometry.surface_objects import Singularity

        return Singularity(self, label, v, limit)

    def edge_transformation(self, p, e):
        # TODO: Copied from SimilaritySurface
        r"""
        Return the similarity bringing the provided edge to the opposite edge.

        EXAMPLES::

            sage: from flatsurf.geometry.similarity_surface_generators import SimilaritySurfaceGenerators
            sage: s = SimilaritySurfaceGenerators.example()
            sage: print(s.polygon(0))
            Polygon: (0, 0), (2, -2), (2, 0)
            sage: print(s.polygon(1))
            Polygon: (0, 0), (2, 0), (1, 3)
            sage: print(s.opposite_edge(0,0))
            (1, 1)
            sage: g = s.edge_transformation(0,0)
            sage: g((0,0))
            (1, 3)
            sage: g((2,-2))
            (2, 0)
        """
        from .similarity import SimilarityGroup
        G = SimilarityGroup(self.base_ring())
        q = self.polygon(p)
        a = q.vertex(e)
        b = q.vertex(e + 1)
        # This is the similarity carrying the origin to a and (1,0) to b:
        g = G(b[0] - a[0], b[1] - a[1], a[0], a[1])

        pp, ee = self.opposite_edge(p, e)
        qq = self.polygon(pp)
        # Be careful here: opposite vertices are identified
        aa = qq.vertex(ee + 1)
        bb = qq.vertex(ee)
        # This is the similarity carrying the origin to aa and (1,0) to bb:
        gg = G(bb[0] - aa[0], bb[1] - aa[1], aa[0], aa[1])

        # This is the similarity carrying (a,b) to (aa,bb):
        return gg / g

    def point(self, label, position, limit=None):
        # TODO: Use the implementation on category branch instead
        from flatsurf.geometry.surface_objects import SurfacePoint
        return SurfacePoint(self, label, position, limit=limit)

=======
        if len(self.labels()) == 0:
            return "Empty Surface"
>>>>>>> 27ea7d4b

        return f"{self._describe_surface()} built from {self._describe_polygons()}"

    def _describe_surface(self):
        r"""
        Return a string describing this kind of surface.

        This is a helper method for :meth:`_repr_`.

        EXAMPLES::

            sage: from flatsurf import MutableOrientedSimilaritySurface
            sage: S = MutableOrientedSimilaritySurface(QQ)
            sage: S._describe_surface()
            'Translation Surface'

        """
        return "Surface"

    def _describe_polygons(self):
        r"""
        Return a string describing the nature of the polygons that make up this surface.

        This is a helper method for :meth:`_repr_`.

        EXAMPLES::

            sage: from flatsurf import MutableOrientedSimilaritySurface
            sage: S = MutableOrientedSimilaritySurface(QQ)
            sage: S._describe_polygons()
            ''

        """
        polygons = [
            (-len(p.erase_marked_vertices().vertices()), p.describe_polygon())
            for p in self.polygons()
        ]
        polygons.sort()
        polygons = [description for (edges, description) in polygons]

        if not polygons:
            return ""

        collated = []
        while polygons:
            count = 1
            polygon = polygons.pop()
            while polygons and polygons[-1] == polygon:
                count += 1
                polygons.pop()

            if count == 1:
                collated.append(f"{polygon[0]} {polygon[1]}")
            else:
                collated.append(f"{count} {polygon[2]}")

        description = collated.pop()

        if collated:
            description = ", ".join(collated) + " and " + description

        return description

    def set_root(self, root):
        r"""
        Set ``root`` as the label at which exploration of a connected component
        starts.

        This method can be called for connected and disconnected surfaces. In
        either case, it establishes ``root`` as the new label from which
        enumeration of the connected component containing it starts. If another
        label for this component had been set earlier, it is replaced.

        .. NOTE::

            After roots have been declared explicitly, gluing operations come
            at an additional cost since the root labels have to be updated
            sometimes. It is therefore good practice to declare the root labels
            after all the gluings have been established when creating a
            surface.

        INPUT:

        - ``root`` -- a polygon label in this surface

        EXAMPLES::

            sage: from flatsurf import MutableOrientedSimilaritySurface
            sage: S = MutableOrientedSimilaritySurface(QQ)

            sage: S.set_root(0)
            Traceback (most recent call last):
            ...
            ValueError: root must be a label in the surface

            sage: from flatsurf import polygons
            sage: S.add_polygon(polygons.square())
            0
            sage: S.add_polygon(polygons.square())
            1

            sage: S.set_root(0)
            sage: S.set_root(1)

            sage: S.roots()
            (0, 1)

        Note that the roots get updated automatically when merging components::

            sage: S.glue((0, 0), (1, 0))
            sage: S.roots()
            (0,)

        The purpose of changing the root label is to modify the order of
        exploration, e.g., in :meth:`labels`::

            sage: S.labels()
            (0, 1)

            sage: S.set_root(1)
            sage: S.labels()
            (1, 0)

        .. SEEALSO::

            :meth:`set_roots` to replace all the root labels

        """
        if not self._mutable:
            raise Exception("cannot modify an immutable surface")

        root = [label for label in self.labels() if label == root]
        if not root:
            raise ValueError("root must be a label in the surface")
        assert len(root) == 1
        root = root[0]

        component = [component for component in self.components() if root in component]
        assert len(component) == 1
        component = component[0]

        self._roots = tuple(r for r in self._roots if r not in component) + (root,)

    def set_roots(self, roots):
        r"""
        Declare that the labels in ``roots`` are the labels from which their
        corresponding connected components should be enumerated.

        There must be at most one label for each connected component in
        ``roots``. Components that have no label set explicitly will have their
        label chosen automatically.

        INPUT:

        - ``roots`` -- a sequence of polygon labels in this surface

        EXAMPLES::

            sage: from flatsurf import MutableOrientedSimilaritySurface
            sage: S = MutableOrientedSimilaritySurface(QQ)

            sage: from flatsurf import polygons
            sage: S.add_polygon(polygons.square())
            0
            sage: S.add_polygon(polygons.square())
            1
            sage: S.add_polygon(polygons.square())
            2

            sage: S.glue((0, 0), (1, 0))

            sage: S.set_roots([1])
            sage: S.roots()
            (1, 2)

        Setting the roots of connected components affects their enumeration in :meth:`labels`::

            sage: S.labels()
            (1, 0, 2)

            sage: S.set_roots([0, 2])
            sage: S.labels()
            (0, 1, 2)

        There must be at most one root per component::

            sage: S.set_roots([0, 1, 2])
            Traceback (most recent call last):
            ...
            ValueError: there must be at most one root label for each connected component

        """
        if not self._mutable:
            raise Exception("cannot modify an immutable surface")

        roots = [[label for label in self.labels() if label == root] for root in roots]

        if any(len(root) == 0 for root in roots):
            raise ValueError("roots must be existing labels in the surface")

        assert all(len(root) == 1 for root in roots)

        roots = tuple(root[0] for root in roots)

        for component in self.components():
            if len([root for root in roots if root in component]) > 1:
                raise ValueError(
                    "there must be at most one root label for each connected component"
                )

        self._roots = tuple(roots)

    def change_base_label(self, label):
        r"""
        This is a deprecated alias for :meth:`set_root`.

        EXAMPLES::

            sage: from flatsurf import MutableOrientedSimilaritySurface
            sage: S = MutableOrientedSimilaritySurface(QQ)

            sage: from flatsurf import polygons
            sage: S.add_polygon(polygons.square())
            0

            sage: S.change_base_label(0)
            doctest:warning
            ...
            UserWarning: change_base_label() has been deprecated and will be removed in a future version of sage-flatsurf; use set_root() instead

        """
        import warnings

        warnings.warn(
            "change_base_label() has been deprecated and will be removed in a future version of sage-flatsurf; use set_root() instead"
        )

        self.set_root(label)

    @cached_method
    def labels(self):
        r"""
        Return the polygon labels in this surface.

        This replaces the generic
        :meth:`flatsurf.geometry.categories.polygonal_surfaces.PolygonalSurfaces.ParentMethods.labels`
        method with a more efficient implementation.

        EXAMPLES::

            sage: from flatsurf import MutableOrientedSimilaritySurface
            sage: S = MutableOrientedSimilaritySurface(QQ)

            sage: S.labels()
            ()

            sage: from flatsurf import polygons
            sage: S.add_polygon(polygons.square())
            0

            sage: S.labels()
            (0,)

        .. SEEALSO::

            :meth:`polygon` to translate polygon labels to the corresponding polygons

            :meth:`polygons` for the corresponding sequence of polygons

        """
        return LabelsFromView(self, self._polygons.keys(), finite=True)

    @cached_method
    def polygons(self):
        r"""
        Return the polygons that make up this surface.

        The order the polygons are returned is guaranteed to be compatible with
        the order of the labels in :meth:`~.categories.polygonal_surfaces.PolygonalSurfaces.ParentMethods.labels`.

        This replaces the generic
        :meth:`flatsurf.geometry.categories.polygonal_surfaces.PolygonalSurfaces.ParentMethods.polygons`
        with a more efficient implementation.

        EXAMPLES::

            sage: from flatsurf import MutableOrientedSimilaritySurface
            sage: S = MutableOrientedSimilaritySurface(QQ)

            sage: S.polygons()
            ()

            sage: from flatsurf import polygons
            sage: S.add_polygon(polygons.square())
            0
            sage: S.add_polygon(polygons.square())
            1
            sage: S.add_polygon(polygons.square())
            2

            sage: S.polygons()
            (Polygon(vertices=[(0, 0), (1, 0), (1, 1), (0, 1)]), Polygon(vertices=[(0, 0), (1, 0), (1, 1), (0, 1)]), Polygon(vertices=[(0, 0), (1, 0), (1, 1), (0, 1)]))

        .. SEEALSO::

            :meth:`polygon` to get a single polygon

        """
        return Polygons_MutableOrientedSimilaritySurface(self)


class OrientedSimilaritySurface(Surface_base):
    r"""
    Base class for surfaces built from Euclidean polygons that are glued with
    orientation preserving similarities.

    EXAMPLES::

        sage: from flatsurf import MutableOrientedSimilaritySurface
        sage: S = MutableOrientedSimilaritySurface(QQ)

        sage: from flatsurf.geometry.surface import OrientedSimilaritySurface
        sage: isinstance(S, OrientedSimilaritySurface)
        True

    """
    Element = SurfacePoint

    def __init__(self, base, category=None):
        from sage.categories.all import Rings

        if base not in Rings():
            raise TypeError("base ring must be a ring")

        from flatsurf.geometry.categories import SimilaritySurfaces

        if category is None:
            category = SimilaritySurfaces().Oriented()

        category &= SimilaritySurfaces().Oriented()

        super().__init__(base, category=category)

    def _describe_surface(self):
        if not self.is_finite_type():
            return "Surface built from infinitely many polygons"

        if not self.is_connected():
            # Many checks do not work yet if a surface is not connected, so we stop here.
            return "Disconnected Surface"

        if self.is_translation_surface(positive=True):
            description = "Translation Surface"
        elif self.is_translation_surface(positive=False):
            description = "Half-Translation Surface"
        elif self.is_dilation_surface(positive=True):
            description = "Positive Dilation Surface"
        elif self.is_dilation_surface(positive=False):
            description = "Dilation Surface"
        elif self.is_cone_surface():
            description = "Cone Surface"
            if self.is_rational_surface():
                description = f"Rational {description}"
        else:
            description = "Surface"

        if hasattr(self, "stratum"):
            try:
                description += f" in {self.stratum()}"
            except NotImplementedError:
                # Computation of the stratum might fail due to #227.
                pass
        elif self.genus is not NotImplemented:
            description = f"Genus {self.genus()} {description}"

        if self.is_with_boundary():
            description += " with boundary"

        return description


class MutableOrientedSimilaritySurface_base(OrientedSimilaritySurface):
    r"""
    Base class for surface built from Euclidean polyogns glued by orientation
    preserving similarities.

    This provides the features of :class:`MutableOrientedSimilaritySurface`
    without making a choice about how data is stored internally; it is a
    generic base class for other implementations of mutable surfaces.

    EXAMPLES::

        sage: from flatsurf import MutableOrientedSimilaritySurface
        sage: S = MutableOrientedSimilaritySurface(QQ)

        sage: from flatsurf.geometry.surface import MutableOrientedSimilaritySurface_base
        sage: isinstance(S, MutableOrientedSimilaritySurface_base)
        True

    """

    def triangle_flip(self, l1, e1, in_place=False, test=False, direction=None):
        r"""
        Overrides
        :meth:`.categories.similarity_surfaces.SimilaritySurfaces.Oriented.ParentMethods.triangle_flip`
        to provide in-place flipping of triangles.

        See that method for details.
        """
        if not in_place:
            return super().triangle_flip(
                l1=l1, e1=e1, in_place=in_place, test=test, direction=direction
            )

        s = self

        p1 = s.polygon(l1)
        if not len(p1.vertices()) == 3:
            raise ValueError("The polygon with the provided label is not a triangle.")
        l2, e2 = s.opposite_edge(l1, e1)

        sim = s.edge_transformation(l2, e2)
        p2 = s.polygon(l2)
        if not len(p2.vertices()) == 3:
            raise ValueError(
                "The polygon opposite the provided edge is not a triangle."
            )

        from flatsurf import Polygon

        p2 = Polygon(vertices=[sim(v) for v in p2.vertices()], base_ring=p1.base_ring())

        if direction is None:
            direction = (s.base_ring() ** 2)((0, 1))
        # Get vertices corresponding to separatices in the provided direction.
        v1 = p1.find_separatrix(direction=direction)[0]
        v2 = p2.find_separatrix(direction=direction)[0]
        # Our quadrilateral has vertices labeled:
        # * 0=p1.vertex(e1+1)=p2.vertex(e2)
        # * 1=p1.vertex(e1+2)
        # * 2=p1.vertex(e1)=p2.vertex(e2+1)
        # * 3=p2.vertex(e2+2)
        # Record the corresponding vertices of this quadrilateral.
        q1 = (3 + v1 - e1 - 1) % 3
        q2 = (2 + (3 + v2 - e2 - 1) % 3) % 4

        new_diagonal = p2.vertex((e2 + 2) % 3) - p1.vertex((e1 + 2) % 3)
        # This list will store the new triangles which are being glued in.
        # (Unfortunately, they may not be cyclically labeled in the correct way.)
        new_triangle = []
        try:
            new_triangle.append(
                Polygon(
                    edges=[
                        p1.edge((e1 + 2) % 3),
                        p2.edge((e2 + 1) % 3),
                        -new_diagonal,
                    ],
                    base_ring=p1.base_ring(),
                )
            )
            new_triangle.append(
                Polygon(
                    edges=[
                        p2.edge((e2 + 2) % 3),
                        p1.edge((e1 + 1) % 3),
                        new_diagonal,
                    ],
                    base_ring=p1.base_ring(),
                )
            )
            # The above triangles would be glued along edge 2 to form the diagonal of the quadrilateral being removed.
        except ValueError:
            raise ValueError(
                "Gluing triangles along this edge yields a non-convex quadrilateral."
            )

        # Find the separatrices of the two new triangles, and in particular which way they point.
        new_sep = []
        new_sep.append(new_triangle[0].find_separatrix(direction=direction)[0])
        new_sep.append(new_triangle[1].find_separatrix(direction=direction)[0])
        # The quadrilateral vertices corresponding to these separatrices are
        # new_sep[0]+1 and (new_sep[1]+3)%4 respectively.

        # i=0 if the new_triangle[0] should be labeled l1 and new_triangle[1] should be labeled l2.
        # i=1 indicates the opposite labeling.
        if new_sep[0] + 1 == q1:
            assert (new_sep[1] + 3) % 4 == q2
            i = 0
        else:
            assert (new_sep[1] + 3) % 4 == q1
            assert new_sep[0] + 1 == q2
            i = 1

        # These quantities represent the cyclic relabeling of triangles needed.
        cycle1 = (new_sep[i] - v1 + 3) % 3
        cycle2 = (new_sep[1 - i] - v2 + 3) % 3

        # This will be the new triangle with label l1:
        tri1 = Polygon(
            edges=[
                new_triangle[i].edge(cycle1),
                new_triangle[i].edge((cycle1 + 1) % 3),
                new_triangle[i].edge((cycle1 + 2) % 3),
            ],
            base_ring=p1.base_ring(),
        )
        # This will be the new triangle with label l2:
        tri2 = Polygon(
            edges=[
                new_triangle[1 - i].edge(cycle2),
                new_triangle[1 - i].edge((cycle2 + 1) % 3),
                new_triangle[1 - i].edge((cycle2 + 2) % 3),
            ],
            base_ring=p1.base_ring(),
        )
        # In the above, edge 2-cycle1 of tri1 would be glued to edge 2-cycle2 of tri2
        diagonal_glue_e1 = 2 - cycle1
        diagonal_glue_e2 = 2 - cycle2

        assert p1.find_separatrix(direction=direction) == tri1.find_separatrix(
            direction=direction
        )
        assert p2.find_separatrix(direction=direction) == tri2.find_separatrix(
            direction=direction
        )

        # Two opposite edges will not change their labels (label,edge) under our regluing operation.
        # The other two opposite ones will change and in fact they change labels.
        # The following finds them (there are two cases).
        # At the end of the if statement, the following will be true:
        # * new_glue_e1 and new_glue_e2 will be the edges of the new triangle with label l1 and l2 which need regluing.
        # * old_e1 and old_e2 will be the corresponding edges of the old triangles.
        # (Note that labels are swapped between the pair. The appending 1 or 2 refers to the label used for the triangle.)
        if p1.edge(v1) == tri1.edge(v1):
            # We don't have to worry about changing gluings on edge v1 of the triangles with label l1
            # We do have to worry about the following edge:
            new_glue_e1 = (
                3 - diagonal_glue_e1 - v1
            )  # returns the edge which is neither diagonal_glue_e1 nor v1.
            # This corresponded to the following old edge:
            old_e1 = 3 - e1 - v1  # Again this finds the edge which is neither e1 nor v1
        else:
            temp = (v1 + 2) % 3
            assert p1.edge(temp) == tri1.edge(temp)
            # We don't have to worry about changing gluings on edge (v1+2)%3 of the triangles with label l1
            # We do have to worry about the following edge:
            new_glue_e1 = (
                3 - diagonal_glue_e1 - temp
            )  # returns the edge which is neither diagonal_glue_e1 nor temp.
            # This corresponded to the following old edge:
            old_e1 = (
                3 - e1 - temp
            )  # Again this finds the edge which is neither e1 nor temp
        if p2.edge(v2) == tri2.edge(v2):
            # We don't have to worry about changing gluings on edge v2 of the triangles with label l2
            # We do have to worry about the following edge:
            new_glue_e2 = (
                3 - diagonal_glue_e2 - v2
            )  # returns the edge which is neither diagonal_glue_e2 nor v2.
            # This corresponded to the following old edge:
            old_e2 = 3 - e2 - v2  # Again this finds the edge which is neither e2 nor v2
        else:
            temp = (v2 + 2) % 3
            assert p2.edge(temp) == tri2.edge(temp)
            # We don't have to worry about changing gluings on edge (v2+2)%3 of the triangles with label l2
            # We do have to worry about the following edge:
            new_glue_e2 = (
                3 - diagonal_glue_e2 - temp
            )  # returns the edge which is neither diagonal_glue_e2 nor temp.
            # This corresponded to the following old edge:
            old_e2 = (
                3 - e2 - temp
            )  # Again this finds the edge which is neither e2 nor temp

        # remember the old gluings.
        old_opposite1 = s.opposite_edge(l1, old_e1)
        old_opposite2 = s.opposite_edge(l2, old_e2)

        us = s

        # Replace the triangles.
        us.replace_polygon(l1, tri1)
        us.replace_polygon(l2, tri2)
        # Glue along the new diagonal of the quadrilateral
        us.glue((l1, diagonal_glue_e1), (l2, diagonal_glue_e2))
        # Now we deal with that pair of opposite edges of the quadrilateral that need regluing.
        # There are some special cases:
        if old_opposite1 == (l2, old_e2):
            # These opposite edges were glued to each other.
            # Do the same in the new surface:
            us.glue((l1, new_glue_e1), (l2, new_glue_e2))
        else:
            if old_opposite1 == (l1, old_e1):
                # That edge was "self-glued".
                us.glue((l2, new_glue_e2), (l2, new_glue_e2))
            else:
                # The edge (l1,old_e1) was glued in a standard way.
                # That edge now corresponds to (l2,new_glue_e2):
                us.glue((l2, new_glue_e2), (old_opposite1[0], old_opposite1[1]))
            if old_opposite2 == (l2, old_e2):
                # That edge was "self-glued".
                us.glue((l1, new_glue_e1), (l1, new_glue_e1))
            else:
                # The edge (l2,old_e2) was glued in a standard way.
                # That edge now corresponds to (l1,new_glue_e1):
                us.glue((l1, new_glue_e1), (old_opposite2[0], old_opposite2[1]))
        return s

    def standardize_polygons(self, in_place=False):
        r"""
        Replace each polygon with a new polygon which differs by
        translation and reindexing. The new polygon will have the property
        that vertex zero is the origin, and all vertices lie either in the
        upper half plane, or on the x-axis with non-negative x-coordinate.

        This is done to the current surface if in_place=True. A mutable
        copy is created and returned if in_place=False (as default).

        This overrides
        :meth:`flatsurf.geometry.categories.similarity_surfaces.SimilaritySurfaces.FiniteType.Oriented.ParentMethods.standardize_polygons`
        to provide in-place standardizing of surfaces.

        EXAMPLES::

            sage: from flatsurf import MutableOrientedSimilaritySurface, Polygon
            sage: p = Polygon(vertices = ([(1,1),(2,1),(2,2),(1,2)]))
            sage: s = MutableOrientedSimilaritySurface(QQ)
            sage: s.add_polygon(p)
            0
            sage: s.glue((0, 0), (0, 2))
            sage: s.glue((0, 1), (0, 3))
            sage: s.set_root(0)
            sage: s.set_immutable()

            sage: s.standardize_polygons().polygon(0)
            Polygon(vertices=[(0, 0), (1, 0), (1, 1), (0, 1)])

        """
        if not in_place:
            S = MutableOrientedSimilaritySurface.from_surface(self)
            S.standardize_polygons(in_place=True)
            return S

        cv = {}  # dictionary for non-zero canonical vertices
        for label, polygon in zip(self.labels(), self.polygons()):
            best = 0
            best_pt = polygon.vertex(best)
            for v in range(1, len(polygon.vertices())):
                pt = polygon.vertex(v)
                if (pt[1] < best_pt[1]) or (pt[1] == best_pt[1] and pt[0] < best_pt[0]):
                    best = v
                    best_pt = pt
            # We replace the polygon if the best vertex is not the zero vertex, or
            # if the coordinates of the best vertex differs from the origin.
            if not (best == 0 and best_pt.is_zero()):
                cv[label] = best
        for label, v in cv.items():
            self.set_vertex_zero(label, v, in_place=True)

        return self


class MutableOrientedSimilaritySurface(
    MutableOrientedSimilaritySurface_base, MutablePolygonalSurface
):
    r"""
    A surface built from Euclidean polyogns glued by orientation preserving
    similarities.

    This is the main tool to create new surfaces of finite type in
    sage-flatsurf.

    EXAMPLES::

        sage: from flatsurf import MutableOrientedSimilaritySurface
        sage: S = MutableOrientedSimilaritySurface(QQ)

        sage: from flatsurf import polygons
        sage: S.add_polygon(polygons.square())
        0

        sage: S.glue((0, 0), (0, 2))
        sage: S.glue((0, 1), (0, 3))

        sage: S.set_immutable()

        sage: S
        Translation Surface in H_1(0) built from a square

    TESTS::

        sage: TestSuite(S).run()

    """

    def __init__(self, base, category=None):
        self._gluings = {}

        from flatsurf.geometry.categories import SimilaritySurfaces

        if category is None:
            category = SimilaritySurfaces().Oriented().FiniteType()

        category &= SimilaritySurfaces().Oriented().FiniteType()

        super().__init__(base, category=category)

    @classmethod
    def from_surface(cls, surface, category=None):
        r"""
        Return a mutable copy of ``surface``.

        EXAMPLES::

            sage: from flatsurf import translation_surfaces, MutableOrientedSimilaritySurface, polygons

            sage: T = translation_surfaces.square_torus()

        We build a surface that is made from two tori:

            sage: S = MutableOrientedSimilaritySurface.from_surface(T)
            sage: S.add_polygon(polygons.square())
            1
            sage: S.glue((1, 0), (1, 2))
            sage: S.glue((1, 1), (1, 3))

            sage: S.set_immutable()

            sage: S
            Disconnected Surface built from 2 squares

        """
        if not surface.is_finite_type():
            raise TypeError
        self = MutableOrientedSimilaritySurface(surface.base_ring(), category=category)

        for label in surface.labels():
            self.add_polygon(surface.polygon(label), label=label)

        for label in surface.labels():
            for edge in range(len(surface.polygon(label).vertices())):
                cross = surface.opposite_edge(label, edge)
                if cross:
                    self.glue((label, edge), cross)

        if isinstance(surface, MutablePolygonalSurface):
            # Only copy explicitly set roots over
            self._roots = surface._roots
        else:
            self.set_roots(surface.roots())

        return self

    def add_polygon(self, polygon, *, label=None):
        # Overrides add_polygon from MutablePolygonalSurface
        label = super().add_polygon(polygon, label=label)
        assert label not in self._gluings
        self._gluings[label] = [None] * len(polygon.vertices())

        if self._roots:
            self._roots = self._roots + (label,)

        return label

    def remove_polygon(self, label):
        # Overrides remove_polygon from MutablePolygonalSurface
        self._unglue_polygon(label)
        self._gluings.pop(label)

        super().remove_polygon(label)

    def glue(self, x, y):
        r"""
        Glue ``x`` and ``y`` with an (orientation preserving) similarity.

        INPUT:

        - ``x`` -- a pair consisting of a polygon label and an edge index for
          that polygon

        - ``y`` -- a pair consisting of a polygon label and an edge index for
          that polygon

        EXAMPLES::

            sage: from flatsurf import MutableOrientedSimilaritySurface, polygons

            sage: S = MutableOrientedSimilaritySurface(QQ)
            sage: S.add_polygon(polygons.square())
            0

        Glue two opposite sides of the square to each other::

            sage: S.glue((0, 1), (0, 3))

        Glue the other sides of the square to themselves::

            sage: S.glue((0, 0), (0, 0))
            sage: S.glue((0, 2), (0, 2))

        Note that existing gluings are removed when gluing already glued
        sides::

            sage: S.glue((0, 0), (0, 2))
            sage: S.set_immutable()

            sage: S
            Translation Surface in H_1(0) built from a square

        """
        if not self._mutable:
            raise Exception(
                "cannot modify immutable surface; create a copy with MutableOrientedSimilaritySurface.from_surface()"
            )

        if x[0] not in self._polygons:
            raise ValueError

        if y[0] not in self._polygons:
            raise ValueError

        self.unglue(*x)
        self.unglue(*y)

        if self._roots:
            component = set(self.component(x[0]))
            if y[0] not in component:
                # Gluing will join two connected components.
                cross_component = set(self.component(y[0]))
                for root in reversed(self._roots):
                    if root in component or root in cross_component:
                        self._roots = tuple([r for r in self._roots if r != root])
                        break
                else:
                    assert False, "did not find any root to eliminate"

        self._gluings[x[0]][x[1]] = y
        self._gluings[y[0]][y[1]] = x

    def unglue(self, label, edge):
        r"""
        Unglue the side ``edge`` of the polygon ``label`` if it is glued.

        EXAMPLES::

            sage: from flatsurf import MutableOrientedSimilaritySurface, translation_surfaces

            sage: T = translation_surfaces.square_torus()

            sage: S = MutableOrientedSimilaritySurface.from_surface(T)

            sage: S.unglue(0, 0)

            sage: S.gluings()
            (((0, 1), (0, 3)), ((0, 3), (0, 1)))

            sage: S.set_immutable()
            sage: S
            Translation Surface with boundary built from a square

        """
        if not self._mutable:
            raise Exception(
                "cannot modify immutable surface; create a copy with MutableOrientedSimilaritySurface.from_surface()"
            )

        cross = self._gluings[label][edge]
        if cross is not None:
            self._gluings[cross[0]][cross[1]] = None

        self._gluings[label][edge] = None

        if cross is not None and self._roots:
            component = set(self.component(label))
            if cross[0] not in component:
                # Ungluing created a new connected component.
                cross_component = set(self.component(cross[0]))
                assert label not in cross_component
                for root in self._roots:
                    if root in component:
                        self._roots = self._roots + (
                            LabeledView(
                                surface=self, view=cross_component, finite=True
                            ).min(),
                        )
                        break
                    if root in cross_component:
                        self._roots = self._roots + (
                            LabeledView(
                                surface=self, view=component, finite=True
                            ).min(),
                        )
                        break
                else:
                    assert False, "did not find any root to split"

    def _unglue_polygon(self, label):
        r"""
        Remove all gluigns from polygon ``label``.

        This is a helper method to completely unglue a polygon before removing
        or replacing it.

        EXAMPLES::

            sage: from flatsurf import MutableOrientedSimilaritySurface, translation_surfaces

            sage: T = translation_surfaces.square_torus()
            sage: S = MutableOrientedSimilaritySurface.from_surface(T)

            sage: S._unglue_polygon(0)
            sage: S.gluings()
            ()

        """
        for edge, cross in enumerate(self._gluings[label]):
            if cross is None:
                continue
            cross_label, cross_edge = cross
            self._gluings[cross_label][cross_edge] = None
        self._gluings[label] = [None] * len(self.polygon(label).vertices())

    def set_edge_pairing(self, label0, edge0, label1, edge1):
        r"""
        TESTS::

            sage: from flatsurf import polygons, MutableOrientedSimilaritySurface
            sage: S = MutableOrientedSimilaritySurface(QQ)
            sage: S.add_polygon(polygons.square())
            0
            sage: S.set_edge_pairing(0, 0, 0, 2)
            doctest:warning
            ...
            UserWarning: set_edge_pairing(label0, edge0, label1, edge1) has been deprecated and will be removed in a future version of sage-flatsurf; use glue((label0, edge0), (label1, edge1)) instead
            sage: S.set_edge_pairing(0, 1, 0, 3)

            sage: S.gluings()
            (((0, 0), (0, 2)), ((0, 1), (0, 3)), ((0, 2), (0, 0)), ((0, 3), (0, 1)))

        """
        import warnings

        warnings.warn(
            "set_edge_pairing(label0, edge0, label1, edge1) has been deprecated and will be removed in a future version of sage-flatsurf; use glue((label0, edge0), (label1, edge1)) instead"
        )
        return self.glue((label0, edge0), (label1, edge1))

    def change_edge_gluing(self, label0, edge0, label1, edge1):
        r"""
        TESTS::

            sage: from flatsurf import polygons, MutableOrientedSimilaritySurface
            sage: S = MutableOrientedSimilaritySurface(QQ)
            sage: S.add_polygon(polygons.square())
            0
            sage: S.change_edge_gluing(0, 0, 0, 2)
            doctest:warning
            ...
            UserWarning: change_edge_gluing(label0, edge0, label1, edge1) has been deprecated and will be removed in a future version of sage-flatsurf; use glue((label0, edge0), (label1, edge1)) instead
            sage: S.change_edge_gluing(0, 1, 0, 3)

            sage: S.gluings()
            (((0, 0), (0, 2)), ((0, 1), (0, 3)), ((0, 2), (0, 0)), ((0, 3), (0, 1)))

        """
        import warnings

        warnings.warn(
            "change_edge_gluing(label0, edge0, label1, edge1) has been deprecated and will be removed in a future version of sage-flatsurf; use glue((label0, edge0), (label1, edge1)) instead"
        )
        return self.glue((label0, edge0), (label1, edge1))

    def change_polygon_gluings(self, label, gluings):
        r"""
        TESTS::

            sage: from flatsurf import polygons, MutableOrientedSimilaritySurface
            sage: S = MutableOrientedSimilaritySurface(QQ)
            sage: S.add_polygon(polygons.square())
            0
            sage: S.change_polygon_gluings(0, [(0, 2), (0, 3), (0, 0), (0, 1)])
            doctest:warning
            ...
            UserWarning: change_polygon_gluings() has been deprecated and will be removed in a future version of sage-flatsurf; use glue() in a loop instead

            sage: S.gluings()
            (((0, 0), (0, 2)), ((0, 1), (0, 3)), ((0, 2), (0, 0)), ((0, 3), (0, 1)))

        """
        import warnings

        warnings.warn(
            "change_polygon_gluings() has been deprecated and will be removed in a future version of sage-flatsurf; use glue() in a loop instead"
        )

        for edge0, cross in enumerate(gluings):
            if cross is None:
                self.unglue(label, edge0)
            else:
                self.glue((label, edge0), cross)

    def change_polygon(self, label, polygon, gluing_list=None):
        r"""
        TESTS::

            sage: from flatsurf import MutableOrientedSimilaritySurface, translation_surfaces

            sage: T = translation_surfaces.square_torus()
            sage: S = MutableOrientedSimilaritySurface.from_surface(T)

            sage: S.change_polygon(0, 2 * S.polygon(0))
            doctest:warning
            ...
            UserWarning: change_polygon() has been deprecated and will be removed in a future version of sage-flatsurf; use replace_polygon() or remove_polygon() and add_polygon() instead

            sage: S.polygon(0)
            Polygon(vertices=[(0, 0), (2, 0), (2, 2), (0, 2)])

        """
        import warnings

        warnings.warn(
            "change_polygon() has been deprecated and will be removed in a future version of sage-flatsurf; use replace_polygon() or remove_polygon() and add_polygon() instead"
        )

        if not self._mutable:
            raise Exception(
                "cannot modify immutable surface; create a copy with MutableOrientedSimilaritySurface.from_surface()"
            )

        # Note that this obscure feature. If the number of edges is unchanged, we keep the gluings, otherwise we trash them all.
        if len(polygon.vertices()) != len(self.polygon(label).vertices()):
            self._unglue_polygon(label)
            self._gluings[label] = [None] * len(polygon.vertices())

        self._polygons[label] = polygon

        if gluing_list is not None:
            for i, cross in enumerate(gluing_list):
                self.glue((label, i), cross)

    def replace_polygon(self, label, polygon):
        r"""
        Replace the polygon ``label`` with ``polygon`` while keeping its
        gluings intact.

        INPUT:

        - ``label`` -- an element of :meth:`~.MutablePolygonalSurface.labels`

        - ``polygon`` -- a Euclidean polygon

        EXAMPLES::

            sage: from flatsurf import Polygon, MutableOrientedSimilaritySurface
            sage: S = MutableOrientedSimilaritySurface(QQ)
            sage: S.add_polygon(Polygon(vertices=[(0, 0), (1, 0), (1, 1), (0, 1)]))
            0
            sage: S.glue((0, 0), (0, 2))
            sage: S.glue((0, 1), (0, 3))

            sage: S.replace_polygon(0, Polygon(vertices=[(0, 0), (2, 0), (2, 2), (0, 2)]))

        The replacement of a polygon must have the same number of sides::

            sage: S.replace_polygon(0, Polygon(vertices=[(0, 0), (2, 0), (2, 2)]))
            Traceback (most recent call last):
            ...
            ValueError: polygon must be a quadrilateral

        To replace the polygon without keeping its glueings, remove the polygon
        first and then add a new one::

            sage: S.remove_polygon(0)
            sage: S.add_polygon(Polygon(vertices=[(0, 0), (2, 0), (2, 2)]), label=0)
            0

        """
        old = self.polygon(label)

        if len(old.vertices()) != len(polygon.vertices()):
            from flatsurf.geometry.categories.polygons import Polygons

            article, singular, plural = Polygons._describe_polygon(len(old.vertices()))
            raise ValueError(f"polygon must be {article} {singular}")

        self._polygons[label] = polygon

    def opposite_edge(self, label, edge=None):
        r"""
        Return the edge that ``edge`` of ``label`` is glued to or ``None`` if this edge is unglued.

        This implements
        :meth:`flatsurf.geometry.categories.polygonal_surfaces.PolygonalSurfaces.ParentMethods.opposite_edge`.

        INPUT:

        - ``label`` -- one of the labels included in :meth:`~.MutablePolygonalSurface.labels`

        - ``edge`` -- a non-negative integer to specify an edge (the edges
          of a polygon are numbered starting from zero.)

        EXAMPLES::

            sage: from flatsurf import Polygon, MutableOrientedSimilaritySurface
            sage: S = MutableOrientedSimilaritySurface(QQ)
            sage: S.add_polygon(Polygon(vertices=[(0, 0), (1, 0), (1, 1), (0, 1)]))
            0

            sage: S.glue((0, 0), (0, 1))
            sage: S.glue((0, 2), (0, 2))

            sage: S.opposite_edge(0, 0)
            (0, 1)
            sage: S.opposite_edge(0, 1)
            (0, 0)
            sage: S.opposite_edge(0, 2)
            (0, 2)
            sage: S.opposite_edge(0, 3)

            sage: S.opposite_edge((0, 0))
            doctest:warning
            ...
            UserWarning: calling opposite_edge() with a single argument has been deprecated and will be removed in a future version of sage-flatsurf; use opposite_edge(label, edge) instead
            (0, 1)

        """
        if edge is None:
            import warnings

            warnings.warn(
                "calling opposite_edge() with a single argument has been deprecated and will be removed in a future version of sage-flatsurf; use opposite_edge(label, edge) instead"
            )
            label, edge = label
        return self._gluings[label][edge]

    def set_vertex_zero(self, label, v, in_place=False):
        r"""
        Overrides
        :meth:`flatsurf.geometry.categories.similarity_surfaces.SimilaritySurfaces.Oriented.ParentMethods.set_vertex_zero`
        to make it possible to set the zero vertex in-place.
        """
        if not in_place:
            return super().set_vertex_zero(label, v, in_place=in_place)

        us = self
        if not us.is_mutable():
            raise ValueError(
                "set_vertex_zero can only be done in_place for a mutable surface."
            )
        p = us.polygon(label)
        n = len(p.vertices())
        if not (0 <= v < n):
            raise ValueError
        glue = []

        from flatsurf import Polygon

        pp = Polygon(
            edges=[p.edge((i + v) % n) for i in range(n)], base_ring=us.base_ring()
        )

        for i in range(n):
            e = (v + i) % n
            ll, ee = us.opposite_edge(label, e)
            if ll == label:
                ee = (ee + n - v) % n
            glue.append((ll, ee))

        us.remove_polygon(label)
        us.add_polygon(pp, label=label)
        for e, cross in enumerate(glue):
            us.glue((label, e), cross)
        return self

    def relabel(self, relabeling_map, in_place=False):
        r"""
        Overrides
        :meth:`flatsurf.geometry.categories.similarity_surfaces.SimilaritySurfaces.Oriented.ParentMethods.relabel`
        to allow relabeling in-place.
        """
        if not in_place:
            return super().relabel(relabeling_map=relabeling_map, in_place=in_place)

        us = self
        if not isinstance(relabeling_map, dict):
            raise NotImplementedError(
                "Currently relabeling is only implemented via a dictionary."
            )
        domain = set()
        codomain = set()
        data = {}
        for l1, l2 in relabeling_map.items():
            p = us.polygon(l1)
            glue = []
            for e in range(len(p.vertices())):
                ll, ee = us.opposite_edge(l1, e)
                try:
                    lll = relabeling_map[ll]
                except KeyError:
                    lll = ll
                glue.append((lll, ee))
            data[l2] = (p, glue)
            domain.add(l1)
            codomain.add(l2)
        if len(domain) != len(codomain):
            raise ValueError(
                "The relabeling_map must be injective. Received " + str(relabeling_map)
            )
        changed_labels = domain.intersection(codomain)
        added_labels = codomain.difference(domain)
        removed_labels = domain.difference(codomain)
        # Pass to add_polygons
        roots = list(us.roots())
        relabel_errors = {}
        for l2 in added_labels:
            p, glue = data[l2]
            l3 = us.add_polygon(p, label=l2)
            if not l2 == l3:
                # This means the label l2 could not be added for some reason.
                # Perhaps the implementation does not support this type of label.
                # Or perhaps there is already a polygon with this label.
                relabel_errors[l2] = l3
        # Pass to change polygons
        for l2 in changed_labels:
            p, glue = data[l2]
            us.remove_polygon(l2)
            us.add_polygon(p, label=l2)
            us.replace_polygon(l2, p)
        # Deal with the component roots
        roots = [relabeling_map.get(label, label) for label in roots]
        roots = [relabel_errors.get(label, label) for label in roots]
        # Pass to remove polygons:
        for l1 in removed_labels:
            us.remove_polygon(l1)
        # Pass to update the edge gluings
        if len(relabel_errors) == 0:
            # No problems. Update the gluings.
            for l2 in codomain:
                p, glue = data[l2]
                for e, cross in enumerate(glue):
                    us.glue((l2, e), cross)
        else:
            # Use the gluings provided by relabel_errors when necessary
            for l2 in codomain:
                p, glue = data[l2]
                for e in range(len(p.vertices())):
                    ll, ee = glue[e]
                    try:
                        # First try the error dictionary
                        us.glue((l2, e), (relabel_errors[ll], ee))
                    except KeyError:
                        us.glue((l2, e), (ll, ee))
        us.set_roots(roots)
        return self, len(relabel_errors) == 0

    def join_polygons(self, p1, e1, test=False, in_place=False):
        r"""
        Overrides
        :meth:`flatsurf.geometry.categories.similarity_surfaces.SimilaritySurfaces.Oriented.ParentMethods.join_polygons`
        to allow joining in-place.
        """
        if test:
            in_place = False

        if not in_place:
            return super().join_polygon(p1, e1, test=test, in_place=in_place)

        poly1 = self.polygon(p1)
        p2, e2 = self.opposite_edge(p1, e1)
        poly2 = self.polygon(p2)
        if p1 == p2:
            raise ValueError("Can't glue polygon to itself.")
        t = self.edge_transformation(p2, e2)
        dt = t.derivative()
        es = []
        edge_map = {}  # Store the pairs for the old edges.
        for i in range(e1):
            edge_map[len(es)] = (p1, i)
            es.append(poly1.edge(i))
        ne = len(poly2.vertices())
        for i in range(1, ne):
            ee = (e2 + i) % ne
            edge_map[len(es)] = (p2, ee)
            es.append(dt * poly2.edge(ee))
        for i in range(e1 + 1, len(poly1.vertices())):
            edge_map[len(es)] = (p1, i)
            es.append(poly1.edge(i))

        from flatsurf import Polygon

        new_polygon = Polygon(edges=es, base_ring=self.base_ring())

        # Do the gluing.
        ss = self
        s = ss

        inv_edge_map = {}
        for key, value in edge_map.items():
            inv_edge_map[value] = (p1, key)

        glue_list = []
        for i in range(len(es)):
            p3, e3 = edge_map[i]
            p4, e4 = self.opposite_edge(p3, e3)
            if p4 == p1 or p4 == p2:
                glue_list.append(inv_edge_map[(p4, e4)])
            else:
                glue_list.append((p4, e4))

        if p2 in s.roots():
            s.set_roots((p1 if label == p2 else label for label in s.roots()))

        s.remove_polygon(p2)

        s.remove_polygon(p1)
        s.add_polygon(new_polygon, label=p1)
        for e, cross in enumerate(glue_list):
            s.glue((p1, e), cross)

        return s

    def subdivide_polygon(self, p, v1, v2, test=False, new_label=None):
        r"""
        Overrides
        :meth:`flatsurf.geometry.categories.similarity_surfaces.SimilaritySurfaces.Oriented.ParentMethods.subdivide_polygon`
        to allow subdividing in-place.
        """
        if test:
            return super().subdivide_polygon(
                p=p, v1=v1, v2=v2, test=test, new_label=new_label
            )

        poly = self.polygon(p)
        ne = len(poly.vertices())
        if v1 < 0 or v2 < 0 or v1 >= ne or v2 >= ne:
            raise ValueError("Provided vertices out of bounds.")
        if abs(v1 - v2) <= 1 or abs(v1 - v2) >= ne - 1:
            raise ValueError("Provided diagonal is not actually a diagonal.")

        if v2 < v1:
            v2 = v2 + ne

        newedges1 = [poly.vertex(v2) - poly.vertex(v1)]
        for i in range(v2, v1 + ne):
            newedges1.append(poly.edge(i))

        from flatsurf import Polygon

        newpoly1 = Polygon(edges=newedges1, base_ring=self.base_ring())

        newedges2 = [poly.vertex(v1) - poly.vertex(v2)]
        for i in range(v1, v2):
            newedges2.append(poly.edge(i))
        newpoly2 = Polygon(edges=newedges2, base_ring=self.base_ring())

        # Store the old gluings
        old_gluings = {(p, i): self.opposite_edge(p, i) for i in range(ne)}

        # Update the polygon with label p, add a new polygon.
        self.remove_polygon(p)
        self.add_polygon(newpoly1, label=p)
        if new_label is None:
            new_label = self.add_polygon(newpoly2)
        else:
            new_label = self.add_polygon(newpoly2, label=new_label)
        # This gluing is the diagonal we used.
        self.glue((p, 0), (new_label, 0))

        # Setup conversion from old to new labels.
        old_to_new_labels = {}
        for i in range(v1, v2):
            old_to_new_labels[(p, i % ne)] = (new_label, i - v1 + 1)
        for i in range(v2, ne + v1):
            old_to_new_labels[(p, i % ne)] = (p, i - v2 + 1)

        for e in range(1, len(newpoly1.vertices())):
            pair = old_gluings[(p, (v2 + e - 1) % ne)]
            if pair in old_to_new_labels:
                pair = old_to_new_labels[pair]
            self.glue((p, e), (pair[0], pair[1]))

        for e in range(1, len(newpoly2.vertices())):
            pair = old_gluings[(p, (v1 + e - 1) % ne)]
            if pair in old_to_new_labels:
                pair = old_to_new_labels[pair]
            self.glue((new_label, e), (pair[0], pair[1]))

    def reposition_polygons(self, in_place=False, relabel=None):
        r"""
        Overrides
        :meth:`flatsurf.geometry.categories.similarity_surfaces.SimilaritySurfaces.FiniteType.Oriented.ParentMethods.reposition_polygons`
        to allow normalizing in-place.
        """
        if not in_place:
            return super().reposition_polygons(in_place=in_place, relabel=relabel)

        if relabel is not None:
            if relabel:
                raise NotImplementedError(
                    "the relabel keyword has been removed from reposition_polygon; use relabel({old: new for (new, old) in enumerate(surface.labels())}) to use integer labels instead"
                )
            else:
                import warnings

                warnings.warn(
                    "the relabel keyword will be removed in a future version of sage-flatsurf; do not pass it explicitly anymore to reposition_polygons()"
                )

        s = self

        labels = list(s.labels())
        from flatsurf.geometry.similarity import SimilarityGroup

        S = SimilarityGroup(self.base_ring())
        identity = S.one()
        it = iter(labels)
        label = next(it)
        changes = {label: identity}
        for label in it:
            polygon = self.polygon(label)
            adjacencies = {
                edge: self.opposite_edge(label, edge)[0]
                for edge in range(len(polygon.vertices()))
            }
            edge = min(
                adjacencies,
                # pylint: disable-next=cell-var-from-loop
                key=lambda edge: labels.index(adjacencies[edge]),
            )
            label2, edge2 = s.opposite_edge(label, edge)
            changes[label] = changes[label2] * s.edge_transformation(label, edge)
        it = iter(labels)
        # Skip the base label:
        label = next(it)
        for label in it:
            p = s.polygon(label)
            p = changes[label].derivative() * p
            s.replace_polygon(label, p)
        return s

    def triangulate(self, in_place=False, label=None, relabel=None):
        r"""
        Overrides
        :meth:`flatsurf.geometry.categories.similarity_surfaces.SimilaritySurfaces.Oriented.ParentMethods.triangulate`
        to allow triangulating in-place.

        .. TODO::

            The code here is not using
            :meth:`~.categories.euclidean_polygons.EuclideanPolygons.Simple.ParentMethods.triangulation`.
            It should probably be rewritten to share the same logic.

        TESTS:

        Verify that the monotile can be triangulated::

            sage: from flatsurf import Polygon, MutableOrientedSimilaritySurface
            sage: K = QuadraticField(3)
            sage: a = K.gen()
            sage: # build the vectors
            sage: l = [(1, 0), (1, 2), (a, 11), (a, 1), (1, 4), (1, 6), (a, 3),
            ....:      (a, 5), (1, 8), (1, 6), (a, 9), (a, 7), (1, 10), (1, 0)]
            sage: vecs = []
            sage: for m, e in l:
            ....:     v = vector(K, [m * cos(2*pi*e/12), m * sin(2*pi*e/12)])
            ....:     vecs.append(v)
            sage: p = Polygon(edges=vecs)

            sage: from collections import defaultdict
            sage: d = defaultdict(list)
            sage: for i, e in enumerate(p.edges()):
            ....:     e.set_immutable()
            ....:     d[e].append(i)

            sage: Sbase = MutableOrientedSimilaritySurface(K)
            sage: _ = Sbase.add_polygon(p)
            sage: for v in list(d):
            ....:     if v in d:
            ....:         indices = d[v]
            ....:         v_op = -v
            ....:         v_op.set_immutable()
            ....:         opposite_indices = d[v_op]
            ....:         assert len(indices) == len(opposite_indices), (len(indices), len(opposite_indices))
            ....:         if len(indices) == 1:
            ....:             del d[v]
            ....:             del d[v_op]
            ....:             Sbase.glue((0, indices[0]), (0, opposite_indices[0]))

            sage: (i0, j0), (i1, j1) = d.values()

            sage: S1 = MutableOrientedSimilaritySurface.from_surface(Sbase)
            sage: S1.glue((0, i0), (0, i1))
            sage: S1.glue((0, j0), (0, j1))
            sage: S1.set_immutable()

            sage: S1.triangulate()
            Translation Surface in H_3(4, 0) built from 5 isosceles triangles, 6 triangles and a right triangle

        """
        if relabel is not None:
            import warnings

            warnings.warn(
                "the relabel keyword argument of triangulate() is ignored, it has been deprecated and will be removed in a future version of sage-flatsurf"
            )

        if not in_place:
            return super().triangulate(in_place=in_place, label=label)

        if label is None:
            # We triangulate the whole surface
            # Store the current labels.
            labels = [label for label in self.labels()]
            s = self
            # Subdivide each polygon in turn.
            for label in labels:
                s = s.triangulate(in_place=True, label=label)
            return s

        poly = self.polygon(label)
        n = len(poly.vertices())
        if n > 3:
            s = self
        else:
            # This polygon is already a triangle.
            return self
        from flatsurf.geometry.euclidean import ccw

        for i in range(n - 3):
            poly = s.polygon(label)
            n = len(poly.vertices())
            for i in range(n):
                e1 = poly.edge(i)
                e2 = poly.edge((i + 1) % n)
                if ccw(e1, e2) > 0:
                    # This is in case the polygon is a triangle with subdivided edge.
                    e3 = poly.edge((i + 2) % n)
                    if ccw(e1 + e2, e3) != 0:
                        s.subdivide_polygon(label, i, (i + 2) % n)
                        break
        return s

    def delaunay_single_flip(self):
        r"""
        Perform a single in place flip of a triangulated mutable surface
        in-place.
        """
        lc = self._label_comparator()
        for (l1, e1), (l2, e2) in self.gluings():
            if (
                lc.lt(l1, l2) or (l1 == l2 and e1 <= e2)
            ) and self._delaunay_edge_needs_flip(l1, e1):
                self.triangle_flip(l1, e1, in_place=True)
                return True
        return False

    def delaunay_triangulation(
        self,
        triangulated=False,
        in_place=False,
        direction=None,
        relabel=None,
    ):
        r"""
        Overrides
        :meth:`flatsurf.geometry.categories.similarity_surfaces.SimilaritySurfaces.Oriented.ParentMethods.delaunay_triangulation`
        to allow triangulating in-place.
        """
        if not in_place:
            return super().delaunay_triangulation(
                triangulated=triangulated,
                in_place=in_place,
                direction=direction,
                relabel=relabel,
            )

        if relabel is not None:
            if relabel:
                raise NotImplementedError(
                    "the relabel keyword has been removed from delaunay_triangulation(); use relabel({old: new for (new, old) in enumerate(surface.labels())}) to use integer labels instead"
                )
            else:
                import warnings

                warnings.warn(
                    "the relabel keyword will be removed in a future version of sage-flatsurf; do not pass it explicitly anymore to delaunay_triangulation()"
                )

        if triangulated:
            s = self
        else:
            s = self
            self.triangulate(in_place=True)

        if direction is None:
            direction = (self.base_ring() ** 2)((0, 1))

        if direction.is_zero():
            raise ValueError

        from collections import deque

        unchecked_labels = deque(s.labels())
        checked_labels = set()
        while unchecked_labels:
            label = unchecked_labels.popleft()
            flipped = False
            for edge in range(3):
                if s._delaunay_edge_needs_flip(label, edge):
                    # Record the current opposite edge:
                    label2, edge2 = s.opposite_edge(label, edge)
                    # Perform the flip.
                    s.triangle_flip(label, edge, in_place=True, direction=direction)
                    # Move the opposite polygon to the list of labels we need to check.
                    if label2 != label:
                        try:
                            checked_labels.remove(label2)
                            unchecked_labels.append(label2)
                        except KeyError:
                            # Occurs if label2 is not in checked_labels
                            pass
                    flipped = True
                    break
            if flipped:
                unchecked_labels.append(label)
            else:
                checked_labels.add(label)
        return s

    def delaunay_decomposition(
        self,
        triangulated=False,
        delaunay_triangulated=False,
        in_place=False,
        direction=None,
        relabel=None,
    ):
        r"""
        Overrides
        :meth:`flatsurf.geometry.categories.similarity_surfaces.SimilaritySurfaces.Oriented.ParentMethods.delaunay_decomposition`
        to allow normalizing in-place.
        """
        if not in_place:
            return super().delaunay_decomposition(
                triangulated=triangulated,
                delaunay_triangulated=delaunay_triangulated,
                in_place=in_place,
                direction=direction,
                relabel=relabel,
            )

        if relabel is not None:
            if relabel:
                raise NotImplementedError(
                    "the relabel keyword has been removed from delaunay_decomposition(); use relabel({old: new for (new, old) in enumerate(surface.labels())}) to use integer labels instead"
                )
            else:
                import warnings

                warnings.warn(
                    "the relabel keyword will be removed in a future version of sage-flatsurf; do not pass it explicitly anymore to delaunay_decomposition()"
                )

        s = self
        if not delaunay_triangulated:
            s = s.delaunay_triangulation(
                triangulated=triangulated,
                in_place=True,
                direction=direction,
                relabel=relabel,
            )

        while True:
            for (l1, e1), (l2, e2) in s.gluings():
                if s._delaunay_edge_needs_join(l1, e1):
                    s.join_polygons(l1, e1, in_place=True)
                    break
            else:
                return s

    def cmp(self, s2, limit=None):
        r"""
        Compare two surfaces. This is an ordering returning -1, 0, or 1.

        The surfaces will be considered equal if and only if there is a translation automorphism
        respecting the polygons and the root labels.

        If the two surfaces are infinite, we just examine the first limit polygons.
        """
        if self.is_finite_type():
            if s2.is_finite_type():
                if limit is not None:
                    raise ValueError("limit only enabled for finite surfaces")

                sign = len(self.polygons()) - len(s2.polygons())
                if sign > 0:
                    return 1
                if sign < 0:
                    return -1

                lw1 = self.labels()
                labels1 = list(lw1)

                lw2 = s2.labels()
                labels2 = list(lw2)

                for l1, l2 in zip(lw1, lw2):
                    ret = self.polygon(l1).cmp(self.polygon(l2))
                    if ret != 0:
                        return ret

                    for e in range(len(self.polygon(l1).vertices())):
                        ll1, e1 = self.opposite_edge(l1, e)
                        ll2, e2 = s2.opposite_edge(l2, e)
                        num1 = labels1.index(ll1)
                        num2 = labels2.index(ll2)

                        ret = (num1 > num2) - (num1 < num2)
                        if ret:
                            return ret
                        ret = (e1 > e2) - (e1 < e2)
                        if ret:
                            return ret
                return 0
            else:
                # s1 is finite but s2 is infinite.
                return -1
        else:
            if s2.is_finite_type():
                # s1 is infinite but s2 is finite.
                return 1
            else:
                if limit is None:
                    raise NotImplementedError

                # both surfaces are infinite.
                from itertools import islice

                lw1 = self.labels()
                labels1 = list(islice(lw1, limit))

                lw2 = s2.labels()
                labels2 = list(islice(lw2, limit))

                count = 0
                for l1, l2 in zip(lw1, lw2):
                    ret = self.polygon(l1).cmp(s2.polygon(l2))
                    if ret != 0:
                        return ret

                    for e in range(len(self.polygon(l1).vertices())):
                        ll1, ee1 = self.opposite_edge(l1, e)
                        ll2, ee2 = s2.opposite_edge(l2, e)
                        num1 = labels1.index(ll1)
                        num2 = labels2.index(ll2)
                        ret = (num1 > num2) - (num1 < num2)
                        if ret:
                            return ret
                        ret = (ee1 > ee2) - (ee1 < ee2)
                        if ret:
                            return ret
                    if count >= limit:
                        break
                    count += 1
                return 0

    def __eq__(self, other):
        r"""
        Return whether this surface is indistinguishable from ``other``.

        See
        :meth:`~.categories.similarity_surfaces.SimilaritySurfaces.FiniteType.ParentMethods._test_eq_surface`
        for details on this notion of equality.

        EXAMPLES::

            sage: from flatsurf import MutableOrientedSimilaritySurface

            sage: S = MutableOrientedSimilaritySurface(QQ)
            sage: T = MutableOrientedSimilaritySurface(AA)

            sage: S == T
            False

            sage: S == S
            True

        """
        if not isinstance(other, MutableOrientedSimilaritySurface):
            return False

        if not super().__eq__(other):
            return False

        if self._gluings != other._gluings:
            return False

        return True

    def __hash__(self):
        r"""
        Return a hash value for this surface that is compatible with
        :meth:`__eq__`.

        EXAMPLES::

            sage: from flatsurf import MutableOrientedSimilaritySurface

            sage: S = MutableOrientedSimilaritySurface(QQ)
            sage: T = MutableOrientedSimilaritySurface(QQ)

            sage: hash(S) == hash(T)
            Traceback (most recent call last):
            ...
            TypeError: cannot hash a mutable surface

            sage: S.set_immutable()
            sage: T.set_immutable()
            sage: hash(S) == hash(T)
            True

        """
        if self._mutable:
            raise TypeError("cannot hash a mutable surface")

        return hash((super().__hash__(), tuple(self.gluings())))


class BaseRingChangedSurface(OrientedSimilaritySurface):
    r"""
    Changes the ring over which a surface is defined.

    EXAMPLES:

    This class is used in the implementation of
    :meth:`flatsurf.geometry.categories.similarity_surfaces.SimilaritySurfaces.Oriented.ParentMethods.change_ring`::

        sage: from flatsurf import translation_surfaces
        sage: T = translation_surfaces.square_torus()
        sage: S = T.change_ring(AA)

        sage: from flatsurf.geometry.surface import BaseRingChangedSurface
        sage: isinstance(S, BaseRingChangedSurface)
        True

        sage: TestSuite(S).run()

    """

    def __init__(self, surface, ring, category=None):
        if surface.is_mutable():
            raise NotImplementedError("surface must be immutable")

        self._reference = surface
        super().__init__(ring, category=category or surface.category())

    def is_mutable(self):
        r"""
        Return whether this surface can be modified, i.e., return ``False``.

        This implements
        :meth:`flatsurf.geometry.categories.topological_surfaces.TopologicalSurfaces.ParentMethods.is_mutable`.

        EXAMPLES::

            sage: from flatsurf import translation_surfaces
            sage: T = translation_surfaces.square_torus()
            sage: S = T.change_ring(AA)

            sage: S.is_mutable()
            False

        """
        return False

    def labels(self):
        r"""
        Return the labels of the polygons of this surface.

        EXAMPLES::

            sage: from flatsurf import translation_surfaces
            sage: T = translation_surfaces.square_torus()
            sage: S = T.change_ring(AA)
            sage: S.labels()
            (0,)

        """
        return self._reference.labels()

    def roots(self):
        r"""
        Return a label for each connected component on this surface.

        This implements :meth:`flatsurf.geometry.categories.polygonal_surfaces.PolygonalSurfaces.ParentMethods.roots`.

        EXAMPLES::

            sage: from flatsurf import translation_surfaces
            sage: T = translation_surfaces.square_torus()
            sage: S = T.change_ring(AA)

            sage: S.roots()
            (0,)

        """
        return self._reference.roots()

    def polygon(self, label):
        r"""
        Return the polygon with ``label``.

        This implements
        :meth:`flatsurf.geometry.categories.polygonal_surfaces.PolygonalSurfaces.ParentMethods.polygon`.

        EXAMPLES::

            sage: from flatsurf import translation_surfaces
            sage: T = translation_surfaces.square_torus()
            sage: S = T.change_ring(AA)

            sage: p = S.polygon(0)
            sage: p.base_ring()
            Algebraic Real Field

        """
        return self._reference.polygon(label).change_ring(self.base_ring())

    def opposite_edge(self, label, edge):
        r"""
        Return the edge that ``edge`` of ``label`` is glued to or ``None`` if this edge is unglued.

        This implements
        :meth:`flatsurf.geometry.categories.polygonal_surfaces.PolygonalSurfaces.ParentMethods.opposite_edge`.

        EXAMPLES::

            sage: from flatsurf import translation_surfaces
            sage: T = translation_surfaces.square_torus()
            sage: S = T.change_ring(AA)

            sage: S.opposite_edge(0, 0)
            (0, 2)

        """
        return self._reference.opposite_edge(label, edge)

    def __eq__(self, other):
        r"""
        Return whether this surface is indistinguishable from ``other``.

        See
        :meth:`~.categories.similarity_surfaces.SimilaritySurfaces.FiniteType.ParentMethods._test_eq_surface`
        for details on this notion of equality.

        EXAMPLES::

            sage: from flatsurf import translation_surfaces
            sage: T = translation_surfaces.square_torus()
            sage: T.change_ring(AA) == T.change_ring(AA)
            True

        """
        if not isinstance(other, BaseRingChangedSurface):
            return False

        return self._reference == other._reference and self.base() == other.base()

    def __hash__(self):
        r"""
        Return a hash value for this surface that is compatible with
        :meth:`__eq__`.

        EXAMPLES::

            sage: from flatsurf import translation_surfaces
            sage: T = translation_surfaces.square_torus()
            sage: hash(T.change_ring(AA)) == hash(T.change_ring(AA))
            True

        """
        return hash((self._reference, self.base()))


class RootedComponents_MutablePolygonalSurface(collections.abc.Mapping):
    r"""
    Connected components of a :class:`MutablePolygonalSurface`.

    The components are represented as a mapping that maps the root labels to
    the labels of the corresponding component.

    This is a helper method for :meth:`MutablePolygonalSurface.components` and
    :meth:`MutablePolygonalSurface.roots`.

    EXAMPLES::

        sage: from flatsurf import MutableOrientedSimilaritySurface
        sage: S = MutableOrientedSimilaritySurface(QQ)

        sage: from flatsurf import polygons
        sage: S.add_polygon(polygons.square())
        0
        sage: S.add_polygon(polygons.square())
        1

        sage: from flatsurf.geometry.surface import RootedComponents_MutablePolygonalSurface
        sage: components = RootedComponents_MutablePolygonalSurface(S)

    """

    def __init__(self, surface):
        self._surface = surface

    def __getitem__(self, root):
        r"""
        Return the labels of the connected component rooted at the label
        ``root``.

        EXAMPLES::

            sage: from flatsurf import MutableOrientedSimilaritySurface
            sage: S = MutableOrientedSimilaritySurface(QQ)

            sage: from flatsurf import polygons
            sage: S.add_polygon(polygons.square())
            0
            sage: S.add_polygon(polygons.square())
            1
            sage: S.glue((0, 0), (1, 0))

            sage: from flatsurf.geometry.surface import RootedComponents_MutablePolygonalSurface
            sage: components = RootedComponents_MutablePolygonalSurface(S)
            sage: components[0]
            (0, 1)

        """
        return self._surface.component(root)

    def __iter__(self):
        r"""
        Iterate over the keys of this mapping, i.e., the root labels of the
        connected components.

        EXAMPLES::

            sage: from flatsurf import MutableOrientedSimilaritySurface
            sage: S = MutableOrientedSimilaritySurface(QQ)

            sage: from flatsurf import polygons
            sage: S.add_polygon(polygons.square())
            0
            sage: S.add_polygon(polygons.square())
            1
            sage: S.glue((0, 0), (1, 0))

            sage: from flatsurf.geometry.surface import RootedComponents_MutablePolygonalSurface
            sage: components = RootedComponents_MutablePolygonalSurface(S)
            sage: list(components)
            [0]

        """
        # Shortcut enumeration if this is known to be a connected surface.
        connected = "Connected" in self._surface.category().axioms()

        for root in self._surface._roots:
            yield root
            if connected:
                return

        labels = set(self._surface._polygons)
        for root in self._surface._roots:
            for label in self._surface.component(root):
                labels.remove(label)

        while labels:
            root = LabeledView(surface=self._surface, view=labels, finite=True).min()

            yield root
            if connected:
                return
            for label in self._surface.component(root):
                labels.remove(label)

    def __len__(self):
        r"""
        Return the number of connected components of this surface.

        EXAMPLES::

            sage: from flatsurf import MutableOrientedSimilaritySurface
            sage: S = MutableOrientedSimilaritySurface(QQ)

            sage: from flatsurf import polygons
            sage: S.add_polygon(polygons.square())
            0
            sage: S.add_polygon(polygons.square())
            1
            sage: S.glue((0, 0), (1, 0))

            sage: from flatsurf.geometry.surface import RootedComponents_MutablePolygonalSurface
            sage: components = RootedComponents_MutablePolygonalSurface(S)
            sage: len(components)
            1

        """
        components = 0
        for root in self:
            components += 1
        return components


class LabeledCollection:
    r"""
    Abstract base class for collection of labels as returned by ``labels()``
    methods of surfaces.

    This also serves as a base clas for things such as ``polygons()`` that are
    tied to labels.

    INPUT:

    - ``surface`` -- a polygonal surface, the labels are taken from that
      surface; subclasses might change this to only represent a subset of the
      labels of this surface

    - ``finite`` -- a boolean or ``None`` (default: ``None``); whether this is
      a finite set; if ``None``, it is not known whether the set is finite
      (some operations might not be supported in that case or not terminate if
      the set is actually infinite.)

    EXAMPLES::

        sage: from flatsurf import translation_surfaces
        sage: S = translation_surfaces.square_torus()
        sage: labels = S.labels()

        sage: from flatsurf.geometry.surface import LabeledCollection
        sage: isinstance(labels, LabeledCollection)
        True

    """

    def __init__(self, surface, finite=None):
        if finite is None and surface.is_finite_type():
            finite = True

        self._surface = surface
        self._finite = finite

    def __repr__(self):
        r"""
        Return a printable representation of this set.

        EXAMPLES::

            sage: from flatsurf import translation_surfaces
            sage: S = translation_surfaces.square_torus()
            sage: S.labels()
            (0,)

            sage: S = translation_surfaces.infinite_staircase()
            sage: S.labels()
            (0, 1, -1, 2, -2, 3, -3, 4, -4, 5, -5, 6, -6, 7, -7, 8, …)

        """
        from itertools import islice

        items = list(islice(self, 17))

        if self._finite is True or len(items) < 17:
            return repr(tuple(self))

        return f"({', '.join(str(x) for x in islice(self, 16))}, …)"

    def __len__(self):
        r"""
        Return the size of this set.

        EXAMPLES::

            sage: from flatsurf import translation_surfaces
            sage: S = translation_surfaces.square_torus()
            sage: len(S.labels())
            1

        Python does not allow ``__len__`` to return anything but an integer, so
        we cannot return infinity::

            sage: S = translation_surfaces.infinite_staircase()
            sage: len(S.labels())
            Traceback (most recent call last):
            ...
            NotImplementedError: len() of an infinite set

        """
        if self._finite is False:
            raise TypeError("infinite set has no integer length")

        length = 0
        for x in self:  # pylint: disable=not-an-iterable
            length += 1

        return length

<<<<<<< HEAD
    def __hash__(self):
        return super().__hash__()

    def _eq_reference_surface(self, other):
=======
    def __contains__(self, x):
>>>>>>> 27ea7d4b
        r"""
        Return whether ``x`` is contained in this set.

        EXAMPLES::

            sage: from flatsurf import translation_surfaces
            sage: S = translation_surfaces.square_torus()
            sage: labels = S.labels()
            sage: 0 in labels
            True
            sage: 1 in labels
            False

        """
        for item in self:  # pylint: disable=not-an-iterable
            if x == item:
                return True

        return False


class LabeledView(LabeledCollection):
    r"""
    A set of labels (or something resembling labels such as ``polygons()``)
    backed by another collection ``view``.

    INPUT:

    - ``surface`` -- a polygonal surface, the labels in ``view`` are labels of
      that surface

    - ``view`` -- a collection that all queries are going to be redirected to.
      Note that ``labels()`` guarantees that iteration over labels happens in a
      breadth-first-search so iteration over ``view`` must follow that same
      order. However, subclasses can remove this requirement by overriding
      :meth:`__iter__`.

    - ``finite`` -- a boolean or ``None`` (default: ``None``); whether this is
      a finite set; if ``None``, it is not known whether the set is finite
      (some operations might not be supported in that case or not terminate if
      the set is actually infinite.)

    EXAMPLES::

        sage: from flatsurf import translation_surfaces
        sage: S = translation_surfaces.t_fractal()
        sage: labels = S.labels()

        sage: from flatsurf.geometry.surface import LabeledView
        sage: isinstance(labels, LabeledView)
        True

    """

    def __init__(self, surface, view, finite=None):
        super().__init__(surface, finite=finite)
        self._view = view

    def __iter__(self):
        return iter(self._view)

    def __contains__(self, x):
        return x in self._view

    def __len__(self):
        return len(self._view)

    def min(self):
        r"""
        Return a minimal item in this set.

        If the items can be compared, this is just the actual ``min`` of the
        items.

        Otherwise, we take the one with minimal ``repr``.

        .. NOTE::

            If the items cannot be compared, and there are clashes in the
            ``repr``, this method will fail.

            Also, if comparison of items is not consistent, then this can
            produce somewhat random output.

            Finally, note with this approach the min of a set is not the always
            the min of the mins of a each partition of that set.

        EXAMPLES::

            sage: from flatsurf import translation_surfaces
            sage: S = translation_surfaces.t_fractal()
            sage: S.labels().min()
            Traceback (most recent call last):
            ...
            NotImplementedError: cannot determine minimum of an infinite set

        ::

            sage: from flatsurf import translation_surfaces
            sage: C = translation_surfaces.cathedral(1,2)
            sage: C.labels().min()
            0

        ::

            sage: labels = list(C.labels())[:3]
            sage: from flatsurf.geometry.surface import LabeledView
            sage: LabeledView(C, labels).min()
            0

        """
        if self._finite is False:
            raise NotImplementedError("cannot determine minimum of an infinite set")

        try:
            return min(self)
        except TypeError:
            reprs = {repr(item): item for item in self}
            if len(reprs) != len(self):
                raise TypeError(
                    "cannot determine minimum of tset without ordering and with non-unique repr()"
                )
            return reprs[min(reprs)]


class ComponentLabels(LabeledCollection):
    r"""
    The labels of a connected component.

    INPUT:

    - ``surface`` -- a polygonal surface

    - ``root`` -- a label of the connected component from which enumeration of
      the component starts.

    - ``finite`` -- a boolean or ``None`` (default: ``None``); whether this is
      a finite component; if ``None``, it is not known whether the component is
      finite (some operations might not be supported in that case or not
      terminate if the component is actually infinite.)

    EXAMPLES::

        sage: from flatsurf import translation_surfaces
        sage: S = translation_surfaces.t_fractal()
        sage: component = S.component(0)

        sage: from flatsurf.geometry.surface import ComponentLabels
        sage: isinstance(component, ComponentLabels)
        True

    """

    def __init__(self, surface, root, finite=None):
        super().__init__(surface, finite=finite)
        self._root = root

    def __iter__(self):
        r"""
        Return an iterator of this component that enumerates labels starting
        from the root label in a breadth-first-search.

        EXAMPLES::

            sage: from flatsurf import translation_surfaces
            sage: C = translation_surfaces.cathedral(1, 2)
            sage: component = C.component(0)
            sage: list(component)
            [0, 1, 3, 2]

        """
        from collections import deque

        seen = set()
        pending = deque([self._root])

        while pending:
            label = pending.popleft()
            if label in seen:
                continue

            seen.add(label)

            yield label
            for e in range(len(self._surface.polygon(label).vertices())):
                cross = self._surface.opposite_edge(label, e)
                if cross is not None:
                    pending.append(cross[0])


<<<<<<< HEAD
    def __hash__(self):
        return super().__hash__()

    def _eq_reference_surface(self, other):
        r"""
        Return whether this surface is indistinguishable from ``other`` by
        comparing their reference surfaces.
=======
class Labels(LabeledCollection, collections.abc.Set):
    r"""
    The labels of a surface.
>>>>>>> 27ea7d4b

    .. NOTE::

        This is a generic implementation that represents the set of labels of a
        surface in a breadth-first iteration starting from the root labels of the
        connected components.

        This implementation makes no assumption on the surface and can be very
        slow to answer, e.g., containment or compute the number of labels in
        the surface (because it needs to iterate over the entire surface.)

        When possible, a faster implementation should be used such as
        :class:`LabelsFromView`.

    EXAMPLES::

        sage: from flatsurf import polygons, similarity_surfaces
        sage: T = polygons.triangle(1, 2, 5)
        sage: S = similarity_surfaces.billiard(T)
        sage: S = S.minimal_cover("translation")

        sage: labels = S.labels()
        sage: labels
        ((0, 1, 0), (1, 1, 0), (1, 0, -1), (1, 1/2*c0, 1/2*c0), (0, 1/2*c0, -1/2*c0), (0, 0, 1), (0, -1/2*c0, -1/2*c0), (0, 0, -1), (0, -1/2*c0, 1/2*c0), (0, 1/2*c0, 1/2*c0),
         (1, 1/2*c0, -1/2*c0), (1, -1/2*c0, -1/2*c0), (1, 0, 1), (1, -1/2*c0, 1/2*c0), (1, -1, 0), (0, -1, 0))

    TESTS::

        sage: from flatsurf.geometry.surface import Labels
        sage: type(labels) == Labels
        True

    """

    def __iter__(self):
        for component in self._surface.components():
            yield from component


class LabelsFromView(Labels, LabeledView):
    r"""
    The labels of a surface backed by another set that can quickly compute the
    length of the labels and decide containment in the set.

    .. NOTE::

        Iteration of the view collection does not have to be in breadth-first
        search order in the surface since this class is picking up the generic
        :meth:`Labels.__iter__`.

    EXAMPLES::

        sage: from flatsurf import translation_surfaces
        sage: C = translation_surfaces.cathedral(1, 2)
        sage: labels = C.labels()

        sage: from flatsurf.geometry.surface import LabelsFromView
        sage: type(labels) == LabelsFromView
        True

    """


class Polygons(LabeledCollection, collections.abc.Collection):
    r"""
    The collection of polygons of a surface.

    The polygons are returned in the same order as labels of the surface are
    returned by :class:`.Labels`.

    EXAMPLES::

        sage: from flatsurf import translation_surfaces
        sage: C = translation_surfaces.cathedral(1, 2)
        sage: polygons = C.polygons()

        sage: from flatsurf.geometry.surface import Polygons
        sage: isinstance(polygons, Polygons)
        True

    """

    def __iter__(self):
        r"""
        Iterate over the polygons in the same order as ``labels()`` does.

        EXAMPLES::

            sage: from flatsurf import translation_surfaces
            sage: C = translation_surfaces.cathedral(1, 2)
            sage: labels = C.labels()
            sage: polygons = C.polygons()

            sage: for entry in zip(labels, polygons):
            ....:     print(entry)
            (0, Polygon(vertices=[(0, 0), (1, 0), (1, 1), (0, 1)]))
            (1, Polygon(vertices=[(1, 0), (1, -2), (3/2, -5/2), (2, -2), (2, 0), (2, 1), (2, 3), (3/2, 7/2), (1, 3), (1, 1)]))
            (3, Polygon(vertices=[(3, 0), (7/2, -1/2), (11/2, -1/2), (6, 0), (6, 1), (11/2, 3/2), (7/2, 3/2), (3, 1)]))
            (2, Polygon(vertices=[(2, 0), (3, 0), (3, 1), (2, 1)]))

        """
        for label in self._surface.labels():
            yield self._surface.polygon(label)

    def __len__(self):
        r"""
        Return the number of polygons in this surface.

        EXAMPLES::

            sage: from flatsurf import translation_surfaces
            sage: C = translation_surfaces.cathedral(1, 2)
            sage: polygons = C.polygons()
            sage: len(polygons)
            4

        """
        return len(self._surface.labels())


class Polygons_MutableOrientedSimilaritySurface(Polygons):
    r"""
    The collection of polygons of a :class:`MutableOrientedSimilaritySurface`.

    This is a faster version of :class:`Polygons`.

    EXAMPLES::

        sage: from flatsurf import translation_surfaces
        sage: C = translation_surfaces.cathedral(1, 2)
        sage: polygons = C.polygons()

        sage: from flatsurf.geometry.surface import Polygons_MutableOrientedSimilaritySurface
        sage: isinstance(polygons, Polygons_MutableOrientedSimilaritySurface)
        True

    """

    def __init__(self, surface):
        # This hack makes __len__ 20% faster (it saves one attribute lookup.)
        self._polygons = surface._polygons
        super().__init__(surface)

    def __len__(self):
        return len(self._polygons)


class Edges(LabeledCollection, collections.abc.Set):
    r"""
    The set of edges of a surface.

    The set of edges contains of pairs (label, index) with the labels of the
    polygons and the actual edges indexed from 0 in the second component.

    EXAMPLES::

        sage: from flatsurf import translation_surfaces
        sage: C = translation_surfaces.cathedral(1, 2)
        sage: edges = C.edges()
        sage: edges
        ((0, 0), (0, 1), (0, 2), (0, 3), (1, 0), (1, 1), (1, 2), (1, 3), (1, 4), (1, 5), (1, 6), (1, 7), (1, 8), (1, 9), (3, 0), (3, 1), (3, 2), (3, 3), (3, 4), (3, 5), (3, 6), (3, 7), (2, 0), (2, 1), (2, 2), (2, 3))

    TESTS::

        sage: from flatsurf.geometry.surface import Edges
        sage: isinstance(edges, Edges)
        True

    """

    def __iter__(self):
        for label, polygon in zip(self._surface.labels(), self._surface.polygons()):
            for edge in range(len(polygon.vertices())):
                yield (label, edge)

    def __contains__(self, x):
        label, edge = x
        if label not in self._surface.labels():
            return False

        polygon = self._surface.polygon(label)
        return 0 <= len(polygon.vertices()) < edge


class Gluings(LabeledCollection, collections.abc.Set):
    r"""
    The set of gluings of the surface.

    Each gluing consists of two pairs (label, index) that describe the edges
    being glued.

    Note that each gluing (that is not a self-gluing) is reported twice.

    EXAMPLES::

        sage: from flatsurf import translation_surfaces
        sage: S = translation_surfaces.square_torus()
        sage: gluings = S.gluings()
        sage: gluings
        (((0, 0), (0, 2)), ((0, 1), (0, 3)), ((0, 2), (0, 0)), ((0, 3), (0, 1)))

    TESTS::

        sage: from flatsurf.geometry.surface import Gluings
        sage: isinstance(gluings, Gluings)
        True

    """

    def __iter__(self):
        for label, edge in self._surface.edges():
            cross = self._surface.opposite_edge(label, edge)
            if cross is None:
                continue
            yield (label, edge), cross

    def __contains__(self, x):
        x, y = x

        if x not in self._surface.edges():
            return False

        cross = self._surface.opposite_edge(*x)
        if cross is None:
            return False

        return y == cross


# Import deprecated symbols so imports using flatsurf.geometry.surface do not break.
from flatsurf.geometry.surface_legacy import (  # noqa, we import at the bottom of the file to break a circular import  # pylint: disable=wrong-import-position
    Surface,
    Surface_list,
    Surface_dict,
    surface_list_from_polygons_and_gluings,
)<|MERGE_RESOLUTION|>--- conflicted
+++ resolved
@@ -69,13 +69,8 @@
     r"""
     A base class for all surfaces in sage-flatsurf.
 
-<<<<<<< HEAD
-    Concrete implementations of a surface must implement at least
-
-=======
     This class patches bits of the category framework in SageMath that assume
     that all parent structures are immutable.
->>>>>>> 27ea7d4b
 
     EXAMPLES::
 
@@ -150,231 +145,15 @@
 
     def _test_refined_category(self, **options):
         r"""
-<<<<<<< HEAD
-        EXAMPLES::
-
-            sage: import flatsurf
-            sage: G = SymmetricGroup(4)
-            sage: S = flatsurf.translation_surfaces.origami(G('(1,2,3,4)'), G('(1,4,2,3)')).underlying_surface()
-            sage: S.is_triangulated()
-            False
-
-        """
-        it = self.label_iterator()
-        if not self.is_finite():
-            if limit is None:
-                raise ValueError(
-                    "for infinite polygon, 'limit' must be set to a positive integer"
-                )
-            else:
-                from itertools import islice
-=======
         Test that this surface has been refined to its best possible
         subcategory (that can be computed cheaply.)
->>>>>>> 27ea7d4b
 
         We override this method here to disable this check for mutable
         surfaces. Mutable surfaces have not been refined yet since changes in
         the surface might require a widening of the category which is not
         possible.
 
-<<<<<<< HEAD
-    def triangulate(self):
-        r"""
-        Return a :class:`Deformation` to a triangulated copy of this surface
-        (or this surface unchanged if it is already triangulated.)
-
-        EXAMPLES::
-
-            sage: from flatsurf import translation_surfaces
-            sage: S = translation_surfaces.octagon_and_squares().underlying_surface()
-
-            sage: S.is_triangulated()
-            False
-
-            sage: S = S.triangulate().codomain()
-            sage: S.is_triangulated()
-            True
-
-        """
-        if self.is_triangulated():
-            from flatsurf.geometry.deformation import IdentityDeformation
-            return IdentityDeformation(self)
-
-        if not self.is_finite():
-            raise NotImplementedError("cannot triangulate this infinite surface yet")
-
-        def triangulation(polygon):
-            triangles = []
-
-            N = polygon.num_edges()
-
-            open_edges = [(v, (v + 1) % N) for v in range(N)]
-
-            edges = polygon.triangulation()
-            edges = set(edges + [(edge[1], edge[0]) for edge in edges] + open_edges)
-
-            while open_edges:
-                edge0 = open_edges.pop()
-                edges.remove(edge0)
-
-                edge1 = max([edge for edge in edges if edge[0] == edge0[1]], key=lambda edge: (edge[1] - edge0[0] - 1) % N)
-                edges.remove(edge1)
-                if edge1 in open_edges:
-                    open_edges.remove(edge1)
-                else:
-                    open_edges.append((edge1[1], edge1[0]))
-
-                edge2 = max([edge for edge in edges if edge[0] == edge1[1]], key=lambda edge: (edge[1] - edge0[0] - 1) % N)
-                assert edge2[1] == edge0[0]
-                edges.remove(edge2)
-                if edge2 in open_edges:
-                    open_edges.remove(edge2)
-                else:
-                    open_edges.append((edge2[1], edge2[0]))
-
-                triangles.append((edge0[0], edge1[0], edge2[0]))
-
-            return triangles
-
-        polygon_triangles = {label: triangulation(self.polygon(label)) for label in self.label_iterator()}
-
-        codomain = Surface_dict(self.base_ring())
-        codomain.change_base_label((self.base_label(), 0))
-
-        # Build the codomain from its triangles.
-        from flatsurf.geometry.polygon import polygons
-        for label, triangles in polygon_triangles.items():
-            polygon = self.polygon(label)
-            for i, (v0, v1, v2) in enumerate(triangles):
-                codomain.add_polygon(polygons(
-                    polygon.vertex(v1) - polygon.vertex(v0),
-                    polygon.vertex(v2) - polygon.vertex(v1),
-                    polygon.vertex(v0) - polygon.vertex(v2)),
-                    label=(label, i))
-
-            # Glue the triangles of this polygon.
-            for p, (v0, v1, v2) in enumerate(triangles):
-                p = (label, p)
-                for q, (w0, w1, w2) in enumerate(triangles):
-                    q = (label, q)
-
-                    for i, edge0 in enumerate([(v0, v1), (v1, v2), (v2, v0)]):
-                        for j, edge1 in enumerate([(w1, w0), (w2, w1), (w0, w2)]):
-                            if edge0 == edge1:
-                                codomain.set_edge_pairing(p, i, q, j)
-
-        def new_label_edge(old_label, old_edge):
-            N = self.polygon(old_label).num_edges()
-            for i, (v0, v1, v2) in enumerate(polygon_triangles[old_label]):
-                if v0 == old_edge and v1 == (v0 + 1) % N:
-                    return (old_label, i), 0
-                if v1 == old_edge and v2 == (v1 + 1) % N:
-                    return (old_label, i), 1
-                if v2 == old_edge and v0 == (v2 + 1) % N:
-                    return (old_label, i), 2
-            assert False
-
-        # Reglue the polygons as they were glued in the domain.
-        for (label0, edge0), (label1, edge1) in self.edge_gluing_iterator():
-            codomain.set_edge_pairing(
-                *new_label_edge(label0, edge0),
-                *new_label_edge(label1, edge1))
-
-        codomain.set_immutable()
-
-        from flatsurf.geometry.deformation import TriangulationDeformation
-        return TriangulationDeformation(self, codomain, polygon_triangles)
-
-    def isomorphism(self, other):
-        # TODO: This should be renamed and mostly be implemented in Surface_pyflatsurf.
-        self_to_pyflatsurf = self.pyflatsurf()
-        other_to_pyflatsurf = other.pyflatsurf()
-
-        self_pyflatsurf = self_to_pyflatsurf.codomain()
-        other_pyflatsurf = other_to_pyflatsurf.codomain()
-
-        from pyflatsurf import flatsurf
-        isomorphism = self_pyflatsurf._flat_triangulation.isomorphism(other_pyflatsurf._flat_triangulation, flatsurf.ISOMORPHISM.DELAUNAY_CELLS)
-        if not isomorphism:
-            raise NotImplementedError("Failed to find an isomorphism of Delaunay cells between these surfaces")
-        isomorphism = isomorphism.value()
-
-        from flatsurf.geometry.pyflatsurf.deformation import Deformation_pyflatsurf
-        isomorphism = Deformation_pyflatsurf(self_pyflatsurf, other_pyflatsurf, isomorphism)
-
-        return other_to_pyflatsurf.section() * isomorphism * self_to_pyflatsurf
-
-    def _delaunay_needs_flip(self, label, edge):
-        opposite_label, opposite_edge = self.opposite_edge(label, edge)
-        polygon = self.polygon(label)
-        opposite_polygon = self.polygon(opposite_label)
-        if polygon.num_edges() != 3 or opposite_polygon.num_edges() != 3:
-            raise ValueError("Edge must be adjacent to two triangles.")
-
-        from flatsurf.geometry.matrix_2x2 import similarity_from_vectors
-        similarity = similarity_from_vectors(polygon.edge(edge + 2), -polygon.edge(edge + 1)) * similarity_from_vectors(opposite_polygon.edge(opposite_edge + 2), -opposite_polygon.edge(opposite_edge + 1))
-        return similarity[1][0] < 0
-
-    def delaunay_triangulate(self):
-        r"""
-        Return a :class:`Deformation` to a Delaunay triangulated copy of this
-        surface (or this surface unchanged if it is already Delaunay
-        triangulated.)
-
-        EXAMPLES::
-
-            sage: from flatsurf import translation_surfaces
-            sage: S = translation_surfaces.octagon_and_squares().underlying_surface()
-
-            sage: S.is_triangulated()
-            False
-
-            sage: S = S.delaunay_triangulate().codomain()
-            sage: S.is_triangulated()
-            True
-
-        """
-        if not self.is_triangulated():
-            triangulation = self.triangulate()
-            return triangulation.codomain().delaunay_triangulate() * triangulation
-
-        domain = self
-        codomain = Surface_dict(surface=self, copy=True)
-
-        labels = set(codomain.label_iterator())
-        flip_sequence = []
-        while labels:
-            label = next(iter(labels))
-            for edge in range(3):
-                if codomain._delaunay_needs_flip(label, edge):
-                    flip_sequence.append((label, edge))
-                    opposite_label, opposite_edge = codomain.opposite_edge(label, edge)
-                    codomain.flip(label, edge)
-                    labels.add(opposite_label)
-                    break
-            else:
-                labels.remove(label)
-
-        if not flip_sequence:
-            from flatsurf.geometry.deformation import IdentityDeformation
-            return IdentityDeformation(self)
-
-        codomain.set_immutable()
-
-        from flatsurf.geometry.deformation import TrianglesFlipDeformation
-        return TrianglesFlipDeformation(domain, codomain, flip_sequence)
-
-    def flip(self, label, edge):
-        from flatsurf.geometry.similarity_surface import SimilaritySurface
-        return SimilaritySurface(self).triangle_flip(label, edge, in_place=True)
-
-    def polygon(self, label):
-        r"""
-        Return the polygon with the provided label.
-=======
-        EXAMPLES::
->>>>>>> 27ea7d4b
+        EXAMPLES::
 
             sage: from flatsurf import MutableOrientedSimilaritySurface
             sage: S = MutableOrientedSimilaritySurface(QQ)
@@ -566,80 +345,12 @@
             sage: S.add_polygon(polygons.square())
             1
 
-<<<<<<< HEAD
-        A surface consisting of a single triangle::
-
-            sage: from flatsurf.geometry.surface import Surface_dict
-            sage: from flatsurf.geometry.polygon import Polygon, ConvexPolygons
-
-            sage: S = Surface_dict(QQ)
-            sage: P = ConvexPolygons(QQ)
-            sage: S.add_polygon(P([(1, 0), (0, 1), (-1, -1)]), label="Δ")
-            'Δ'
-
-        Subdivision of this surface yields a surface with three triangles::
-
-            sage: T = S.subdivide().codomain()
-            sage: list(T.label_iterator())
-            [('Δ', 0), ('Δ', 1), ('Δ', 2)]
-
-        Note that the new labels are old labels plus an index. We verify that
-        the triangles are glued correctly::
-
-            sage: list(T.edge_gluing_iterator())
-            [((('Δ', 0), 0), None),
-             ((('Δ', 0), 1), (('Δ', 1), 2)),
-             ((('Δ', 0), 2), (('Δ', 2), 1)),
-             ((('Δ', 1), 0), None),
-             ((('Δ', 1), 1), (('Δ', 2), 2)),
-             ((('Δ', 1), 2), (('Δ', 0), 1)),
-             ((('Δ', 2), 0), None),
-             ((('Δ', 2), 1), (('Δ', 0), 2)),
-             ((('Δ', 2), 2), (('Δ', 1), 1))]
-
-        If we add another polygon to the original surface and glue things, we
-        can see how existing gluings are preserved when subdividing::
-
-            sage: S.add_polygon(P([(1, 0), (0, 1), (-1, 0), (0, -1)]), label='□')
-            '□'
-
-            sage: S.change_edge_gluing("Δ", 0, "□", 2)
-            sage: S.change_edge_gluing("□", 1, "□", 3)
-
-            sage: T = S.subdivide().codomain()
-
-            sage: list(T.label_iterator())
-            [('Δ', 0), ('Δ', 1), ('Δ', 2), ('□', 0), ('□', 1), ('□', 2), ('□', 3)]
-            sage: list(sorted(T.edge_gluing_iterator()))
-            [((('Δ', 0), 0), (('□', 2), 0)),
-             ((('Δ', 0), 1), (('Δ', 1), 2)),
-             ((('Δ', 0), 2), (('Δ', 2), 1)),
-             ((('Δ', 1), 0), None),
-             ((('Δ', 1), 1), (('Δ', 2), 2)),
-             ((('Δ', 1), 2), (('Δ', 0), 1)),
-             ((('Δ', 2), 0), None),
-             ((('Δ', 2), 1), (('Δ', 0), 2)),
-             ((('Δ', 2), 2), (('Δ', 1), 1)),
-             ((('□', 0), 0), None),
-             ((('□', 0), 1), (('□', 1), 2)),
-             ((('□', 0), 2), (('□', 3), 1)),
-             ((('□', 1), 0), (('□', 3), 0)),
-             ((('□', 1), 1), (('□', 2), 2)),
-             ((('□', 1), 2), (('□', 0), 1)),
-             ((('□', 2), 0), (('Δ', 0), 0)),
-             ((('□', 2), 1), (('□', 3), 2)),
-             ((('□', 2), 2), (('□', 1), 1)),
-             ((('□', 3), 0), (('□', 1), 0)),
-             ((('□', 3), 1), (('□', 0), 2)),
-             ((('□', 3), 2), (('□', 2), 1))]
-=======
             sage: S.components()
             ((0,), (1,))
 
             sage: S.glue((0, 0), (1, 0))
             sage: S.components()
             ((0, 1),)
->>>>>>> 27ea7d4b
 
         """
         return LabeledView(
@@ -670,16 +381,8 @@
             sage: S.polygon(0)
             Polygon(vertices=[(0, 0), (1, 0), (1, 1), (0, 1)])
 
-<<<<<<< HEAD
-        surface.set_immutable()
-
-        from flatsurf.geometry.deformation import SubdivideDeformation
-
-        return SubdivideDeformation(self, surface)
-=======
         """
         return self._polygons[label]
->>>>>>> 27ea7d4b
 
     def set_immutable(self):
         r"""
@@ -732,27 +435,8 @@
             ...
             Exception: cannot modify an immutable surface
 
-<<<<<<< HEAD
-            sage: T = S.subdivide_edges().codomain()
-            sage: list(sorted(T.edge_gluing_iterator()))
-            [(('Δ', 0), ('□', 5)),
-             (('Δ', 1), ('□', 4)),
-             (('Δ', 2), None),
-             (('Δ', 3), None),
-             (('Δ', 4), None),
-             (('Δ', 5), None),
-             (('□', 0), None),
-             (('□', 1), None),
-             (('□', 2), ('□', 7)),
-             (('□', 3), ('□', 6)),
-             (('□', 4), ('Δ', 1)),
-             (('□', 5), ('Δ', 0)),
-             (('□', 6), ('□', 3)),
-             (('□', 7), ('□', 2))]
-=======
         However, the category of an immutable might be further refined as
         (expensive to determine) features of the surface are deduced.
->>>>>>> 27ea7d4b
 
         """
         if self._mutable:
@@ -776,17 +460,9 @@
             sage: S.is_mutable()
             True
 
-<<<<<<< HEAD
-        surface.set_immutable()
-
-        from flatsurf.geometry.deformation import SubdivideEdgesDeformation
-
-        return SubdivideEdgesDeformation(self, surface, parts)
-=======
             sage: S.set_immutable()
             sage: S.is_mutable()
             False
->>>>>>> 27ea7d4b
 
         """
         return self._mutable
@@ -895,89 +571,8 @@
         if not self.is_finite_type():
             return "Surface built from infinitely many polygons"
 
-<<<<<<< HEAD
-    def pyflatsurf(self):
-        r"""
-        Return an isomorphism to a surface backed by libflatsurf. 
-
-        EXAMPLES::
-
-            sage: from flatsurf import polygons
-            sage: from flatsurf.geometry.surface import Surface_dict
-
-            sage: S = Surface_dict(QQ)
-            sage: S.add_polygon(polygons(vertices=[(0, 0), (1, 0), (1, 1)]), label=0)
-            0
-            sage: S.add_polygon(polygons(vertices=[(0, 0), (1, 1), (0, 1)]), label=1)
-            1
-
-            sage: S.set_edge_pairing(0, 0, 1, 1)
-            sage: S.set_edge_pairing(0, 1, 1, 2)
-            sage: S.set_edge_pairing(0, 2, 1, 0)
-
-            sage: S.pyflatsurf().codomain()  # optional: pyflatsurf
-            FlatTriangulationCombinatorial(vertices = (1, -3, 2, -1, 3, -2), faces = (1, 2, 3)(-1, -2, -3)) with vectors {1: (1, 0), 2: (0, 1), 3: (-1, -1)}
-
-        """
-        from flatsurf.geometry.pyflatsurf.surface import Surface_pyflatsurf
-
-        return Surface_pyflatsurf._from_flatsurf(self)
-
-    def singularity(self, label, v, limit=None):
-        # TODO: Document. Have a look at SimilaritySurface.singularity()
-        from flatsurf.geometry.surface_objects import Singularity
-
-        return Singularity(self, label, v, limit)
-
-    def edge_transformation(self, p, e):
-        # TODO: Copied from SimilaritySurface
-        r"""
-        Return the similarity bringing the provided edge to the opposite edge.
-
-        EXAMPLES::
-
-            sage: from flatsurf.geometry.similarity_surface_generators import SimilaritySurfaceGenerators
-            sage: s = SimilaritySurfaceGenerators.example()
-            sage: print(s.polygon(0))
-            Polygon: (0, 0), (2, -2), (2, 0)
-            sage: print(s.polygon(1))
-            Polygon: (0, 0), (2, 0), (1, 3)
-            sage: print(s.opposite_edge(0,0))
-            (1, 1)
-            sage: g = s.edge_transformation(0,0)
-            sage: g((0,0))
-            (1, 3)
-            sage: g((2,-2))
-            (2, 0)
-        """
-        from .similarity import SimilarityGroup
-        G = SimilarityGroup(self.base_ring())
-        q = self.polygon(p)
-        a = q.vertex(e)
-        b = q.vertex(e + 1)
-        # This is the similarity carrying the origin to a and (1,0) to b:
-        g = G(b[0] - a[0], b[1] - a[1], a[0], a[1])
-
-        pp, ee = self.opposite_edge(p, e)
-        qq = self.polygon(pp)
-        # Be careful here: opposite vertices are identified
-        aa = qq.vertex(ee + 1)
-        bb = qq.vertex(ee)
-        # This is the similarity carrying the origin to aa and (1,0) to bb:
-        gg = G(bb[0] - aa[0], bb[1] - aa[1], aa[0], aa[1])
-
-        # This is the similarity carrying (a,b) to (aa,bb):
-        return gg / g
-
-    def point(self, label, position, limit=None):
-        # TODO: Use the implementation on category branch instead
-        from flatsurf.geometry.surface_objects import SurfacePoint
-        return SurfacePoint(self, label, position, limit=limit)
-
-=======
         if len(self.labels()) == 0:
             return "Empty Surface"
->>>>>>> 27ea7d4b
 
         return f"{self._describe_surface()} built from {self._describe_polygons()}"
 
@@ -3184,14 +2779,7 @@
 
         return length
 
-<<<<<<< HEAD
-    def __hash__(self):
-        return super().__hash__()
-
-    def _eq_reference_surface(self, other):
-=======
     def __contains__(self, x):
->>>>>>> 27ea7d4b
         r"""
         Return whether ``x`` is contained in this set.
 
@@ -3382,19 +2970,9 @@
                     pending.append(cross[0])
 
 
-<<<<<<< HEAD
-    def __hash__(self):
-        return super().__hash__()
-
-    def _eq_reference_surface(self, other):
-        r"""
-        Return whether this surface is indistinguishable from ``other`` by
-        comparing their reference surfaces.
-=======
 class Labels(LabeledCollection, collections.abc.Set):
     r"""
     The labels of a surface.
->>>>>>> 27ea7d4b
 
     .. NOTE::
 
