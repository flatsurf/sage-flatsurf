r"""
Generic mutable and immutable surfaces

This module provides base classes and implementations of surfaces. Most
surfaces in sage-flatsurf inherit from some of the classes in this module.

The most important class in this module is
:class:`MutableOrientedSimilaritySurface` which allows you to create a surface
by gluing polygons with similarities.

EXAMPLES:

We build a translation surface by gluing two hexagons, labeled 0 and 1::

    sage: from flatsurf import MutableOrientedSimilaritySurface, polygons
    sage: S = MutableOrientedSimilaritySurface(QuadraticField(3))

    sage: S.add_polygon(polygons.regular_ngon(6))
    0
    sage: S.add_polygon(polygons.regular_ngon(6))
    1

    sage: S.glue((0, 0), (1, 3))
    sage: S.glue((0, 1), (1, 4))
    sage: S.glue((0, 2), (1, 5))
    sage: S.glue((0, 3), (1, 0))
    sage: S.glue((0, 4), (1, 1))
    sage: S.glue((0, 5), (1, 2))

    sage: S
    Translation Surface built from 2 regular hexagons

We signal that the construction is complete. This refines the category of the
surface and makes more functionality available::

    sage: S.set_immutable()
    sage: S
    Translation Surface in H_2(1^2) built from 2 regular hexagons

"""
# ********************************************************************
#  This file is part of sage-flatsurf.
#
#        Copyright (C) 2016-2020 Vincent Delecroix
#                           2023 Julian Rüth
#
#  sage-flatsurf is free software: you can redistribute it and/or modify
#  it under the terms of the GNU General Public License as published by
#  the Free Software Foundation, either version 2 of the License, or
#  (at your option) any later version.
#
#  sage-flatsurf is distributed in the hope that it will be useful,
#  but WITHOUT ANY WARRANTY; without even the implied warranty of
#  MERCHANTABILITY or FITNESS FOR A PARTICULAR PURPOSE.  See the
#  GNU General Public License for more details.
#
#  You should have received a copy of the GNU General Public License
#  along with sage-flatsurf. If not, see <https://www.gnu.org/licenses/>.
# ********************************************************************
import collections.abc

from sage.structure.parent import Parent
from sage.misc.cachefunc import cached_method

from flatsurf.geometry.surface_objects import SurfacePoint


class Surface_base(Parent):
    r"""
    A base class for all surfaces in sage-flatsurf.

    This class patches bits of the category framework in SageMath that assume
    that all parent structures are immutable.

    EXAMPLES::

        sage: from flatsurf import translation_surfaces
        sage: S = translation_surfaces.square_torus()

        sage: from flatsurf.geometry.surface import Surface_base
        sage: isinstance(S, Surface_base)
        True

    """

    def _refine_category_(self, category):
        r"""
        Refine the category of this surface to a subcategory ``category``.

        We need to override this method from ``Parent`` since we need to
        disable a hashing check that is otherwise enabled when doctesting.

        EXAMPLES::

            sage: from flatsurf import MutableOrientedSimilaritySurface
            sage: S = MutableOrientedSimilaritySurface(QQ)
            sage: S.category()
            Category of finite type oriented similarity surfaces

            sage: S._refine_category_(S.refined_category())
            sage: S.category()
            Category of connected without boundary finite type translation surfaces

        """
        from sage.structure.debug_options import debug

        old_refine_category_hash_check = debug.refine_category_hash_check
        debug.refine_category_hash_check = False
        try:
            super()._refine_category_(category)
        finally:
            debug.refine_category_hash_check = old_refine_category_hash_check

        # The (cached) an_element is going to fail its test suite because it has the wrong category now.
        # Make sure that we create a new copy of an_element when requested.
        self._cache_an_element = None

    def an_element(self):
        r"""
        Return a point of this surface.

        EXAMPLES::

            sage: from flatsurf import translation_surfaces
            sage: S = translation_surfaces.square_torus()
            sage: S.an_element()
            Point (1/2, 1/2) of polygon 0

        """
        # Do not use the builtin caching of an_element if this surface is mutable.
        if self.is_mutable():
            return self._an_element_()

        return super().an_element()


class MutablePolygonalSurface(Surface_base):
    r"""
    A base class for mutable surfaces that are built by gluing polygons.

    EXAMPLES::

        sage: from flatsurf import MutableOrientedSimilaritySurface
        sage: S = MutableOrientedSimilaritySurface(QQ)

        sage: from flatsurf.geometry.surface import MutablePolygonalSurface
        sage: isinstance(S, MutablePolygonalSurface)
        True

    """

    def __init__(self, base, category=None):
        from sage.all import ZZ

        self._next_label = ZZ(0)
        self._roots = ()

        self._polygons = {}

        self._mutable = True

        super().__init__(base, category=category)

    def _test_refined_category(self, **options):
        r"""
        Test that this surface has been refined to its best possible
        subcategory (that can be computed cheaply.)

        We override this method here to disable this check for mutable
        surfaces. Mutable surfaces have not been refined yet since changes in
        the surface might require a widening of the category which is not
        possible.

        EXAMPLES::

            sage: from flatsurf import MutableOrientedSimilaritySurface
            sage: S = MutableOrientedSimilaritySurface(QQ)

            sage: S._test_refined_category()
            sage: S.set_immutable()
            sage: S._test_refined_category()

        """
        if self._mutable:
            return

        super()._test_refined_category(**options)

    def add_polygon(self, polygon, *, label=None):
        r"""
        Add an unglued polygon to this surface and return its label.

        INPUT:

        - ``polygon`` -- a simple Euclidean polygon

        - ``label`` -- a hashable identifier or ``None`` (default: ``None``);
          if ``None`` an integer identifier is automatically selected

        EXAMPLES::

            sage: from flatsurf import MutableOrientedSimilaritySurface
            sage: S = MutableOrientedSimilaritySurface(QQ)

            sage: from flatsurf import polygons
            sage: S.add_polygon(polygons.square())
            0

            sage: S.add_polygon(polygons.square(), label=0)
            Traceback (most recent call last):
            ...
            ValueError: polygon label already present in this surface

            sage: S.add_polygon(polygons.square(), label='X')
            'X'

        """
        if not self._mutable:
            raise Exception("cannot modify an immutable surface")

        if label is None:
            while self._next_label in self._polygons:
                self._next_label += 1
            label = self._next_label

        if label in self._polygons:
            raise ValueError("polygon label already present in this surface")

        self._polygons[label] = polygon.change_ring(self.base_ring())
        return label

    def add_polygons(self, polygons):
        r"""
        Add several polygons with automatically assigned labels at once.

        EXAMPLES::

            sage: from flatsurf import MutableOrientedSimilaritySurface
            sage: S = MutableOrientedSimilaritySurface(QQ)

            sage: from flatsurf import polygons
            sage: S.add_polygons([polygons.square(), polygons.square()])
            doctest:warning
            ...
            UserWarning: add_polygons() has been deprecated and will be removed in a future version of sage-flatsurf; use labels = [add_polygon(p) for p in polygons] instead
            [0, 1]

        """
        import warnings

        warnings.warn(
            "add_polygons() has been deprecated and will be removed in a future version of sage-flatsurf; use labels = [add_polygon(p) for p in polygons] instead"
        )

        return [self.add_polygon(p) for p in polygons]

    def set_default_graphical_surface(self, graphical_surface):
        r"""
        EXAMPLES:

        This has been disabled because it tends to break caching::

            sage: from flatsurf import MutableOrientedSimilaritySurface
            sage: S = MutableOrientedSimilaritySurface(QQ)
            sage: S.set_default_graphical_surface(S.graphical_surface())
            Traceback (most recent call last):
            ...
            NotImplementedError: set_default_graphical_surface() has been removed from this version of sage-flatsurf. If you want to change the default plotting of a surface, create a subclass and override graphical_surface() instead

        """
        raise NotImplementedError(
            "set_default_graphical_surface() has been removed from this version of sage-flatsurf. If you want to change the default plotting of a surface, create a subclass and override graphical_surface() instead"
        )

    def remove_polygon(self, label):
        r"""
        Remove the polygon with label ``label`` from this surface (and all data
        associated to it.)

        EXAMPLES::

            sage: from flatsurf import MutableOrientedSimilaritySurface
            sage: S = MutableOrientedSimilaritySurface(QQ)

            sage: from flatsurf import polygons
            sage: S.add_polygon(polygons.square())
            0

            sage: S.remove_polygon(0)

            sage: S.add_polygon(polygons.square())
            0

        """
        if not self._mutable:
            raise Exception("cannot modify an immutable surface")

        self._polygons.pop(label)
        self._roots = tuple(root for root in self._roots if root != label)

    def roots(self):
        r"""
        Return a label for each connected component on this surface.

        This implements :meth:`flatsurf.geometry.categories.polygonal_surfaces.PolygonalSurfaces.ParentMethods.roots`.

        EXAMPLES::

            sage: from flatsurf import MutableOrientedSimilaritySurface
            sage: S = MutableOrientedSimilaritySurface(QQ)

            sage: S.roots()
            ()

            sage: from flatsurf import polygons
            sage: S.add_polygon(polygons.square())
            0

            sage: S.roots()
            (0,)

            sage: from flatsurf import polygons
            sage: S.add_polygon(polygons.square())
            1

            sage: S.roots()
            (0, 1)

            sage: S.glue((0, 0), (1, 0))
            sage: S.roots()
            (0,)

        .. SEEALSO::

            :meth:`components`

        """
        return LabeledView(
            self, RootedComponents_MutablePolygonalSurface(self).keys(), finite=True
        )

    def components(self):
        r"""
        Return the connected components as the sequence of their respective
        polygon labels.

        EXAMPLES::

            sage: from flatsurf import MutableOrientedSimilaritySurface
            sage: S = MutableOrientedSimilaritySurface(QQ)

            sage: S.components()
            ()

            sage: from flatsurf import polygons
            sage: S.add_polygon(polygons.square())
            0

            sage: S.components()
            ((0,),)

            sage: from flatsurf import polygons
            sage: S.add_polygon(polygons.square())
            1

            sage: S.components()
            ((0,), (1,))

            sage: S.glue((0, 0), (1, 0))
            sage: S.components()
            ((0, 1),)

        """
        return LabeledView(
            self, RootedComponents_MutablePolygonalSurface(self).values(), finite=True
        )

    def polygon(self, label):
        r"""
        Return the polygon with label ``label`` in this surface.

        This implements
        :meth:`flatsurf.geometry.categories.polygonal_surfaces.PolygonalSurfaces.ParentMethods.polygon`.

        EXAMPLES::

            sage: from flatsurf import MutableOrientedSimilaritySurface
            sage: S = MutableOrientedSimilaritySurface(QQ)

            sage: S.polygon(0)
            Traceback (most recent call last):
            ...
            KeyError: 0

            sage: from flatsurf import polygons
            sage: S.add_polygon(polygons.square())
            0

            sage: S.polygon(0)
            Polygon(vertices=[(0, 0), (1, 0), (1, 1), (0, 1)])

        """
        return self._polygons[label]

    def set_immutable(self):
        r"""
        Make this surface immutable.

        Any mutation attempts from now on will be an error.

        EXAMPLES::

            sage: from flatsurf import MutableOrientedSimilaritySurface
            sage: S = MutableOrientedSimilaritySurface(QQ)

            sage: from flatsurf import polygons
            sage: S.add_polygon(polygons.square())
            0

            sage: S.glue((0, 0), (0, 2))
            sage: S.glue((0, 1), (0, 3))

        Note that declaring a surface immutable refines its category and
        thereby unlocks more methods that are available to such a surface::

            sage: S.category()
            Category of finite type oriented similarity surfaces
            sage: old_methods = set(method for method in dir(S) if not method.startswith('_'))

            sage: S.set_immutable()
            sage: S.category()
            Category of connected without boundary finite type translation surfaces
            sage: new_methods = set(method for method in dir(S) if not method.startswith('_'))
            sage: new_methods - old_methods
<<<<<<< HEAD
            {'area',
=======
            {'affine_automorphism_group',
             'area',
>>>>>>> 63d1e1d9
             'canonicalize',
             'canonicalize_mapping',
             'cluster_points',
             'distance_matrix_points',
             'distance_matrix_vertices',
             'erase_marked_points',
             'flow_decomposition',
             'flow_decompositions',
             'holonomy_field',
             'is_veering_triangulated',
             'j_invariant',
             'l_infinity_delaunay_triangulation',
             'minimal_translation_cover',
             'normalized_coordinates',
             'pyflatsurf',
             'rel_deformation',
             'singularities',
             'stratum',
             'veech_group',
             'veering_triangulation'}

        An immutable surface cannot be mutated anymore::

            sage: S.remove_polygon(0)
            Traceback (most recent call last):
            ...
            Exception: cannot modify an immutable surface

        However, the category of an immutable might be further refined as
        (expensive to determine) features of the surface are deduced.

        """
        if self._mutable:
            self.set_roots(self.roots())
            self._mutable = False

        self._refine_category_(self.refined_category())

    def is_mutable(self):
        r"""
        Return whether this surface can be modified.

        This implements
        :meth:`flatsurf.geometry.categories.topological_surfaces.TopologicalSurfaces.ParentMethods.is_mutable`.

        EXAMPLES::

            sage: from flatsurf import MutableOrientedSimilaritySurface
            sage: S = MutableOrientedSimilaritySurface(QQ)

            sage: S.is_mutable()
            True

            sage: S.set_immutable()
            sage: S.is_mutable()
            False

        """
        return self._mutable

    def __hash__(self):
        return super().__hash__()

    def __eq__(self, other):
        r"""
        Return whether this surface is indistinguishable from ``other``.

        See
        :meth:`~.categories.similarity_surfaces.SimilaritySurfaces.FiniteType.ParentMethods._test_eq_surface`
        for details on this notion of equality.

        EXAMPLES::

            sage: from flatsurf import MutableOrientedSimilaritySurface
            sage: S = MutableOrientedSimilaritySurface(QQ)
            sage: T = MutableOrientedSimilaritySurface(QQ)

            sage: S == T
            True

            sage: from flatsurf import polygons
            sage: S.add_polygon(polygons.square())
            0

            sage: S == T
            False

        TESTS::

            sage: S = MutableOrientedSimilaritySurface(QQ)
            sage: T = MutableOrientedSimilaritySurface(QQ)

            sage: S != T
            False

            sage: S.add_polygon(polygons.square())
            0

            sage: S != T
            True

        """
        if not isinstance(other, MutablePolygonalSurface):
            return False

        if self.base() != other.base():
            return False

        if self._polygons != other._polygons:
            return False

        # Note that the order of the root labels matters since it changes the order of iteration in labels()
        if self._roots != other._roots:
            return False

        if self._mutable != other._mutable:
            return False

        return True

    def __hash__(self):
        r"""
        Return a hash value for this surface that is compatible with
        :meth:`__eq__`.

        EXAMPLES::

            sage: from flatsurf import MutableOrientedSimilaritySurface
            sage: S = MutableOrientedSimilaritySurface(QQ)
            sage: T = MutableOrientedSimilaritySurface(QQ)
            sage: hash(S) == hash(T)
            Traceback (most recent call last):
            ...
            TypeError: cannot hash a mutable surface

            sage: S.set_immutable()
            sage: T.set_immutable()
            sage: hash(S) == hash(T)
            True

        """
        if self._mutable:
            raise TypeError("cannot hash a mutable surface")

        return hash((tuple(self.labels()), tuple(self.polygons()), self._roots))

    def _repr_(self):
        r"""
        Return a printable representation of this surface.

        EXAMPLES::

            sage: from flatsurf import MutableOrientedSimilaritySurface
            sage: S = MutableOrientedSimilaritySurface(QQ)
            sage: S
            Empty Surface

            sage: from flatsurf import polygons
            sage: S.add_polygon(polygons.square())
            0
            sage: S
            Translation Surface with boundary built from a square

        """
        if not self.is_finite_type():
            return "Surface built from infinitely many polygons"

        if len(self.labels()) == 0:
            return "Empty Surface"

        return f"{self._describe_surface()} built from {self._describe_polygons()}"

    def _describe_surface(self):
        r"""
        Return a string describing this kind of surface.

        This is a helper method for :meth:`_repr_`.

        EXAMPLES::

            sage: from flatsurf import MutableOrientedSimilaritySurface
            sage: S = MutableOrientedSimilaritySurface(QQ)
            sage: S._describe_surface()
            'Translation Surface'

        """
        return "Surface"

    def _describe_polygons(self):
        r"""
        Return a string describing the nature of the polygons that make up this surface.

        This is a helper method for :meth:`_repr_`.

        EXAMPLES::

            sage: from flatsurf import MutableOrientedSimilaritySurface
            sage: S = MutableOrientedSimilaritySurface(QQ)
            sage: S._describe_polygons()
            ''

        """
        polygons = [
            (-len(p.erase_marked_vertices().vertices()), p.describe_polygon())
            for p in self.polygons()
        ]
        polygons.sort()
        polygons = [description for (edges, description) in polygons]

        if not polygons:
            return ""

        collated = []
        while polygons:
            count = 1
            polygon = polygons.pop()
            while polygons and polygons[-1] == polygon:
                count += 1
                polygons.pop()

            if count == 1:
                collated.append(f"{polygon[0]} {polygon[1]}")
            else:
                collated.append(f"{count} {polygon[2]}")

        description = collated.pop()

        if collated:
            description = ", ".join(collated) + " and " + description

        return description

    def set_root(self, root):
        r"""
        Set ``root`` as the label at which exploration of a connected component
        starts.

        This method can be called for connected and disconnected surfaces. In
        either case, it establishes ``root`` as the new label from which
        enumeration of the connected component containing it starts. If another
        label for this component had been set earlier, it is replaced.

        .. NOTE::

            After roots have been declared explicitly, gluing operations come
            at an additional cost since the root labels have to be updated
            sometimes. It is therefore good practice to declare the root labels
            after all the gluings have been established when creating a
            surface.

        INPUT:

        - ``root`` -- a polygon label in this surface

        EXAMPLES::

            sage: from flatsurf import MutableOrientedSimilaritySurface
            sage: S = MutableOrientedSimilaritySurface(QQ)

            sage: S.set_root(0)
            Traceback (most recent call last):
            ...
            ValueError: root must be a label in the surface

            sage: from flatsurf import polygons
            sage: S.add_polygon(polygons.square())
            0
            sage: S.add_polygon(polygons.square())
            1

            sage: S.set_root(0)
            sage: S.set_root(1)

            sage: S.roots()
            (0, 1)

        Note that the roots get updated automatically when merging components::

            sage: S.glue((0, 0), (1, 0))
            sage: S.roots()
            (0,)

        The purpose of changing the root label is to modify the order of
        exploration, e.g., in :meth:`labels`::

            sage: S.labels()
            (0, 1)

            sage: S.set_root(1)
            sage: S.labels()
            (1, 0)

        .. SEEALSO::

            :meth:`set_roots` to replace all the root labels

        """
        if not self._mutable:
            raise Exception("cannot modify an immutable surface")

        root = [label for label in self.labels() if label == root]
        if not root:
            raise ValueError("root must be a label in the surface")
        assert len(root) == 1
        root = root[0]

        component = [component for component in self.components() if root in component]
        assert len(component) == 1
        component = component[0]

        self._roots = tuple(r for r in self._roots if r not in component) + (root,)

    def set_roots(self, roots):
        r"""
        Declare that the labels in ``roots`` are the labels from which their
        corresponding connected components should be enumerated.

        There must be at most one label for each connected component in
        ``roots``. Components that have no label set explicitly will have their
        label chosen automatically.

        INPUT:

        - ``roots`` -- a sequence of polygon labels in this surface

        EXAMPLES::

            sage: from flatsurf import MutableOrientedSimilaritySurface
            sage: S = MutableOrientedSimilaritySurface(QQ)

            sage: from flatsurf import polygons
            sage: S.add_polygon(polygons.square())
            0
            sage: S.add_polygon(polygons.square())
            1
            sage: S.add_polygon(polygons.square())
            2

            sage: S.glue((0, 0), (1, 0))

            sage: S.set_roots([1])
            sage: S.roots()
            (1, 2)

        Setting the roots of connected components affects their enumeration in :meth:`labels`::

            sage: S.labels()
            (1, 0, 2)

            sage: S.set_roots([0, 2])
            sage: S.labels()
            (0, 1, 2)

        There must be at most one root per component::

            sage: S.set_roots([0, 1, 2])
            Traceback (most recent call last):
            ...
            ValueError: there must be at most one root label for each connected component

        """
        if not self._mutable:
            raise Exception("cannot modify an immutable surface")

        roots = [[label for label in self.labels() if label == root] for root in roots]

        if any(len(root) == 0 for root in roots):
            raise ValueError("roots must be existing labels in the surface")

        assert all(len(root) == 1 for root in roots)

        roots = tuple(root[0] for root in roots)

        for component in self.components():
            if len([root for root in roots if root in component]) > 1:
                raise ValueError(
                    "there must be at most one root label for each connected component"
                )

        self._roots = tuple(roots)

    def change_base_label(self, label):
        r"""
        This is a deprecated alias for :meth:`set_root`.

        EXAMPLES::

            sage: from flatsurf import MutableOrientedSimilaritySurface
            sage: S = MutableOrientedSimilaritySurface(QQ)

            sage: from flatsurf import polygons
            sage: S.add_polygon(polygons.square())
            0

            sage: S.change_base_label(0)
            doctest:warning
            ...
            UserWarning: change_base_label() has been deprecated and will be removed in a future version of sage-flatsurf; use set_root() instead

        """
        import warnings

        warnings.warn(
            "change_base_label() has been deprecated and will be removed in a future version of sage-flatsurf; use set_root() instead"
        )

        self.set_root(label)

    @cached_method
    def labels(self):
        r"""
        Return the polygon labels in this surface.

        This replaces the generic
        :meth:`flatsurf.geometry.categories.polygonal_surfaces.PolygonalSurfaces.ParentMethods.labels`
        method with a more efficient implementation.

        EXAMPLES::

            sage: from flatsurf import MutableOrientedSimilaritySurface
            sage: S = MutableOrientedSimilaritySurface(QQ)

            sage: S.labels()
            ()

            sage: from flatsurf import polygons
            sage: S.add_polygon(polygons.square())
            0

            sage: S.labels()
            (0,)

        .. SEEALSO::

            :meth:`polygon` to translate polygon labels to the corresponding polygons

            :meth:`polygons` for the corresponding sequence of polygons

        """
        return LabelsFromView(self, self._polygons.keys(), finite=True)

    @cached_method
    def polygons(self):
        r"""
        Return the polygons that make up this surface.

        The order the polygons are returned is guaranteed to be compatible with
        the order of the labels in :meth:`~.categories.polygonal_surfaces.PolygonalSurfaces.ParentMethods.labels`.

        This replaces the generic
        :meth:`flatsurf.geometry.categories.polygonal_surfaces.PolygonalSurfaces.ParentMethods.polygons`
        with a more efficient implementation.

        EXAMPLES::

            sage: from flatsurf import MutableOrientedSimilaritySurface
            sage: S = MutableOrientedSimilaritySurface(QQ)

            sage: S.polygons()
            ()

            sage: from flatsurf import polygons
            sage: S.add_polygon(polygons.square())
            0
            sage: S.add_polygon(polygons.square())
            1
            sage: S.add_polygon(polygons.square())
            2

            sage: S.polygons()
            (Polygon(vertices=[(0, 0), (1, 0), (1, 1), (0, 1)]), Polygon(vertices=[(0, 0), (1, 0), (1, 1), (0, 1)]), Polygon(vertices=[(0, 0), (1, 0), (1, 1), (0, 1)]))

        .. SEEALSO::

            :meth:`polygon` to get a single polygon

        """
        return Polygons_MutableOrientedSimilaritySurface(self)


class OrientedSimilaritySurface(Surface_base):
    r"""
    Base class for surfaces built from Euclidean polygons that are glued with
    orientation preserving similarities.

    EXAMPLES::

        sage: from flatsurf import MutableOrientedSimilaritySurface
        sage: S = MutableOrientedSimilaritySurface(QQ)

        sage: from flatsurf.geometry.surface import OrientedSimilaritySurface
        sage: isinstance(S, OrientedSimilaritySurface)
        True

    """
    Element = SurfacePoint

    def __init__(self, base, category=None):
        from sage.categories.all import Rings

        if base not in Rings():
            raise TypeError("base ring must be a ring")

        from flatsurf.geometry.categories import SimilaritySurfaces

        if category is None:
            category = SimilaritySurfaces().Oriented()

        category &= SimilaritySurfaces().Oriented()

        super().__init__(base, category=category)

    def _describe_surface(self):
        if not self.is_finite_type():
            return "Surface built from infinitely many polygons"

        if not self.is_connected():
            # Many checks do not work yet if a surface is not connected, so we stop here.
            return "Disconnected Surface"

        if self.is_translation_surface(positive=True):
            description = "Translation Surface"
        elif self.is_translation_surface(positive=False):
            description = "Half-Translation Surface"
        elif self.is_dilation_surface(positive=True):
            description = "Positive Dilation Surface"
        elif self.is_dilation_surface(positive=False):
            description = "Dilation Surface"
        elif self.is_cone_surface():
            description = "Cone Surface"
            if self.is_rational_surface():
                description = f"Rational {description}"
        else:
            description = "Surface"

        if hasattr(self, "stratum"):
            try:
                description += f" in {self.stratum()}"
            except NotImplementedError:
                # Computation of the stratum might fail due to #227.
                pass
        elif self.genus is not NotImplemented:
            description = f"Genus {self.genus()} {description}"

        if self.is_with_boundary():
            description += " with boundary"

        return description


class MutableOrientedSimilaritySurface_base(OrientedSimilaritySurface):
    r"""
    Base class for surface built from Euclidean polyogns glued by orientation
    preserving similarities.

    This provides the features of :class:`MutableOrientedSimilaritySurface`
    without making a choice about how data is stored internally; it is a
    generic base class for other implementations of mutable surfaces.

    EXAMPLES::

        sage: from flatsurf import MutableOrientedSimilaritySurface
        sage: S = MutableOrientedSimilaritySurface(QQ)

        sage: from flatsurf.geometry.surface import MutableOrientedSimilaritySurface_base
        sage: isinstance(S, MutableOrientedSimilaritySurface_base)
        True

    """

    def triangle_flip(self, label, edge, in_place=False, test=None, direction=None):
        r"""
        Overrides
        :meth:`.categories.similarity_surfaces.SimilaritySurfaces.Oriented.ParentMethods.triangle_flip`
        to provide in-place flipping of triangles.

        See that method for details.
        """
<<<<<<< HEAD
        if not in_place:
            return super().triangle_flip(
                label=label,
                edge=edge,
                in_place=in_place,
                test=test,
                direction=direction,
            )

        if test:
            return super().triangle_flip(
                label=label,
                edge=edge,
                in_place=in_place,
                test=test,
                direction=direction,
            )

        if direction is not None:
            import warnings

            warnings.warn(
                "the direction keyword argument of triangle_flip() has been deprecated and will be removed in a future version of sage-flatsurf. The direction keyword argument is ignored. The flip is always performed such that the flipped edge rotates counterclockwise."
            )

        if len(self.polygon(label).vertices()) != 3:
            raise ValueError("polygon must be a triangle")

        opposite_label, opposite_edge = self.opposite_edge(label, edge)

        if len(self.polygon(opposite_label).vertices()) != 3:
            raise ValueError("polygon must be a triangle")

        if direction is None:
            direction = (self.base_ring() ** 2)((0, 1))

        t1, t2, edge_map = self._triangle_flip_triangles(label=label, edge=edge)
        gluings = list(
            self._triangle_flip_gluings(label=label, edge=edge, edge_map=edge_map)
        )

        self.replace_polygon(label, t1)
        if label != opposite_label:
            # It would not hurt to replace the polygon we just inserted, but
            # the coordinates of t1 are normalized such that one vertex is (0,
            # 0) which looks nicer.
            self.replace_polygon(opposite_label, t2)

        for gluing in gluings:
            self.glue(*gluing)

        from flatsurf.geometry.morphism import TriangleFlipMorphism

        return TriangleFlipMorphism._create_morphism(None, self, edge_map)

    def _triangle_flip_triangles(self, label, edge):
        r"""
        Return the two triangles that are created when flipping the ``edge`` of
        the polygon with ``label``. Additionally, return a mapping from the
        original edges to the edges in new triangles.

        The labeling of the replacement triangles and the ordering of their
        vertices depends on ``direction``. See :meth:`triangle_flip` for
        details.

        OUTPUT:

        A triple of two triangles ``t1``, ``t2`` , and a dictionary
        ``edge_map``.

        """
        opposite_label, opposite_edge = self.opposite_edge(label, edge)
        sim = self.edge_transformation(opposite_label, opposite_edge)

        # Construct the triangles p1 and p2 such that they share the diagonal
        # edge.
        p1 = self.polygon(label)
        if not len(p1.vertices()) == 3:
            raise ValueError("polygon must be a triangle")

        p2 = self.polygon(opposite_label)
        if not len(p2.vertices()) == 3:
            raise ValueError("glued polygon must be a triangle")

        from flatsurf import Polygon

        p2 = Polygon(vertices=[sim(v) for v in p2.vertices()], base_ring=p1.base_ring())

        assert p1.edge(edge) == -p2.edge(
            opposite_edge
        ), "triangles do not share an edge"

        # Construct the triangles that are going to replace p1 and p2.
        t1 = [p2.vertex(opposite_edge - 1), p1.vertex(edge - 1), p1.vertex(edge)]
        t1 = t1[-edge % 3 :] + t1[: -edge % 3]
        assert t1[edge] == p2.vertex(opposite_edge - 1)
        t1 = Polygon(vertices=t1)

        t2 = [
            p1.vertex(edge - 1),
            p2.vertex(opposite_edge - 1),
            p2.vertex(opposite_edge),
        ]
        t2 = t2[-opposite_edge % 3 :] + t2[: -opposite_edge % 3]
        assert t2[opposite_edge] == p1.vertex(edge - 1)
        t2 = Polygon(vertices=t2)

        # Normalize polygons so that they don't move through the coordinate
        # system when performing repeated flips.
        t2 = t2.translate(-t1.vertex(0))
        t1 = t1.translate(-t1.vertex(0))

        assert t1.edge(edge) == -t2.edge(
            opposite_edge
        ), "triangles do not share an edge after flip"

        # Construct the mapping from the edges of p1 and p2 to the edges of t1
        # and t2.
        edge_map = {}

        def find_edge(v):
            for e in range(3):
                if t1.edge(e) == v:
                    return label, e
                if t2.edge(e) == v:
                    return opposite_label, e

            assert False, "outer edge is not an edge anymore after flip"

        # Four of the edges are still edges in the new surface.
        edge_map = {}

        edge_map[(label, (edge + 1) % 3)] = [find_edge(p1.edge(edge + 1))]
        edge_map[(label, (edge + 2) % 3)] = [find_edge(p1.edge(edge + 2))]
        edge_map[(opposite_label, (opposite_edge + 1) % 3)] = [
            find_edge(p2.edge(opposite_edge + 1))
        ]
        edge_map[(opposite_label, (opposite_edge + 2) % 3)] = [
            find_edge(p2.edge(opposite_edge + 2))
        ]

        # The diagonal "edge" can be equally written as the sum of two non-diagonal edges.
        edge_map[(label, edge)] = (
            edge_map[(opposite_label, (opposite_edge + 1) % 3)]
            + edge_map[(opposite_label, (opposite_edge + 2) % 3)]
        )
        edge_map[(opposite_label, opposite_edge)] = (
            edge_map[(label, (edge + 1) % 3)] + edge_map[(label, (edge + 2) % 3)]
        )

        for original_label in [label, opposite_label]:
            for original_edge in range(3):
                if label != opposite_label:
                    # Check that the edge_map actually maps edges to edges with
                    # the same holonomy.
                    # This check is not careful enough when the polygon is self
                    # glued across the edge so it is disable in that case.
                    assert (p1 if original_label == label else p2).edge(
                        original_edge
                    ) == sum(
                        (t1 if lbl == label else t2).edge(e)
                        for (lbl, e) in edge_map[(original_label, original_edge)]
                    ), "edge map does not preserve edges in triangle flip"

        return t1, t2, edge_map

    def _triangle_flip_gluings(self, label, edge, edge_map):
        r"""
        Return the gluings that need to happen to restore the surface in which
        two triangles were removed and replaced with these triangles with an
        edge flipped.

        """
        opposite_label, opposite_edge = self.opposite_edge(label, edge)

        def image_edge(label, edge):
            image = edge_map.get((label, edge), [(label, edge)])
            assert (
                len(image) == 1
            ), "non-diagonal edges must produce a single edge in the image"
            return next(iter(image))

        # Add gluings that glue the outer edges of the quadrilateral formed by
        # joining the two triangles.
        for lbl in [label, opposite_label]:
            for e in range(3):
                if (lbl == label and e == edge) or (
                    lbl == opposite_label and e == opposite_edge
                ):
                    continue
                yield (image_edge(lbl, e), image_edge(*self.opposite_edge(lbl, e)))

        # Add gluings that glue the diagonal of the quadrilateral formed by the
        # two triangles after the flip.
        diagonals = []
        for lbl in [label, opposite_label]:
            for e in range(3):
                if [(lbl, e)] not in edge_map.values():
                    diagonals.append((lbl, e))

        assert (
            len(diagonals) == 2
        ), "there must be exactly two diagonals before and after the flip"

        yield tuple(diagonals)
=======
        if test is not None:
            if not test:
                import warnings

                warnings.warn(
                    "the test keyword has been deprecated in triangle_flip and will be removed in a future version of sage-flatsurf; it should not be passed in anymore"
                )
            else:
                import warnings

                warnings.warn(
                    "the test keyword has been deprecated in triangle_flip and will be removed in a future version of sage-flatsurf; is is_convex(strict=True) instead."
                )
                if len(self.polygon(label).vertices()) != 3:
                    return False
                if (
                    len(self.polygon(self.opposite_edge(label, edge)[0]).vertices())
                    != 3
                ):
                    return False
                return self.is_convex(label, edge, strict=True)

        if direction is not None:
            import warnings

            warnings.warn(
                "the direction keyword has been removed from triangle_flip(); the diagonal of the quadrilateral is now always turned counterclockwise"
            )

        if not in_place:
            return super().triangle_flip(label=label, edge=edge, in_place=in_place)

        opposite_label, opposite_edge = self.opposite_edge(label, edge)

        label = [label, opposite_label]

        diagonal = [edge, opposite_edge]

        P = [self.polygon(lbl) for lbl in label]

        if any(len(p.vertices()) != 3 for p in P):
            raise ValueError("attached polygons must be triangles")

        if not self.is_convex(label[0], edge, strict=True):
            raise ValueError(
                "cannot flip this edge because the surrounding quadrilateral is not strictly convex"
            )

        from flatsurf import Polygon

        T = self.edge_transformation(label[1], diagonal[1])
        P[1] = Polygon(vertices=[T(v) for v in P[1].vertices()])

        gluings = [
            [self.opposite_edge(lbl, (d + i) % 3) for i in range(3)]
            for (lbl, d) in zip(label, diagonal)
        ]

        assert P[0].vertex(diagonal[0]) == P[1].vertex(diagonal[1] + 1)
        assert P[0].vertex(diagonal[0] + 1) == P[1].vertex(diagonal[1])

        Q = [
            [
                P[1 - i].vertex(diagonal[1 - i] + 2),
                P[i].vertex(diagonal[i] + 2),
                P[i].vertex(diagonal[i]),
            ]
            for i in range(2)
        ]
        Q = [
            Polygon(vertices=Q[i][3 - diagonal[i] :] + Q[i][: 3 - diagonal[i]])
            for i in range(2)
        ]
        # Shift the new polygons to the origin so things don't seem to wiggle
        # around randomly.
        Q = [q.translate(-q.vertex(0)) for q in Q]

        for i in range(2):
            self.replace_polygon(label[i], Q[i])

        self.glue((label[0], diagonal[0]), (label[1], diagonal[1]))

        def to_new(lbl, edge):
            for i in range(2):
                if lbl == label[i]:
                    assert edge != diagonal[i]
                    if edge == (diagonal[i] + 1) % 3:
                        return label[1 - i], (diagonal[1 - i] + 2) % 3
                    assert edge == (diagonal[i] + 2) % 3
                    return label[i], (diagonal[i] + 1) % 3
            return lbl, edge

        for i in range(2):
            self.glue((label[i], (diagonal[i] + 1) % 3), to_new(*gluings[i][2]))
            self.glue((label[i], (diagonal[i] + 2) % 3), to_new(*gluings[1 - i][1]))

        return self
>>>>>>> 63d1e1d9

    def standardize_polygons(self, in_place=False):
        r"""
        Return a morphism to a surface with each polygon replaced with a new
        polygon which differs by translation and reindexing. The new polygon
        will have the property that vertex zero is the origin, and each vertex
        lies in the upper half plane or on the x-axis with non-negative
        x-coordinate.

        This is done to the current surface if in_place=True, otherwise an
        immutable copy is created and returned.

        This overrides
        :meth:`flatsurf.geometry.categories.similarity_surfaces.SimilaritySurfaces.FiniteType.Oriented.ParentMethods.standardize_polygons`
        to provide in-place standardizing of surfaces.

        EXAMPLES::

            sage: from flatsurf import MutableOrientedSimilaritySurface, Polygon
            sage: p = Polygon(vertices = ([(1,1),(2,1),(2,2),(1,2)]))
            sage: s = MutableOrientedSimilaritySurface(QQ)
            sage: s.add_polygon(p)
            0
            sage: s.glue((0, 0), (0, 2))
            sage: s.glue((0, 1), (0, 3))
            sage: s.set_root(0)
            sage: s.set_immutable()

            sage: s.standardize_polygons().codomain().polygon(0)
            Polygon(vertices=[(0, 0), (1, 0), (1, 1), (0, 1)])

        """
        if not in_place:
            S = MutableOrientedSimilaritySurface.from_surface(self)
            morphism = S.standardize_polygons(in_place=True)
            S.set_immutable()
            return morphism.change(domain=self, codomain=S)

        vertex_zero = {}
        for label in self.labels():
            vertices = self.polygon(label).vertices()
            vertex_zero[label] = min(
                range(len(vertices)), key=lambda v: (vertices[v][1], vertices[v][0])
            )
            self.set_vertex_zero(label, vertex_zero[label], in_place=True)

        from flatsurf.geometry.morphism import PolygonStandardizationMorphism

        return PolygonStandardizationMorphism._create_morphism(None, self, vertex_zero)


class MutableOrientedSimilaritySurface(
    MutableOrientedSimilaritySurface_base, MutablePolygonalSurface
):
    r"""
    A surface built from Euclidean polyogns glued by orientation preserving
    similarities.

    This is the main tool to create new surfaces of finite type in
    sage-flatsurf.

    EXAMPLES::

        sage: from flatsurf import MutableOrientedSimilaritySurface
        sage: S = MutableOrientedSimilaritySurface(QQ)

        sage: from flatsurf import polygons
        sage: S.add_polygon(polygons.square())
        0

        sage: S.glue((0, 0), (0, 2))
        sage: S.glue((0, 1), (0, 3))

        sage: S.set_immutable()

        sage: S
        Translation Surface in H_1(0) built from a square

    TESTS::

        sage: TestSuite(S).run()

    """

    def __init__(self, base, category=None):
        self._gluings = {}

        from flatsurf.geometry.categories import SimilaritySurfaces

        if category is None:
            category = SimilaritySurfaces().Oriented().FiniteType()

        category &= SimilaritySurfaces().Oriented().FiniteType()

        super().__init__(base, category=category)

    @classmethod
    def from_surface(cls, surface, labels=None, category=None):
        r"""
        Return a mutable copy of ``surface``.

        INPUT:

        - ``labels`` -- a set of labels or ``None`` (default: ``None``); if
          ``None``, the entire surface is copied, otherwise only these labels
          are copied and glued like in the original surface.

        EXAMPLES::

            sage: from flatsurf import translation_surfaces, MutableOrientedSimilaritySurface, polygons

            sage: T = translation_surfaces.square_torus()

        We build a surface that is made from two tori:

            sage: S = MutableOrientedSimilaritySurface.from_surface(T)
            sage: S.add_polygon(polygons.square())
            1
            sage: S.glue((1, 0), (1, 2))
            sage: S.glue((1, 1), (1, 3))

            sage: S.set_immutable()

            sage: S
            Disconnected Surface built from 2 squares

        We can build partial copies of an infinite surface::

            sage: S = translation_surfaces.infinite_staircase()
            sage: T = MutableOrientedSimilaritySurface.from_surface(S)
            Traceback (most recent call last):
            ...
            TypeError: cannot create a full copy of an infinite surface

            sage: T = MutableOrientedSimilaritySurface.from_surface(S, labels=S.labels()[:10])
            sage: T.components()
            ((0, 1, -1, 2, -2, 3, -3, 4, -4, 5),)

            sage: T = MutableOrientedSimilaritySurface.from_surface(S, labels=S.labels()[:30:3])
            sage: T.components()
            ((0,), (-12,), (-9,), (-6,), (-3,), (2,), (5,), (8,), (11,), (14,))

        """
        if labels is None:
            if not surface.is_finite_type():
                raise TypeError("cannot create a full copy of an infinite surface")
            labels = surface.labels()

        self = MutableOrientedSimilaritySurface(surface.base_ring(), category=category)

        for label in labels:
            self.add_polygon(surface.polygon(label), label=label)

        for label in labels:
            for edge in range(len(surface.polygon(label).vertices())):
                cross = surface.opposite_edge(label, edge)
                if cross and cross[0] in labels:
                    self.glue((label, edge), cross)

        if isinstance(surface, MutablePolygonalSurface):
            # Only copy explicitly set roots over
            if surface._roots:
                self.set_roots(root for root in surface._roots if root in labels)
        else:
            self.set_roots(root for root in surface.roots() if root in labels)

        return self

    def add_polygon(self, polygon, *, label=None):
        # Overrides add_polygon from MutablePolygonalSurface
        label = super().add_polygon(polygon, label=label)
        assert label not in self._gluings
        self._gluings[label] = [None] * len(polygon.vertices())

        if self._roots:
            self._roots = self._roots + (label,)

        return label

    def remove_polygon(self, label):
        # Overrides remove_polygon from MutablePolygonalSurface
        self._unglue_polygon(label)
        self._gluings.pop(label)

        super().remove_polygon(label)

    def glue(self, x, y):
        r"""
        Glue ``x`` and ``y`` with an (orientation preserving) similarity.

        INPUT:

        - ``x`` -- a pair consisting of a polygon label and an edge index for
          that polygon

        - ``y`` -- a pair consisting of a polygon label and an edge index for
          that polygon

        EXAMPLES::

            sage: from flatsurf import MutableOrientedSimilaritySurface, polygons

            sage: S = MutableOrientedSimilaritySurface(QQ)
            sage: S.add_polygon(polygons.square())
            0

        Glue two opposite sides of the square to each other::

            sage: S.glue((0, 1), (0, 3))

        Glue the other sides of the square to themselves::

            sage: S.glue((0, 0), (0, 0))
            sage: S.glue((0, 2), (0, 2))

        Note that existing gluings are removed when gluing already glued
        sides::

            sage: S.glue((0, 0), (0, 2))
            sage: S.set_immutable()

            sage: S
            Translation Surface in H_1(0) built from a square

        """
        if not self._mutable:
            raise Exception(
                "cannot modify immutable surface; create a copy with MutableOrientedSimilaritySurface.from_surface()"
            )

        if x[0] not in self._polygons:
            raise ValueError

        if y[0] not in self._polygons:
            raise ValueError

        self.unglue(*x)
        self.unglue(*y)

        if self._roots:
            component = set(self.component(x[0]))
            if y[0] not in component:
                # Gluing will join two connected components.
                cross_component = set(self.component(y[0]))
                for root in reversed(self._roots):
                    if root in component or root in cross_component:
                        self._roots = tuple([r for r in self._roots if r != root])
                        break
                else:
                    assert False, "did not find any root to eliminate"

        self._gluings[x[0]][x[1]] = y
        self._gluings[y[0]][y[1]] = x

    def unglue(self, label, edge):
        r"""
        Unglue the side ``edge`` of the polygon ``label`` if it is glued.

        EXAMPLES::

            sage: from flatsurf import MutableOrientedSimilaritySurface, translation_surfaces

            sage: T = translation_surfaces.square_torus()

            sage: S = MutableOrientedSimilaritySurface.from_surface(T)

            sage: S.unglue(0, 0)

            sage: S.gluings()
            (((0, 1), (0, 3)), ((0, 3), (0, 1)))

            sage: S.set_immutable()
            sage: S
            Translation Surface with boundary built from a square

        """
        if not self._mutable:
            raise Exception(
                "cannot modify immutable surface; create a copy with MutableOrientedSimilaritySurface.from_surface()"
            )

        cross = self._gluings[label][edge]
        if cross is not None:
            self._gluings[cross[0]][cross[1]] = None

        self._gluings[label][edge] = None

        if cross is not None and self._roots:
            component = set(self.component(label))
            if cross[0] not in component:
                # Ungluing created a new connected component.
                cross_component = set(self.component(cross[0]))
                assert label not in cross_component
                for root in self._roots:
                    if root in component:
                        self._roots = self._roots + (
                            LabeledView(
                                surface=self, view=cross_component, finite=True
                            ).min(),
                        )
                        break
                    if root in cross_component:
                        self._roots = self._roots + (
                            LabeledView(
                                surface=self, view=component, finite=True
                            ).min(),
                        )
                        break
                else:
                    assert False, "did not find any root to split"

    def _unglue_polygon(self, label):
        r"""
        Remove all gluigns from polygon ``label``.

        This is a helper method to completely unglue a polygon before removing
        or replacing it.

        EXAMPLES::

            sage: from flatsurf import MutableOrientedSimilaritySurface, translation_surfaces

            sage: T = translation_surfaces.square_torus()
            sage: S = MutableOrientedSimilaritySurface.from_surface(T)

            sage: S._unglue_polygon(0)
            sage: S.gluings()
            ()

        """
        for edge, cross in enumerate(self._gluings[label]):
            if cross is None:
                continue
            cross_label, cross_edge = cross
            self._gluings[cross_label][cross_edge] = None
        self._gluings[label] = [None] * len(self.polygon(label).vertices())

    def set_edge_pairing(self, label0, edge0, label1, edge1):
        r"""
        TESTS::

            sage: from flatsurf import polygons, MutableOrientedSimilaritySurface
            sage: S = MutableOrientedSimilaritySurface(QQ)
            sage: S.add_polygon(polygons.square())
            0
            sage: S.set_edge_pairing(0, 0, 0, 2)
            doctest:warning
            ...
            UserWarning: set_edge_pairing(label0, edge0, label1, edge1) has been deprecated and will be removed in a future version of sage-flatsurf; use glue((label0, edge0), (label1, edge1)) instead
            sage: S.set_edge_pairing(0, 1, 0, 3)

            sage: S.gluings()
            (((0, 0), (0, 2)), ((0, 1), (0, 3)), ((0, 2), (0, 0)), ((0, 3), (0, 1)))

        """
        import warnings

        warnings.warn(
            "set_edge_pairing(label0, edge0, label1, edge1) has been deprecated and will be removed in a future version of sage-flatsurf; use glue((label0, edge0), (label1, edge1)) instead"
        )
        return self.glue((label0, edge0), (label1, edge1))

    def change_edge_gluing(self, label0, edge0, label1, edge1):
        r"""
        TESTS::

            sage: from flatsurf import polygons, MutableOrientedSimilaritySurface
            sage: S = MutableOrientedSimilaritySurface(QQ)
            sage: S.add_polygon(polygons.square())
            0
            sage: S.change_edge_gluing(0, 0, 0, 2)
            doctest:warning
            ...
            UserWarning: change_edge_gluing(label0, edge0, label1, edge1) has been deprecated and will be removed in a future version of sage-flatsurf; use glue((label0, edge0), (label1, edge1)) instead
            sage: S.change_edge_gluing(0, 1, 0, 3)

            sage: S.gluings()
            (((0, 0), (0, 2)), ((0, 1), (0, 3)), ((0, 2), (0, 0)), ((0, 3), (0, 1)))

        """
        import warnings

        warnings.warn(
            "change_edge_gluing(label0, edge0, label1, edge1) has been deprecated and will be removed in a future version of sage-flatsurf; use glue((label0, edge0), (label1, edge1)) instead"
        )
        return self.glue((label0, edge0), (label1, edge1))

    def change_polygon_gluings(self, label, gluings):
        r"""
        TESTS::

            sage: from flatsurf import polygons, MutableOrientedSimilaritySurface
            sage: S = MutableOrientedSimilaritySurface(QQ)
            sage: S.add_polygon(polygons.square())
            0
            sage: S.change_polygon_gluings(0, [(0, 2), (0, 3), (0, 0), (0, 1)])
            doctest:warning
            ...
            UserWarning: change_polygon_gluings() has been deprecated and will be removed in a future version of sage-flatsurf; use glue() in a loop instead

            sage: S.gluings()
            (((0, 0), (0, 2)), ((0, 1), (0, 3)), ((0, 2), (0, 0)), ((0, 3), (0, 1)))

        """
        import warnings

        warnings.warn(
            "change_polygon_gluings() has been deprecated and will be removed in a future version of sage-flatsurf; use glue() in a loop instead"
        )

        for edge0, cross in enumerate(gluings):
            if cross is None:
                self.unglue(label, edge0)
            else:
                self.glue((label, edge0), cross)

    def change_polygon(self, label, polygon, gluing_list=None):
        r"""
        TESTS::

            sage: from flatsurf import MutableOrientedSimilaritySurface, translation_surfaces

            sage: T = translation_surfaces.square_torus()
            sage: S = MutableOrientedSimilaritySurface.from_surface(T)

            sage: S.change_polygon(0, 2 * S.polygon(0))
            doctest:warning
            ...
            UserWarning: change_polygon() has been deprecated and will be removed in a future version of sage-flatsurf; use replace_polygon() or remove_polygon() and add_polygon() instead

            sage: S.polygon(0)
            Polygon(vertices=[(0, 0), (2, 0), (2, 2), (0, 2)])

        """
        import warnings

        warnings.warn(
            "change_polygon() has been deprecated and will be removed in a future version of sage-flatsurf; use replace_polygon() or remove_polygon() and add_polygon() instead"
        )

        if not self._mutable:
            raise Exception(
                "cannot modify immutable surface; create a copy with MutableOrientedSimilaritySurface.from_surface()"
            )

        # Note that this obscure feature. If the number of edges is unchanged, we keep the gluings, otherwise we trash them all.
        if len(polygon.vertices()) != len(self.polygon(label).vertices()):
            self._unglue_polygon(label)
            self._gluings[label] = [None] * len(polygon.vertices())

        self._polygons[label] = polygon

        if gluing_list is not None:
            for i, cross in enumerate(gluing_list):
                self.glue((label, i), cross)

    def refine_polygon(self, label, surface, gluings):
        old = self.polygon(label)
        old_gluings = [self.opposite_edge(label, e) for e in range(len(old.vertices()))]

        self.remove_polygon(label)

        for surface_label in surface.labels():
            self.add_polygon(surface.polygon(surface_label), label=surface_label)

        for a, b in surface.gluings():
            self.glue(a, b)

        for (edge, opposite) in gluings.items():
            if old_gluings[edge][0] == label:
                self.glue(gluings[old_gluings[edge][1]], opposite)
            else:
                self.glue(old_gluings[edge], opposite)

    def replace_polygon(self, label, polygon):
        r"""
        Replace the polygon ``label`` with ``polygon`` while keeping its
        gluings intact.

        INPUT:

        - ``label`` -- an element of :meth:`~.MutablePolygonalSurface.labels`

        - ``polygon`` -- a Euclidean polygon

        EXAMPLES::

            sage: from flatsurf import Polygon, MutableOrientedSimilaritySurface
            sage: S = MutableOrientedSimilaritySurface(QQ)
            sage: S.add_polygon(Polygon(vertices=[(0, 0), (1, 0), (1, 1), (0, 1)]))
            0
            sage: S.glue((0, 0), (0, 2))
            sage: S.glue((0, 1), (0, 3))

            sage: S.replace_polygon(0, Polygon(vertices=[(0, 0), (2, 0), (2, 2), (0, 2)]))

        The replacement of a polygon must have the same number of sides::

            sage: S.replace_polygon(0, Polygon(vertices=[(0, 0), (2, 0), (2, 2)]))
            Traceback (most recent call last):
            ...
            ValueError: polygon must be a quadrilateral

        To replace the polygon without keeping its glueings, remove the polygon
        first and then add a new one::

            sage: S.remove_polygon(0)
            sage: S.add_polygon(Polygon(vertices=[(0, 0), (2, 0), (2, 2)]), label=0)
            0

        """
        old = self.polygon(label)

        if len(old.vertices()) != len(polygon.vertices()):
            from flatsurf.geometry.categories.polygons import Polygons

            article, singular, plural = Polygons._describe_polygon(len(old.vertices()))
            raise ValueError(f"polygon must be {article} {singular}")

        self._polygons[label] = polygon

    def apply_matrix(self, m, in_place=None):
        r"""
        Apply the 2×2 matrix ``m`` to the polygons of this surface.

        INPUT:

        - ``m`` -- a 2×2 matrix

        - ``in_place`` -- a boolean (default: ``True``); whether to modify
          this surface itself or return a modified copy of this surface
          instead.

        EXAMPLES::

            sage: from flatsurf import Polygon, MutableOrientedSimilaritySurface
            sage: S = MutableOrientedSimilaritySurface(QQ)
            sage: S.add_polygon(Polygon(vertices=[(0, 0), (1, 0), (1, 1), (0, 1)]))
            0
            sage: S.glue((0, 0), (0, 2))
            sage: S.glue((0, 1), (0, 3))

            sage: deformation = S.apply_matrix(matrix([[1, 2], [3, 4]]), in_place=True)
            Traceback (most recent call last):
            ...
            NotImplementedError: apply_matrix(in_place=True) not supported with negative determinant yet

            sage: deformation = S.apply_matrix(matrix([[1, 2], [3, 4]]), in_place=False)
            sage: S.polygon(0)
            Polygon(vertices=[(0, 0), (1, 0), (1, 1), (0, 1)])

            sage: deformation.codomain().polygon(0)
            Polygon(vertices=[(0, 0), (2, 4), (3, 7), (1, 3)])

        """
        if in_place is None:
            import warnings

            warnings.warn(
                "The defaults for apply_matrix() are going to change in a future version of sage-flatsurf; previously, apply_matrix() was performed in_place=True. In a future version of sage-flatsurf the default is going to change to in_place=False. In the meantime, please pass in_place=True/False explicitly."
            )

            in_place = True

        if not in_place:
            return super().apply_matrix(m, in_place=in_place)

        if not m.det():
            raise ValueError("matrix must not be degenerate")

        if m.det() < 0:
            raise NotImplementedError(
                "apply_matrix(in_place=True) not supported with negative determinant yet"
            )

        for label in self.labels():
            self.replace_polygon(label, m * self.polygon(label))

        from flatsurf.geometry.morphism import GL2RMorphism

        return GL2RMorphism._create_morphism(None, self, m)

    def opposite_edge(self, label, edge=None):
        r"""
        Return the edge that ``edge`` of ``label`` is glued to or ``None`` if this edge is unglued.

        This implements
        :meth:`flatsurf.geometry.categories.polygonal_surfaces.PolygonalSurfaces.ParentMethods.opposite_edge`.

        INPUT:

        - ``label`` -- one of the labels included in :meth:`~.MutablePolygonalSurface.labels`

        - ``edge`` -- a non-negative integer to specify an edge (the edges
          of a polygon are numbered starting from zero.)

        EXAMPLES::

            sage: from flatsurf import Polygon, MutableOrientedSimilaritySurface
            sage: S = MutableOrientedSimilaritySurface(QQ)
            sage: S.add_polygon(Polygon(vertices=[(0, 0), (1, 0), (1, 1), (0, 1)]))
            0

            sage: S.glue((0, 0), (0, 1))
            sage: S.glue((0, 2), (0, 2))

            sage: S.opposite_edge(0, 0)
            (0, 1)
            sage: S.opposite_edge(0, 1)
            (0, 0)
            sage: S.opposite_edge(0, 2)
            (0, 2)
            sage: S.opposite_edge(0, 3)

            sage: S.opposite_edge((0, 0))
            doctest:warning
            ...
            UserWarning: calling opposite_edge() with a single argument has been deprecated and will be removed in a future version of sage-flatsurf; use opposite_edge(label, edge) instead
            (0, 1)

        """
        if edge is None:
            import warnings

            warnings.warn(
                "calling opposite_edge() with a single argument has been deprecated and will be removed in a future version of sage-flatsurf; use opposite_edge(label, edge) instead"
            )
            label, edge = label
        return self._gluings[label][edge]

    def set_vertex_zero(self, label, v, in_place=False):
        r"""
        Overrides
        :meth:`flatsurf.geometry.categories.similarity_surfaces.SimilaritySurfaces.Oriented.ParentMethods.set_vertex_zero`
        to make it possible to set the zero vertex in-place.
        """
        if not in_place:
            return super().set_vertex_zero(label, v, in_place=in_place)

        us = self
        if not us.is_mutable():
            raise ValueError(
                "set_vertex_zero can only be done in_place for a mutable surface."
            )
        p = us.polygon(label)
        n = len(p.vertices())
        if not (0 <= v < n):
            raise ValueError
        glue = []

        from flatsurf import Polygon

        pp = Polygon(
            edges=[p.edge((i + v) % n) for i in range(n)], base_ring=us.base_ring()
        )

        for i in range(n):
            e = (v + i) % n
            ll, ee = us.opposite_edge(label, e)
            if ll == label:
                ee = (ee + n - v) % n
            glue.append((ll, ee))

        us.remove_polygon(label)
        us.add_polygon(pp, label=label)
        for e, cross in enumerate(glue):
            us.glue((label, e), cross)
        return self

    def relabel(self, relabeling=None, in_place=False):
<<<<<<< HEAD
        r"""
        Overrides
        :meth:`flatsurf.geometry.categories.similarity_surfaces.SimilaritySurfaces.Oriented.ParentMethods.relabel`
        to allow relabeling in-place.

        # TODO: Test that this works for surfaces with boundary.

        # TODO: Remove support for errors.
        """
        if not in_place:
            return super().relabel(relabeling=relabeling, in_place=in_place)

=======
>>>>>>> 63d1e1d9
        if relabeling is None:
            relabeling = {label: l for (l, label) in enumerate(self.labels())}

        if callable(relabeling):
            relabeling = {label: relabeling(label) for label in self.labels()}

        polygons = {label: self.polygon(label) for label in self.labels()}
        old_gluings = {
            label: [
                self.opposite_edge(label, e)
                for e in range(len(self.polygon(label).vertices()))
            ]
            for label in self.labels()
        }

        roots = list(self.roots())

        labels = list(self.labels())

        for label in labels:
            self.remove_polygon(label)

        for label in labels:
            self.add_polygon(polygons[label], label=relabeling.get(label, label))

        for label, gluings in old_gluings.items():
            for e, gluing in enumerate(gluings):
                if gluing is None:
                    continue

                opposite_label, opposite_edge = gluing

                self.glue(
                    (relabeling.get(label, label), e),
                    (relabeling.get(opposite_label, opposite_label), opposite_edge),
                )

        self.set_roots([relabeling.get(root, root) for root in roots])

        return RelabelingMorphism._create_morphism(self, self, relabeling)

    def join_polygons(self, p1, e1, test=False, in_place=False):
        r"""
        Overrides
        :meth:`flatsurf.geometry.categories.similarity_surfaces.SimilaritySurfaces.Oriented.ParentMethods.join_polygons`
        to allow joining in-place.
        """
        if test:
            in_place = False

        if not in_place:
            return super().join_polygon(p1, e1, test=test, in_place=in_place)

        poly1 = self.polygon(p1)
        p2, e2 = self.opposite_edge(p1, e1)
        poly2 = self.polygon(p2)
        if p1 == p2:
            raise ValueError("Can't glue polygon to itself.")
        t = self.edge_transformation(p2, e2)
        dt = t.derivative()
        es = []
        edge_map = {}  # Store the pairs for the old edges.
        for i in range(e1):
            edge_map[len(es)] = (p1, i)
            es.append(poly1.edge(i))
        ne = len(poly2.vertices())
        for i in range(1, ne):
            ee = (e2 + i) % ne
            edge_map[len(es)] = (p2, ee)
            es.append(dt * poly2.edge(ee))
        for i in range(e1 + 1, len(poly1.vertices())):
            edge_map[len(es)] = (p1, i)
            es.append(poly1.edge(i))

        from flatsurf import Polygon

        new_polygon = Polygon(edges=es, base_ring=self.base_ring())

        # Do the gluing.
        ss = self
        s = ss

        inv_edge_map = {}
        for key, value in edge_map.items():
            inv_edge_map[value] = (p1, key)

        glue_list = []
        for i in range(len(es)):
            p3, e3 = edge_map[i]
            p4, e4 = self.opposite_edge(p3, e3)
            if p4 == p1 or p4 == p2:
                glue_list.append(inv_edge_map[(p4, e4)])
            else:
                glue_list.append((p4, e4))

        if p2 in s.roots():
            s.set_roots(p1 if label == p2 else label for label in s.roots())

        s.remove_polygon(p2)

        s.remove_polygon(p1)
        s.add_polygon(new_polygon, label=p1)
        for e, cross in enumerate(glue_list):
            s.glue((p1, e), cross)

        return s

    def subdivide_polygon(self, p, v1, v2, test=False, new_label=None):
        r"""
        Overrides
        :meth:`flatsurf.geometry.categories.similarity_surfaces.SimilaritySurfaces.Oriented.ParentMethods.subdivide_polygon`
        to allow subdividing in-place.
        """
        if test:
            return super().subdivide_polygon(
                p=p, v1=v1, v2=v2, test=test, new_label=new_label
            )

        poly = self.polygon(p)
        ne = len(poly.vertices())
        if v1 < 0 or v2 < 0 or v1 >= ne or v2 >= ne:
            raise ValueError("Provided vertices out of bounds.")
        if abs(v1 - v2) <= 1 or abs(v1 - v2) >= ne - 1:
            raise ValueError("Provided diagonal is not actually a diagonal.")

        if v2 < v1:
            v2 = v2 + ne

        newedges1 = [poly.vertex(v2) - poly.vertex(v1)]
        for i in range(v2, v1 + ne):
            newedges1.append(poly.edge(i))

        from flatsurf import Polygon

        newpoly1 = Polygon(edges=newedges1, base_ring=self.base_ring())

        newedges2 = [poly.vertex(v1) - poly.vertex(v2)]
        for i in range(v1, v2):
            newedges2.append(poly.edge(i))
        newpoly2 = Polygon(edges=newedges2, base_ring=self.base_ring())

        # Store the old gluings
        old_gluings = {(p, i): self.opposite_edge(p, i) for i in range(ne)}

        # Update the polygon with label p, add a new polygon.
        self.remove_polygon(p)
        self.add_polygon(newpoly1, label=p)
        if new_label is None:
            new_label = self.add_polygon(newpoly2)
        else:
            new_label = self.add_polygon(newpoly2, label=new_label)
        # This gluing is the diagonal we used.
        self.glue((p, 0), (new_label, 0))

        # Setup conversion from old to new labels.
        old_to_new_labels = {}
        for i in range(v1, v2):
            old_to_new_labels[(p, i % ne)] = (new_label, i - v1 + 1)
        for i in range(v2, ne + v1):
            old_to_new_labels[(p, i % ne)] = (p, i - v2 + 1)

        for e in range(1, len(newpoly1.vertices())):
            pair = old_gluings[(p, (v2 + e - 1) % ne)]
            if pair in old_to_new_labels:
                pair = old_to_new_labels[pair]
            self.glue((p, e), (pair[0], pair[1]))

        for e in range(1, len(newpoly2.vertices())):
            pair = old_gluings[(p, (v1 + e - 1) % ne)]
            if pair in old_to_new_labels:
                pair = old_to_new_labels[pair]
            self.glue((new_label, e), (pair[0], pair[1]))

    def reposition_polygons(self, in_place=False, relabel=None):
        r"""
        Overrides
        :meth:`flatsurf.geometry.categories.similarity_surfaces.SimilaritySurfaces.FiniteType.Oriented.ParentMethods.reposition_polygons`
        to allow normalizing in-place.
        """
        if not in_place:
            return super().reposition_polygons(in_place=in_place, relabel=relabel)

        if relabel is not None:
            if relabel:
                raise NotImplementedError(
                    "the relabel keyword has been removed from reposition_polygon; use relabel() to use integer labels instead"
                )
            else:
                import warnings

                warnings.warn(
                    "the relabel keyword will be removed in a future version of sage-flatsurf; do not pass it explicitly anymore to reposition_polygons()"
                )

        s = self

        labels = list(s.labels())
        from flatsurf.geometry.similarity import SimilarityGroup

        S = SimilarityGroup(self.base_ring())
        identity = S.one()
        it = iter(labels)
        label = next(it)
        changes = {label: identity}
        for label in it:
            polygon = self.polygon(label)
            adjacencies = {
                edge: self.opposite_edge(label, edge)[0]
                for edge in range(len(polygon.vertices()))
            }
            edge = min(
                adjacencies,
                # pylint: disable-next=cell-var-from-loop
                key=lambda edge: labels.index(adjacencies[edge]),
            )
            label2, edge2 = s.opposite_edge(label, edge)
            changes[label] = changes[label2] * s.edge_transformation(label, edge)
        it = iter(labels)
        # Skip the base label:
        label = next(it)
        for label in it:
            p = s.polygon(label)
            p = changes[label].derivative() * p
            s.replace_polygon(label, p)
        return s

    def triangulate(self, in_place=False, label=None, relabel=None):
        r"""
        Overrides
        :meth:`flatsurf.geometry.categories.similarity_surfaces.SimilaritySurfaces.Oriented.ParentMethods.triangulate`
        to allow triangulating in-place.

        TESTS:

        Verify that the monotile can be triangulated::

            sage: from flatsurf import Polygon, MutableOrientedSimilaritySurface
            sage: K = QuadraticField(3)
            sage: a = K.gen()
            sage: # build the vectors
            sage: l = [(1, 0), (1, 2), (a, 11), (a, 1), (1, 4), (1, 6), (a, 3),
            ....:      (a, 5), (1, 8), (1, 6), (a, 9), (a, 7), (1, 10), (1, 0)]
            sage: vecs = []
            sage: for m, e in l:
            ....:     v = vector(K, [m * cos(2*pi*e/12), m * sin(2*pi*e/12)])
            ....:     vecs.append(v)
            sage: p = Polygon(edges=vecs)

            sage: from collections import defaultdict
            sage: d = defaultdict(list)
            sage: for i, e in enumerate(p.edges()):
            ....:     e.set_immutable()
            ....:     d[e].append(i)

            sage: Sbase = MutableOrientedSimilaritySurface(K)
            sage: _ = Sbase.add_polygon(p)
            sage: for v in list(d):
            ....:     if v in d:
            ....:         indices = d[v]
            ....:         v_op = -v
            ....:         v_op.set_immutable()
            ....:         opposite_indices = d[v_op]
            ....:         assert len(indices) == len(opposite_indices), (len(indices), len(opposite_indices))
            ....:         if len(indices) == 1:
            ....:             del d[v]
            ....:             del d[v_op]
            ....:             Sbase.glue((0, indices[0]), (0, opposite_indices[0]))

            sage: (i0, j0), (i1, j1) = d.values()

            sage: S1 = MutableOrientedSimilaritySurface.from_surface(Sbase)
            sage: S1.glue((0, i0), (0, i1))
            sage: S1.glue((0, j0), (0, j1))
            sage: S1.set_immutable()

            sage: S1.triangulate().codomain()
            Triangulation of Translation Surface in H_3(4, 0) built from a non-convex tridecagon with a marked vertex

        """
        if relabel is not None:
            import warnings

            warnings.warn(
                "the relabel keyword argument of triangulate() is ignored, it has been deprecated and will be removed in a future version of sage-flatsurf"
            )

        if not in_place:
            return super().triangulate(in_place=False, label=label)

        import warnings

        warnings.warn(
            "in-place triangulation has been deprecated and the in_place keyword argument will be removed from triangulate() in a future version of sage-flatsurf"
        )

        labels = [label] if label is not None else list(self.labels())

        for label in labels:
            self.refine_polygon(
                label, *MutableOrientedSimilaritySurface._triangulate(self, label)
            )

<<<<<<< HEAD
        from flatsurf.geometry.morphism import TriangulationMorphism

        return TriangulationMorphism._create_morphism(None, self)
=======
        from flatsurf.geometry.morphism import NamedUnknownMorphism

        return NamedUnknownMorphism._create_morphism(None, self, "Triangulation")
>>>>>>> 63d1e1d9

    @staticmethod
    def _triangulate(surface, label):
        r"""
        Helper method for :meth:`triangulate`.

        Returns a triangulation of the polygon with ``label`` of ``surface``
        together with a bidict that can be fed to :meth:`refine_polygon`.

        EXAMPLES::

            sage: from flatsurf import translation_surfaces, MutableOrientedSimilaritySurface
            sage: S = translation_surfaces.square_torus()
            sage: MutableOrientedSimilaritySurface._triangulate(S, 0)
            (Translation Surface with boundary built from 2 isosceles triangles,
             bidict({0: ((0, 0), 0), 1: ((0, 0), 1), 2: ((0, 1), 1), 3: ((0, 1), 2)}))

        """
        triangulation, edge_to_edge = surface.polygon(label).triangulate()
        if len(triangulation.labels()) == 1:
            relabeling = {triangulation.root(): label}
        else:
            relabeling = {lbl: (label, lbl) for lbl in triangulation.labels()}
        triangulation = triangulation.relabel(relabeling)

        from bidict import bidict

        edge_to_edge = bidict(
            {edge: (relabeling[l], e) for (edge, (l, e)) in edge_to_edge.items()}
        )

        return triangulation, edge_to_edge

    # TODO: Deprecate?
    def delaunay_single_flip(self):
        r"""
        Perform a single in place flip of a triangulated mutable surface
        in-place.
        """
        lc = self._label_comparator()
        for (l1, e1), (l2, e2) in self.gluings():
            if (
                lc.lt(l1, l2) or (l1 == l2 and e1 <= e2)
            ) and self._delaunay_edge_needs_flip(l1, e1):
                self.triangle_flip(l1, e1, in_place=True)
                return True
        return False

    def delaunay_triangulation(
        self,
        triangulated=False,
        in_place=False,
        direction=None,
        relabel=None,
    ):
        r"""
        Overrides
        :meth:`flatsurf.geometry.categories.similarity_surfaces.SimilaritySurfaces.Oriented.ParentMethods.delaunay_triangulation`
        to allow triangulating in-place.
        """
        if not in_place:
            return super().delaunay_triangulation(
                triangulated=triangulated,
                in_place=in_place,
                direction=direction,
                relabel=relabel,
            )

        if relabel is not None:
            if relabel:
                raise NotImplementedError(
                    "the relabel keyword has been removed from delaunay_triangulation(); use relabel({old: new for (new, old) in enumerate(surface.labels())}) to use integer labels instead"
                )
            else:
                import warnings

                warnings.warn(
                    "the relabel keyword will be removed in a future version of sage-flatsurf; do not pass it explicitly anymore to delaunay_triangulation()"
                )

        if triangulated:
            s = self
        else:
            s = self
            self.triangulate(in_place=True)

        if direction is None:
            direction = (self.base_ring() ** 2)((0, 1))

        if direction.is_zero():
            raise ValueError

        from collections import deque

        unchecked_labels = deque(s.labels())
        checked_labels = set()
        while unchecked_labels:
            label = unchecked_labels.popleft()
            flipped = False
            for edge in range(3):
                if s._delaunay_edge_needs_flip(label, edge):
                    # Record the current opposite edge:
                    label2, edge2 = s.opposite_edge(label, edge)
                    # Perform the flip.
                    s.triangle_flip(label, edge, in_place=True, direction=direction)
                    # Move the opposite polygon to the list of labels we need to check.
                    if label2 != label:
                        try:
                            checked_labels.remove(label2)
                            unchecked_labels.append(label2)
                        except KeyError:
                            # Occurs if label2 is not in checked_labels
                            pass
                    flipped = True
                    break
            if flipped:
                unchecked_labels.append(label)
            else:
                checked_labels.add(label)

        from flatsurf.geometry.morphism import DelaunayTriangulationMorphism

        return DelaunayTriangulationMorphism._create_morphism(None, s)

    def delaunay_decomposition(
        self,
        triangulated=False,
        delaunay_triangulated=False,
        in_place=False,
        direction=None,
        relabel=None,
    ):
        r"""
        Overrides
        :meth:`flatsurf.geometry.categories.similarity_surfaces.SimilaritySurfaces.Oriented.ParentMethods.delaunay_decomposition`
        to allow normalizing in-place.
        """
        if not in_place:
            return super().delaunay_decomposition(
                triangulated=triangulated,
                delaunay_triangulated=delaunay_triangulated,
                in_place=in_place,
                direction=direction,
                relabel=relabel,
            )

        if relabel is not None:
            if relabel:
                raise NotImplementedError(
                    "the relabel keyword has been removed from delaunay_decomposition(); use relabel({old: new for (new, old) in enumerate(surface.labels())}) to use integer labels instead"
                )
            else:
                import warnings

                warnings.warn(
                    "the relabel keyword will be removed in a future version of sage-flatsurf; do not pass it explicitly anymore to delaunay_decomposition()"
                )

        s = self
        if not delaunay_triangulated:
            s = s.delaunay_triangulation(
                triangulated=triangulated,
                in_place=True,
                direction=direction,
                relabel=relabel,
            )

        while True:
            for (l1, e1), (l2, e2) in s.gluings():
                if s._delaunay_edge_needs_join(l1, e1):
                    s.join_polygons(l1, e1, in_place=True)
                    break
            else:
                from flatsurf.geometry.morphism import DelaunayDecompositionMorphism

                return DelaunayDecompositionMorphism._create_morphism(None, s)

    def cmp(self, s2, limit=None):
        r"""
        Compare two surfaces. This is an ordering returning -1, 0, or 1.

        The surfaces will be considered equal if and only if there is a translation automorphism
        respecting the polygons and the root labels.

        If the two surfaces are infinite, we just examine the first limit polygons.
        """
        if limit is not None:
            import warnings

            warnings.warn(
                "limit has been deprecated as a keyword argument for _cmp() and will be removed from a future version of sage-flatsurf; "
                "if you rely on this check, you can try to run this method on MutableOrientedSimilaritySurface.from_surface(surface, labels=surface.labels()[:limit])"
            )

        if self.is_finite_type():
            if s2.is_finite_type():
                if limit is not None:
                    raise ValueError("limit only enabled for finite surfaces")

                sign = len(self.polygons()) - len(s2.polygons())
                if sign > 0:
                    return 1
                if sign < 0:
                    return -1

                lw1 = self.labels()
                labels1 = list(lw1)

                lw2 = s2.labels()
                labels2 = list(lw2)

                for l1, l2 in zip(lw1, lw2):
                    ret = self.polygon(l1).cmp(self.polygon(l2))
                    if ret != 0:
                        return ret

                    for e in range(len(self.polygon(l1).vertices())):
                        ll1, e1 = self.opposite_edge(l1, e)
                        ll2, e2 = s2.opposite_edge(l2, e)
                        num1 = labels1.index(ll1)
                        num2 = labels2.index(ll2)

                        ret = (num1 > num2) - (num1 < num2)
                        if ret:
                            return ret
                        ret = (e1 > e2) - (e1 < e2)
                        if ret:
                            return ret
                return 0
            else:
                # s1 is finite but s2 is infinite.
                return -1
        else:
            if s2.is_finite_type():
                # s1 is infinite but s2 is finite.
                return 1
            else:
                if limit is None:
                    raise NotImplementedError

                # both surfaces are infinite.
                from itertools import islice

                lw1 = self.labels()
                labels1 = list(islice(lw1, limit))

                lw2 = s2.labels()
                labels2 = list(islice(lw2, limit))

                count = 0
                for l1, l2 in zip(lw1, lw2):
                    ret = self.polygon(l1).cmp(s2.polygon(l2))
                    if ret != 0:
                        return ret

                    for e in range(len(self.polygon(l1).vertices())):
                        ll1, ee1 = self.opposite_edge(l1, e)
                        ll2, ee2 = s2.opposite_edge(l2, e)
                        num1 = labels1.index(ll1)
                        num2 = labels2.index(ll2)
                        ret = (num1 > num2) - (num1 < num2)
                        if ret:
                            return ret
                        ret = (ee1 > ee2) - (ee1 < ee2)
                        if ret:
                            return ret
                    if count >= limit:
                        break
                    count += 1
                return 0

    def __hash__(self):
        return super().__hash__()

    def __eq__(self, other):
        r"""
        Return whether this surface is indistinguishable from ``other``.

        See
        :meth:`~.categories.similarity_surfaces.SimilaritySurfaces.FiniteType.ParentMethods._test_eq_surface`
        for details on this notion of equality.

        EXAMPLES::

            sage: from flatsurf import MutableOrientedSimilaritySurface

            sage: S = MutableOrientedSimilaritySurface(QQ)
            sage: T = MutableOrientedSimilaritySurface(AA)

            sage: S == T
            False

            sage: S == S
            True

        """
        if not isinstance(other, MutableOrientedSimilaritySurface):
            return False

        if not super().__eq__(other):
            return False

        if self._gluings != other._gluings:
            return False

        return True

    def __hash__(self):
        r"""
        Return a hash value for this surface that is compatible with
        :meth:`__eq__`.

        EXAMPLES::

            sage: from flatsurf import MutableOrientedSimilaritySurface

            sage: S = MutableOrientedSimilaritySurface(QQ)
            sage: T = MutableOrientedSimilaritySurface(QQ)

            sage: hash(S) == hash(T)
            Traceback (most recent call last):
            ...
            TypeError: cannot hash a mutable surface

            sage: S.set_immutable()
            sage: T.set_immutable()
            sage: hash(S) == hash(T)
            True

        """
        if self._mutable:
            raise TypeError("cannot hash a mutable surface")

        return hash((super().__hash__(), tuple(self.gluings())))


class BaseRingChangedSurface(OrientedSimilaritySurface):
    r"""
    Changes the ring over which a surface is defined.

    EXAMPLES:

    This class is used in the implementation of
    :meth:`flatsurf.geometry.categories.similarity_surfaces.SimilaritySurfaces.Oriented.ParentMethods.change_ring`::

        sage: from flatsurf import translation_surfaces
        sage: T = translation_surfaces.square_torus()
        sage: S = T.change_ring(AA)

        sage: from flatsurf.geometry.surface import BaseRingChangedSurface
        sage: isinstance(S, BaseRingChangedSurface)
        True

        sage: TestSuite(S).run()

    """

    def __init__(self, surface, ring, category=None):
        if surface.is_mutable():
            raise NotImplementedError("surface must be immutable")

        self._reference = surface
        super().__init__(ring, category=category or surface.category())

    def is_mutable(self):
        r"""
        Return whether this surface can be modified, i.e., return ``False``.

        This implements
        :meth:`flatsurf.geometry.categories.topological_surfaces.TopologicalSurfaces.ParentMethods.is_mutable`.

        EXAMPLES::

            sage: from flatsurf import translation_surfaces
            sage: T = translation_surfaces.square_torus()
            sage: S = T.change_ring(AA)

            sage: S.is_mutable()
            False

        """
        return False

    def labels(self):
        r"""
        Return the labels of the polygons of this surface.

        EXAMPLES::

            sage: from flatsurf import translation_surfaces
            sage: T = translation_surfaces.square_torus()
            sage: S = T.change_ring(AA)
            sage: S.labels()
            (0,)

        """
        return self._reference.labels()

    def roots(self):
        r"""
        Return a label for each connected component on this surface.

        This implements :meth:`flatsurf.geometry.categories.polygonal_surfaces.PolygonalSurfaces.ParentMethods.roots`.

        EXAMPLES::

            sage: from flatsurf import translation_surfaces
            sage: T = translation_surfaces.square_torus()
            sage: S = T.change_ring(AA)

            sage: S.roots()
            (0,)

        """
        return self._reference.roots()

    def polygon(self, label):
        r"""
        Return the polygon with ``label``.

        This implements
        :meth:`flatsurf.geometry.categories.polygonal_surfaces.PolygonalSurfaces.ParentMethods.polygon`.

        EXAMPLES::

            sage: from flatsurf import translation_surfaces
            sage: T = translation_surfaces.square_torus()
            sage: S = T.change_ring(AA)

            sage: p = S.polygon(0)
            sage: p.base_ring()
            Algebraic Real Field

        """
        return self._reference.polygon(label).change_ring(self.base_ring())

    def opposite_edge(self, label, edge):
        r"""
        Return the edge that ``edge`` of ``label`` is glued to or ``None`` if this edge is unglued.

        This implements
        :meth:`flatsurf.geometry.categories.polygonal_surfaces.PolygonalSurfaces.ParentMethods.opposite_edge`.

        EXAMPLES::

            sage: from flatsurf import translation_surfaces
            sage: T = translation_surfaces.square_torus()
            sage: S = T.change_ring(AA)

            sage: S.opposite_edge(0, 0)
            (0, 2)

        """
        return self._reference.opposite_edge(label, edge)

    def __eq__(self, other):
        r"""
        Return whether this surface is indistinguishable from ``other``.

        See
        :meth:`~.categories.similarity_surfaces.SimilaritySurfaces.FiniteType.ParentMethods._test_eq_surface`
        for details on this notion of equality.

        EXAMPLES::

            sage: from flatsurf import translation_surfaces
            sage: T = translation_surfaces.square_torus()
            sage: T.change_ring(AA) == T.change_ring(AA)
            True

        """
        if not isinstance(other, BaseRingChangedSurface):
            return False

        return self._reference == other._reference and self.base() == other.base()

    def __hash__(self):
        r"""
        Return a hash value for this surface that is compatible with
        :meth:`__eq__`.

        EXAMPLES::

            sage: from flatsurf import translation_surfaces
            sage: T = translation_surfaces.square_torus()
            sage: hash(T.change_ring(AA)) == hash(T.change_ring(AA))
            True

        """
        return hash((self._reference, self.base()))


class RootedComponents_MutablePolygonalSurface(collections.abc.Mapping):
    r"""
    Connected components of a :class:`MutablePolygonalSurface`.

    The components are represented as a mapping that maps the root labels to
    the labels of the corresponding component.

    This is a helper method for :meth:`MutablePolygonalSurface.components` and
    :meth:`MutablePolygonalSurface.roots`.

    EXAMPLES::

        sage: from flatsurf import MutableOrientedSimilaritySurface
        sage: S = MutableOrientedSimilaritySurface(QQ)

        sage: from flatsurf import polygons
        sage: S.add_polygon(polygons.square())
        0
        sage: S.add_polygon(polygons.square())
        1

        sage: from flatsurf.geometry.surface import RootedComponents_MutablePolygonalSurface
        sage: components = RootedComponents_MutablePolygonalSurface(S)

    """

    def __init__(self, surface):
        self._surface = surface

    def __getitem__(self, root):
        r"""
        Return the labels of the connected component rooted at the label
        ``root``.

        EXAMPLES::

            sage: from flatsurf import MutableOrientedSimilaritySurface
            sage: S = MutableOrientedSimilaritySurface(QQ)

            sage: from flatsurf import polygons
            sage: S.add_polygon(polygons.square())
            0
            sage: S.add_polygon(polygons.square())
            1
            sage: S.glue((0, 0), (1, 0))

            sage: from flatsurf.geometry.surface import RootedComponents_MutablePolygonalSurface
            sage: components = RootedComponents_MutablePolygonalSurface(S)
            sage: components[0]
            (0, 1)

        """
        # TODO: This is very inefficient (and wont work on infinite surfaces?) But otherwise, any label is in surface.roots().
        if root not in list(self):
            raise KeyError

        return self._surface.component(root)

    def __iter__(self):
        r"""
        Iterate over the keys of this mapping, i.e., the root labels of the
        connected components.

        EXAMPLES::

            sage: from flatsurf import MutableOrientedSimilaritySurface
            sage: S = MutableOrientedSimilaritySurface(QQ)

            sage: from flatsurf import polygons
            sage: S.add_polygon(polygons.square())
            0
            sage: S.add_polygon(polygons.square())
            1
            sage: S.glue((0, 0), (1, 0))

            sage: from flatsurf.geometry.surface import RootedComponents_MutablePolygonalSurface
            sage: components = RootedComponents_MutablePolygonalSurface(S)
            sage: list(components)
            [0]

        """
        # Shortcut enumeration if this is known to be a connected surface.
        connected = "Connected" in self._surface.category().axioms()

        for root in self._surface._roots:
            yield root
            if connected:
                return

        labels = set(self._surface._polygons)
        for root in self._surface._roots:
            for label in self._surface.component(root):
                labels.remove(label)

        while labels:
            root = LabeledView(surface=self._surface, view=labels, finite=True).min()

            yield root
            if connected:
                return
            for label in self._surface.component(root):
                labels.remove(label)

    def __len__(self):
        r"""
        Return the number of connected components of this surface.

        EXAMPLES::

            sage: from flatsurf import MutableOrientedSimilaritySurface
            sage: S = MutableOrientedSimilaritySurface(QQ)

            sage: from flatsurf import polygons
            sage: S.add_polygon(polygons.square())
            0
            sage: S.add_polygon(polygons.square())
            1
            sage: S.glue((0, 0), (1, 0))

            sage: from flatsurf.geometry.surface import RootedComponents_MutablePolygonalSurface
            sage: components = RootedComponents_MutablePolygonalSurface(S)
            sage: len(components)
            1

        """
        components = 0
        for root in self:
            components += 1
        return components


class LabeledCollection(collections.abc.Collection):
    r"""
    Abstract base class for collection of labels as returned by ``labels()``
    methods of surfaces.

    This also serves as a base clas for things such as ``polygons()`` that are
    tied to labels.

    INPUT:

    - ``surface`` -- a polygonal surface, the labels are taken from that
      surface; subclasses might change this to only represent a subset of the
      labels of this surface

    - ``finite`` -- a boolean or ``None`` (default: ``None``); whether this is
      a finite set; if ``None``, it is not known whether the set is finite
      (some operations might not be supported in that case or not terminate if
      the set is actually infinite.)

    EXAMPLES::

        sage: from flatsurf import translation_surfaces
        sage: S = translation_surfaces.square_torus()
        sage: labels = S.labels()

        sage: from flatsurf.geometry.surface import LabeledCollection
        sage: isinstance(labels, LabeledCollection)
        True

    """

    def __init__(self, surface, finite=None):
        if finite is None and surface.is_finite_type():
            finite = True

        self._surface = surface
        self._finite = finite

    def __repr__(self):
        r"""
        Return a printable representation of this set.

        EXAMPLES::

            sage: from flatsurf import translation_surfaces
            sage: S = translation_surfaces.square_torus()
            sage: S.labels()
            (0,)

            sage: S = translation_surfaces.infinite_staircase()
            sage: S.labels()
            (0, 1, -1, 2, -2, 3, -3, 4, -4, 5, -5, 6, -6, 7, -7, 8, …)

        """
        from itertools import islice

        items = list(islice(self, 17))

        if self._finite is True or len(items) < 17:
            return repr(tuple(self))

        return f"({', '.join(str(x) for x in islice(self, 16))}, …)"

    def __len__(self):
        r"""
        Return the size of this set.

        EXAMPLES::

            sage: from flatsurf import translation_surfaces
            sage: S = translation_surfaces.square_torus()
            sage: len(S.labels())
            1

        Python does not allow ``__len__`` to return anything but an integer, so
        we cannot return infinity::

            sage: S = translation_surfaces.infinite_staircase()
            sage: len(S.labels())
            Traceback (most recent call last):
            ...
            NotImplementedError: len() of an infinite set

        """
        if self._finite is False:
            raise TypeError("infinite set has no integer length")

        length = 0
        for x in self:  # pylint: disable=not-an-iterable
            length += 1

        return length

    def __contains__(self, x):
        r"""
        Return whether ``x`` is contained in this set.

        EXAMPLES::

            sage: from flatsurf import translation_surfaces
            sage: S = translation_surfaces.square_torus()
            sage: labels = S.labels()
            sage: 0 in labels
            True
            sage: 1 in labels
            False

        """
        for item in self:  # pylint: disable=not-an-iterable
            if x == item:
                return True

        return False


class LabeledSet(LabeledCollection, collections.abc.Set):
    r"""
    Abstract base class for sets of labels or related objects, such as the set
    of gluings of a surface.

    EXAMPLES::

        sage: from flatsurf import translation_surfaces
        sage: S = translation_surfaces.square_torus()
        sage: gluings = S.gluings()

        sage: from flatsurf.geometry.surface import LabeledSet
        sage: isinstance(gluings, LabeledSet)
        True

    """


class LabeledView(LabeledCollection):
    r"""
    A set of labels (or something resembling labels such as ``polygons()``)
    backed by another collection ``view``.

    INPUT:

    - ``surface`` -- a polygonal surface, the labels in ``view`` are labels of
      that surface

    - ``view`` -- a collection that all queries are going to be redirected to.
      Note that ``labels()`` guarantees that iteration over labels happens in a
      breadth-first-search so iteration over ``view`` must follow that same
      order. However, subclasses can remove this requirement by overriding
      :meth:`__iter__`.

    - ``finite`` -- a boolean or ``None`` (default: ``None``); whether this is
      a finite set; if ``None``, it is not known whether the set is finite
      (some operations might not be supported in that case or not terminate if
      the set is actually infinite.)

    EXAMPLES::

        sage: from flatsurf import translation_surfaces
        sage: S = translation_surfaces.t_fractal()
        sage: labels = S.labels()

        sage: from flatsurf.geometry.surface import LabeledView
        sage: isinstance(labels, LabeledView)
        True

    """

    def __init__(self, surface, view, finite=None):
        super().__init__(surface, finite=finite)
        self._view = view

    def __iter__(self):
        return iter(self._view)

    def __contains__(self, x):
        return x in self._view

    def __len__(self):
        return len(self._view)

    def min(self):
        r"""
        Return a minimal item in this set.

        If the items can be compared, this is just the actual ``min`` of the
        items.

        Otherwise, we take the one with minimal ``repr``.

        .. NOTE::

            If the items cannot be compared, and there are clashes in the
            ``repr``, this method will fail.

            Also, if comparison of items is not consistent, then this can
            produce somewhat random output.

            Finally, note with this approach the min of a set is not the always
            the min of the mins of a each partition of that set.

        EXAMPLES::

            sage: from flatsurf import translation_surfaces
            sage: S = translation_surfaces.t_fractal()
            sage: S.labels().min()
            Traceback (most recent call last):
            ...
            NotImplementedError: cannot determine minimum of an infinite set

        ::

            sage: from flatsurf import translation_surfaces
            sage: C = translation_surfaces.cathedral(1,2)
            sage: C.labels().min()
            0

        ::

            sage: labels = list(C.labels())[:3]
            sage: from flatsurf.geometry.surface import LabeledView
            sage: LabeledView(C, labels).min()
            0

        """
        if self._finite is False:
            raise NotImplementedError("cannot determine minimum of an infinite set")

        try:
            return min(self)
        except TypeError:
            reprs = {repr(item): item for item in self}
            if len(reprs) != len(self):
                raise TypeError(
                    "cannot determine minimum of tset without ordering and with non-unique repr()"
                )
            return reprs[min(reprs)]


class ComponentLabels(LabeledCollection):
    r"""
    The labels of a connected component.

    INPUT:

    - ``surface`` -- a polygonal surface

    - ``root`` -- a label of the connected component from which enumeration of
      the component starts.

    - ``finite`` -- a boolean or ``None`` (default: ``None``); whether this is
      a finite component; if ``None``, it is not known whether the component is
      finite (some operations might not be supported in that case or not
      terminate if the component is actually infinite.)

    EXAMPLES::

        sage: from flatsurf import translation_surfaces
        sage: S = translation_surfaces.t_fractal()
        sage: component = S.component(0)

        sage: from flatsurf.geometry.surface import ComponentLabels
        sage: isinstance(component, ComponentLabels)
        True

    """

    def __init__(self, surface, root, finite=None):
        super().__init__(surface, finite=finite)
        self._root = root

    def __iter__(self):
        r"""
        Return an iterator of this component that enumerates labels starting
        from the root label in a breadth-first-search.

        EXAMPLES::

            sage: from flatsurf import translation_surfaces
            sage: C = translation_surfaces.cathedral(1, 2)
            sage: component = C.component(0)
            sage: list(component)
            [0, 1, 3, 2]

        """
        from collections import deque

        seen = set()
        pending = deque([self._root])

        while pending:
            label = pending.popleft()
            if label in seen:
                continue

            seen.add(label)

            yield label
            for e in range(len(self._surface.polygon(label).vertices())):
                cross = self._surface.opposite_edge(label, e)
                if cross is not None:
                    pending.append(cross[0])


class Labels(LabeledCollection, collections.abc.Sequence):
    r"""
    The labels of a surface.

    .. NOTE::

        This is a generic implementation that represents the set of labels of a
        surface in a breadth-first iteration starting from the root labels of the
        connected components.

        This implementation makes no assumption on the surface and can be very
        slow to answer, e.g., containment or compute the number of labels in
        the surface (because it needs to iterate over the entire surface.)

        When possible, a faster implementation should be used such as
        :class:`LabelsFromView`.

    EXAMPLES::

        sage: from flatsurf import polygons, similarity_surfaces
        sage: T = polygons.triangle(1, 2, 5)
        sage: S = similarity_surfaces.billiard(T)
        sage: S = S.minimal_cover("translation")

        sage: labels = S.labels()
        sage: labels
        ((0, 1, 0), (1, 1, 0), (1, 0, -1), (1, 1/2*c0, 1/2*c0), (0, 1/2*c0, -1/2*c0), (0, 0, 1), (0, -1/2*c0, -1/2*c0), (0, 0, -1), (0, -1/2*c0, 1/2*c0), (0, 1/2*c0, 1/2*c0),
         (1, 1/2*c0, -1/2*c0), (1, -1/2*c0, -1/2*c0), (1, 0, 1), (1, -1/2*c0, 1/2*c0), (1, -1, 0), (0, -1, 0))

    TESTS::

        sage: from flatsurf.geometry.surface import Labels
        sage: type(labels) == Labels
        True

    """

    def __iter__(self):
        for component in self._surface.components():
            yield from component

    def __getitem__(self, key):
        r"""
        Return the labels at position ``key``.

        EXAMPLES::

            sage: from flatsurf import translation_surfaces
            sage: C = translation_surfaces.cathedral(1, 2)
            sage: labels = C.labels()
            sage: labels[0]
            0
            sage: labels[-1]
            2
            sage: labels[::-1]
            [2, 3, 1, 0]

        """
        if not isinstance(key, slice):
            key = int(key)
            sgn = 1 if key >= 0 else -1

            item = self[key : key + sgn : sgn]
            if not item:
                raise IndexError(key)

            return item[0]

        from more_itertools import islice_extended

        return list(islice_extended(self, key.start, key.stop, key.step))


class LabelsFromView(Labels, LabeledView):
    r"""
    The labels of a surface backed by another set that can quickly compute the
    length of the labels and decide containment in the set.

    .. NOTE::

        Iteration of the view collection does not have to be in breadth-first
        search order in the surface since this class is picking up the generic
        :meth:`Labels.__iter__`.

    EXAMPLES::

        sage: from flatsurf import translation_surfaces
        sage: C = translation_surfaces.cathedral(1, 2)
        sage: labels = C.labels()

        sage: from flatsurf.geometry.surface import LabelsFromView
        sage: type(labels) == LabelsFromView
        True

    """

    def __eq__(self, other):
        if isinstance(other, LabelsFromView):
            if self._view == other._view:
                return True

        return super().__eq__(other)


class Polygons(LabeledCollection):
    r"""
    The collection of polygons of a surface.

    The polygons are returned in the same order as labels of the surface are
    returned by :class:`.Labels`.

    EXAMPLES::

        sage: from flatsurf import translation_surfaces
        sage: C = translation_surfaces.cathedral(1, 2)
        sage: polygons = C.polygons()

        sage: from flatsurf.geometry.surface import Polygons
        sage: isinstance(polygons, Polygons)
        True

    """

    def __iter__(self):
        r"""
        Iterate over the polygons in the same order as ``labels()`` does.

        EXAMPLES::

            sage: from flatsurf import translation_surfaces
            sage: C = translation_surfaces.cathedral(1, 2)
            sage: labels = C.labels()
            sage: polygons = C.polygons()

            sage: for entry in zip(labels, polygons):
            ....:     print(entry)
            (0, Polygon(vertices=[(0, 0), (1, 0), (1, 1), (0, 1)]))
            (1, Polygon(vertices=[(1, 0), (1, -2), (3/2, -5/2), (2, -2), (2, 0), (2, 1), (2, 3), (3/2, 7/2), (1, 3), (1, 1)]))
            (3, Polygon(vertices=[(3, 0), (7/2, -1/2), (11/2, -1/2), (6, 0), (6, 1), (11/2, 3/2), (7/2, 3/2), (3, 1)]))
            (2, Polygon(vertices=[(2, 0), (3, 0), (3, 1), (2, 1)]))

        """
        for label in self._surface.labels():
            yield self._surface.polygon(label)

    def __len__(self):
        r"""
        Return the number of polygons in this surface.

        EXAMPLES::

            sage: from flatsurf import translation_surfaces
            sage: C = translation_surfaces.cathedral(1, 2)
            sage: polygons = C.polygons()
            sage: len(polygons)
            4

        """
        return len(self._surface.labels())


class Polygons_MutableOrientedSimilaritySurface(Polygons):
    r"""
    The collection of polygons of a :class:`MutableOrientedSimilaritySurface`.

    This is a faster version of :class:`Polygons`.

    EXAMPLES::

        sage: from flatsurf import translation_surfaces
        sage: C = translation_surfaces.cathedral(1, 2)
        sage: polygons = C.polygons()

        sage: from flatsurf.geometry.surface import Polygons_MutableOrientedSimilaritySurface
        sage: isinstance(polygons, Polygons_MutableOrientedSimilaritySurface)
        True

    """

    def __init__(self, surface):
        # This hack makes __len__ 20% faster (it saves one attribute lookup.)
        self._polygons = surface._polygons
        super().__init__(surface)

    def __len__(self):
        return len(self._polygons)


class Edges(LabeledSet):
    r"""
    The set of edges of a surface.

    The set of edges contains of pairs (label, index) with the labels of the
    polygons and the actual edges indexed from 0 in the second component.

    EXAMPLES::

        sage: from flatsurf import translation_surfaces
        sage: C = translation_surfaces.cathedral(1, 2)
        sage: edges = C.edges()
        sage: edges
        ((0, 0), (0, 1), (0, 2), (0, 3), (1, 0), (1, 1), (1, 2), (1, 3), (1, 4), (1, 5), (1, 6), (1, 7), (1, 8), (1, 9), (3, 0), (3, 1), (3, 2), (3, 3), (3, 4), (3, 5), (3, 6), (3, 7), (2, 0), (2, 1), (2, 2), (2, 3))

    TESTS::

        sage: from flatsurf.geometry.surface import Edges
        sage: isinstance(edges, Edges)
        True

    """

    def __iter__(self):
        for label, polygon in zip(self._surface.labels(), self._surface.polygons()):
            for edge in range(len(polygon.vertices())):
                yield (label, edge)

    def __contains__(self, x):
        label, edge = x
        if label not in self._surface.labels():
            return False

        polygon = self._surface.polygon(label)
        return 0 <= len(polygon.vertices()) < edge


class Gluings(LabeledSet):
    r"""
    The set of gluings of the surface.

    Each gluing consists of two pairs (label, index) that describe the edges
    being glued.

    Note that each gluing (that is not a self-gluing) is reported twice.

    EXAMPLES::

        sage: from flatsurf import translation_surfaces
        sage: S = translation_surfaces.square_torus()
        sage: gluings = S.gluings()
        sage: gluings
        (((0, 0), (0, 2)), ((0, 1), (0, 3)), ((0, 2), (0, 0)), ((0, 3), (0, 1)))

    TESTS::

        sage: from flatsurf.geometry.surface import Gluings
        sage: isinstance(gluings, Gluings)
        True

    """

    def __iter__(self):
        for label, edge in self._surface.edges():
            cross = self._surface.opposite_edge(label, edge)
            if cross is None:
                continue
            yield (label, edge), cross

    def __contains__(self, x):
        x, y = x

        if x not in self._surface.edges():
            return False

        cross = self._surface.opposite_edge(*x)
        if cross is None:
            return False

        return y == cross


# Import deprecated symbols so imports using flatsurf.geometry.surface do not break.
from flatsurf.geometry.surface_legacy import (  # noqa, we import at the bottom of the file to break a circular import  # pylint: disable=wrong-import-position
    Surface,
    Surface_list,
    Surface_dict,
    surface_list_from_polygons_and_gluings,
)<|MERGE_RESOLUTION|>--- conflicted
+++ resolved
@@ -432,12 +432,8 @@
             Category of connected without boundary finite type translation surfaces
             sage: new_methods = set(method for method in dir(S) if not method.startswith('_'))
             sage: new_methods - old_methods
-<<<<<<< HEAD
-            {'area',
-=======
             {'affine_automorphism_group',
              'area',
->>>>>>> 63d1e1d9
              'canonicalize',
              'canonicalize_mapping',
              'cluster_points',
@@ -1016,213 +1012,6 @@
 
         See that method for details.
         """
-<<<<<<< HEAD
-        if not in_place:
-            return super().triangle_flip(
-                label=label,
-                edge=edge,
-                in_place=in_place,
-                test=test,
-                direction=direction,
-            )
-
-        if test:
-            return super().triangle_flip(
-                label=label,
-                edge=edge,
-                in_place=in_place,
-                test=test,
-                direction=direction,
-            )
-
-        if direction is not None:
-            import warnings
-
-            warnings.warn(
-                "the direction keyword argument of triangle_flip() has been deprecated and will be removed in a future version of sage-flatsurf. The direction keyword argument is ignored. The flip is always performed such that the flipped edge rotates counterclockwise."
-            )
-
-        if len(self.polygon(label).vertices()) != 3:
-            raise ValueError("polygon must be a triangle")
-
-        opposite_label, opposite_edge = self.opposite_edge(label, edge)
-
-        if len(self.polygon(opposite_label).vertices()) != 3:
-            raise ValueError("polygon must be a triangle")
-
-        if direction is None:
-            direction = (self.base_ring() ** 2)((0, 1))
-
-        t1, t2, edge_map = self._triangle_flip_triangles(label=label, edge=edge)
-        gluings = list(
-            self._triangle_flip_gluings(label=label, edge=edge, edge_map=edge_map)
-        )
-
-        self.replace_polygon(label, t1)
-        if label != opposite_label:
-            # It would not hurt to replace the polygon we just inserted, but
-            # the coordinates of t1 are normalized such that one vertex is (0,
-            # 0) which looks nicer.
-            self.replace_polygon(opposite_label, t2)
-
-        for gluing in gluings:
-            self.glue(*gluing)
-
-        from flatsurf.geometry.morphism import TriangleFlipMorphism
-
-        return TriangleFlipMorphism._create_morphism(None, self, edge_map)
-
-    def _triangle_flip_triangles(self, label, edge):
-        r"""
-        Return the two triangles that are created when flipping the ``edge`` of
-        the polygon with ``label``. Additionally, return a mapping from the
-        original edges to the edges in new triangles.
-
-        The labeling of the replacement triangles and the ordering of their
-        vertices depends on ``direction``. See :meth:`triangle_flip` for
-        details.
-
-        OUTPUT:
-
-        A triple of two triangles ``t1``, ``t2`` , and a dictionary
-        ``edge_map``.
-
-        """
-        opposite_label, opposite_edge = self.opposite_edge(label, edge)
-        sim = self.edge_transformation(opposite_label, opposite_edge)
-
-        # Construct the triangles p1 and p2 such that they share the diagonal
-        # edge.
-        p1 = self.polygon(label)
-        if not len(p1.vertices()) == 3:
-            raise ValueError("polygon must be a triangle")
-
-        p2 = self.polygon(opposite_label)
-        if not len(p2.vertices()) == 3:
-            raise ValueError("glued polygon must be a triangle")
-
-        from flatsurf import Polygon
-
-        p2 = Polygon(vertices=[sim(v) for v in p2.vertices()], base_ring=p1.base_ring())
-
-        assert p1.edge(edge) == -p2.edge(
-            opposite_edge
-        ), "triangles do not share an edge"
-
-        # Construct the triangles that are going to replace p1 and p2.
-        t1 = [p2.vertex(opposite_edge - 1), p1.vertex(edge - 1), p1.vertex(edge)]
-        t1 = t1[-edge % 3 :] + t1[: -edge % 3]
-        assert t1[edge] == p2.vertex(opposite_edge - 1)
-        t1 = Polygon(vertices=t1)
-
-        t2 = [
-            p1.vertex(edge - 1),
-            p2.vertex(opposite_edge - 1),
-            p2.vertex(opposite_edge),
-        ]
-        t2 = t2[-opposite_edge % 3 :] + t2[: -opposite_edge % 3]
-        assert t2[opposite_edge] == p1.vertex(edge - 1)
-        t2 = Polygon(vertices=t2)
-
-        # Normalize polygons so that they don't move through the coordinate
-        # system when performing repeated flips.
-        t2 = t2.translate(-t1.vertex(0))
-        t1 = t1.translate(-t1.vertex(0))
-
-        assert t1.edge(edge) == -t2.edge(
-            opposite_edge
-        ), "triangles do not share an edge after flip"
-
-        # Construct the mapping from the edges of p1 and p2 to the edges of t1
-        # and t2.
-        edge_map = {}
-
-        def find_edge(v):
-            for e in range(3):
-                if t1.edge(e) == v:
-                    return label, e
-                if t2.edge(e) == v:
-                    return opposite_label, e
-
-            assert False, "outer edge is not an edge anymore after flip"
-
-        # Four of the edges are still edges in the new surface.
-        edge_map = {}
-
-        edge_map[(label, (edge + 1) % 3)] = [find_edge(p1.edge(edge + 1))]
-        edge_map[(label, (edge + 2) % 3)] = [find_edge(p1.edge(edge + 2))]
-        edge_map[(opposite_label, (opposite_edge + 1) % 3)] = [
-            find_edge(p2.edge(opposite_edge + 1))
-        ]
-        edge_map[(opposite_label, (opposite_edge + 2) % 3)] = [
-            find_edge(p2.edge(opposite_edge + 2))
-        ]
-
-        # The diagonal "edge" can be equally written as the sum of two non-diagonal edges.
-        edge_map[(label, edge)] = (
-            edge_map[(opposite_label, (opposite_edge + 1) % 3)]
-            + edge_map[(opposite_label, (opposite_edge + 2) % 3)]
-        )
-        edge_map[(opposite_label, opposite_edge)] = (
-            edge_map[(label, (edge + 1) % 3)] + edge_map[(label, (edge + 2) % 3)]
-        )
-
-        for original_label in [label, opposite_label]:
-            for original_edge in range(3):
-                if label != opposite_label:
-                    # Check that the edge_map actually maps edges to edges with
-                    # the same holonomy.
-                    # This check is not careful enough when the polygon is self
-                    # glued across the edge so it is disable in that case.
-                    assert (p1 if original_label == label else p2).edge(
-                        original_edge
-                    ) == sum(
-                        (t1 if lbl == label else t2).edge(e)
-                        for (lbl, e) in edge_map[(original_label, original_edge)]
-                    ), "edge map does not preserve edges in triangle flip"
-
-        return t1, t2, edge_map
-
-    def _triangle_flip_gluings(self, label, edge, edge_map):
-        r"""
-        Return the gluings that need to happen to restore the surface in which
-        two triangles were removed and replaced with these triangles with an
-        edge flipped.
-
-        """
-        opposite_label, opposite_edge = self.opposite_edge(label, edge)
-
-        def image_edge(label, edge):
-            image = edge_map.get((label, edge), [(label, edge)])
-            assert (
-                len(image) == 1
-            ), "non-diagonal edges must produce a single edge in the image"
-            return next(iter(image))
-
-        # Add gluings that glue the outer edges of the quadrilateral formed by
-        # joining the two triangles.
-        for lbl in [label, opposite_label]:
-            for e in range(3):
-                if (lbl == label and e == edge) or (
-                    lbl == opposite_label and e == opposite_edge
-                ):
-                    continue
-                yield (image_edge(lbl, e), image_edge(*self.opposite_edge(lbl, e)))
-
-        # Add gluings that glue the diagonal of the quadrilateral formed by the
-        # two triangles after the flip.
-        diagonals = []
-        for lbl in [label, opposite_label]:
-            for e in range(3):
-                if [(lbl, e)] not in edge_map.values():
-                    diagonals.append((lbl, e))
-
-        assert (
-            len(diagonals) == 2
-        ), "there must be exactly two diagonals before and after the flip"
-
-        yield tuple(diagonals)
-=======
         if test is not None:
             if not test:
                 import warnings
@@ -1320,7 +1109,6 @@
             self.glue((label[i], (diagonal[i] + 2) % 3), to_new(*gluings[1 - i][1]))
 
         return self
->>>>>>> 63d1e1d9
 
     def standardize_polygons(self, in_place=False):
         r"""
@@ -1991,21 +1779,6 @@
         return self
 
     def relabel(self, relabeling=None, in_place=False):
-<<<<<<< HEAD
-        r"""
-        Overrides
-        :meth:`flatsurf.geometry.categories.similarity_surfaces.SimilaritySurfaces.Oriented.ParentMethods.relabel`
-        to allow relabeling in-place.
-
-        # TODO: Test that this works for surfaces with boundary.
-
-        # TODO: Remove support for errors.
-        """
-        if not in_place:
-            return super().relabel(relabeling=relabeling, in_place=in_place)
-
-=======
->>>>>>> 63d1e1d9
         if relabeling is None:
             relabeling = {label: l for (l, label) in enumerate(self.labels())}
 
@@ -2045,7 +1818,7 @@
 
         self.set_roots([relabeling.get(root, root) for root in roots])
 
-        return RelabelingMorphism._create_morphism(self, self, relabeling)
+        return self
 
     def join_polygons(self, p1, e1, test=False, in_place=False):
         r"""
@@ -2308,15 +2081,9 @@
                 label, *MutableOrientedSimilaritySurface._triangulate(self, label)
             )
 
-<<<<<<< HEAD
-        from flatsurf.geometry.morphism import TriangulationMorphism
-
-        return TriangulationMorphism._create_morphism(None, self)
-=======
         from flatsurf.geometry.morphism import NamedUnknownMorphism
 
         return NamedUnknownMorphism._create_morphism(None, self, "Triangulation")
->>>>>>> 63d1e1d9
 
     @staticmethod
     def _triangulate(surface, label):
@@ -2364,135 +2131,6 @@
                 self.triangle_flip(l1, e1, in_place=True)
                 return True
         return False
-
-    def delaunay_triangulation(
-        self,
-        triangulated=False,
-        in_place=False,
-        direction=None,
-        relabel=None,
-    ):
-        r"""
-        Overrides
-        :meth:`flatsurf.geometry.categories.similarity_surfaces.SimilaritySurfaces.Oriented.ParentMethods.delaunay_triangulation`
-        to allow triangulating in-place.
-        """
-        if not in_place:
-            return super().delaunay_triangulation(
-                triangulated=triangulated,
-                in_place=in_place,
-                direction=direction,
-                relabel=relabel,
-            )
-
-        if relabel is not None:
-            if relabel:
-                raise NotImplementedError(
-                    "the relabel keyword has been removed from delaunay_triangulation(); use relabel({old: new for (new, old) in enumerate(surface.labels())}) to use integer labels instead"
-                )
-            else:
-                import warnings
-
-                warnings.warn(
-                    "the relabel keyword will be removed in a future version of sage-flatsurf; do not pass it explicitly anymore to delaunay_triangulation()"
-                )
-
-        if triangulated:
-            s = self
-        else:
-            s = self
-            self.triangulate(in_place=True)
-
-        if direction is None:
-            direction = (self.base_ring() ** 2)((0, 1))
-
-        if direction.is_zero():
-            raise ValueError
-
-        from collections import deque
-
-        unchecked_labels = deque(s.labels())
-        checked_labels = set()
-        while unchecked_labels:
-            label = unchecked_labels.popleft()
-            flipped = False
-            for edge in range(3):
-                if s._delaunay_edge_needs_flip(label, edge):
-                    # Record the current opposite edge:
-                    label2, edge2 = s.opposite_edge(label, edge)
-                    # Perform the flip.
-                    s.triangle_flip(label, edge, in_place=True, direction=direction)
-                    # Move the opposite polygon to the list of labels we need to check.
-                    if label2 != label:
-                        try:
-                            checked_labels.remove(label2)
-                            unchecked_labels.append(label2)
-                        except KeyError:
-                            # Occurs if label2 is not in checked_labels
-                            pass
-                    flipped = True
-                    break
-            if flipped:
-                unchecked_labels.append(label)
-            else:
-                checked_labels.add(label)
-
-        from flatsurf.geometry.morphism import DelaunayTriangulationMorphism
-
-        return DelaunayTriangulationMorphism._create_morphism(None, s)
-
-    def delaunay_decomposition(
-        self,
-        triangulated=False,
-        delaunay_triangulated=False,
-        in_place=False,
-        direction=None,
-        relabel=None,
-    ):
-        r"""
-        Overrides
-        :meth:`flatsurf.geometry.categories.similarity_surfaces.SimilaritySurfaces.Oriented.ParentMethods.delaunay_decomposition`
-        to allow normalizing in-place.
-        """
-        if not in_place:
-            return super().delaunay_decomposition(
-                triangulated=triangulated,
-                delaunay_triangulated=delaunay_triangulated,
-                in_place=in_place,
-                direction=direction,
-                relabel=relabel,
-            )
-
-        if relabel is not None:
-            if relabel:
-                raise NotImplementedError(
-                    "the relabel keyword has been removed from delaunay_decomposition(); use relabel({old: new for (new, old) in enumerate(surface.labels())}) to use integer labels instead"
-                )
-            else:
-                import warnings
-
-                warnings.warn(
-                    "the relabel keyword will be removed in a future version of sage-flatsurf; do not pass it explicitly anymore to delaunay_decomposition()"
-                )
-
-        s = self
-        if not delaunay_triangulated:
-            s = s.delaunay_triangulation(
-                triangulated=triangulated,
-                in_place=True,
-                direction=direction,
-                relabel=relabel,
-            )
-
-        while True:
-            for (l1, e1), (l2, e2) in s.gluings():
-                if s._delaunay_edge_needs_join(l1, e1):
-                    s.join_polygons(l1, e1, in_place=True)
-                    break
-            else:
-                from flatsurf.geometry.morphism import DelaunayDecompositionMorphism
-
-                return DelaunayDecompositionMorphism._create_morphism(None, s)
 
     def cmp(self, s2, limit=None):
         r"""
