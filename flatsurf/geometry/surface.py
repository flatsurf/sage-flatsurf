r"""
Generic mutable and immutable surfaces

This module provides base classes and implementations of surfaces. Most
surfaces in sage-flatsurf inherit from some of the classes in this module.

The most important class in this module is
:class:`MutableOrientedSimilaritySurface` which allows you to create a surface
by gluing polygons with similarities.

EXAMPLES:

We build a translation surface by gluing two hexagons, labeled 0 and 1::

    sage: from flatsurf import MutableOrientedSimilaritySurface, polygons
    sage: S = MutableOrientedSimilaritySurface(QuadraticField(3))

    sage: S.add_polygon(polygons.regular_ngon(6))
    0
    sage: S.add_polygon(polygons.regular_ngon(6))
    1

    sage: S.glue((0, 0), (1, 3))
    sage: S.glue((0, 1), (1, 4))
    sage: S.glue((0, 2), (1, 5))
    sage: S.glue((0, 3), (1, 0))
    sage: S.glue((0, 4), (1, 1))
    sage: S.glue((0, 5), (1, 2))

    sage: S
    Translation Surface built from 2 regular hexagons

We signal that the construction is complete. This refines the category of the
surface and makes more functionality available::

    sage: S.set_immutable()
    sage: S
    Translation Surface in H_2(1^2) built from 2 regular hexagons

"""
# ********************************************************************
#  This file is part of sage-flatsurf.
#
#        Copyright (C) 2016-2020 Vincent Delecroix
#                           2023 Julian Rüth
#
#  sage-flatsurf is free software: you can redistribute it and/or modify
#  it under the terms of the GNU General Public License as published by
#  the Free Software Foundation, either version 2 of the License, or
#  (at your option) any later version.
#
#  sage-flatsurf is distributed in the hope that it will be useful,
#  but WITHOUT ANY WARRANTY; without even the implied warranty of
#  MERCHANTABILITY or FITNESS FOR A PARTICULAR PURPOSE.  See the
#  GNU General Public License for more details.
#
#  You should have received a copy of the GNU General Public License
#  along with sage-flatsurf. If not, see <https://www.gnu.org/licenses/>.
# ********************************************************************
import collections.abc

from sage.structure.parent import Parent
from sage.misc.cachefunc import cached_method

from flatsurf.geometry.surface_objects import SurfacePoint


class Surface_base(Parent):
    r"""
    A base class for all surfaces in sage-flatsurf.

    This class patches bits of the category framework in SageMath that assume
    that all parent structures are immutable.

    EXAMPLES::

        sage: from flatsurf import translation_surfaces
        sage: S = translation_surfaces.square_torus()

        sage: from flatsurf.geometry.surface import Surface_base
        sage: isinstance(S, Surface_base)
        True

    """

    def _refine_category_(self, category):
        r"""
        Refine the category of this surface to a subcategory ``category``.

        We need to override this method from ``Parent`` since we need to
        disable a hashing check that is otherwise enabled when doctesting.

        EXAMPLES::

            sage: from flatsurf import MutableOrientedSimilaritySurface
            sage: S = MutableOrientedSimilaritySurface(QQ)
            sage: S.category()
            Category of finite type oriented similarity surfaces

            sage: S._refine_category_(S.refined_category())
            sage: S.category()
            Category of connected without boundary finite type translation surfaces

        """
        from sage.structure.debug_options import debug

        old_refine_category_hash_check = debug.refine_category_hash_check
        debug.refine_category_hash_check = False
        try:
            super()._refine_category_(category)
        finally:
            debug.refine_category_hash_check = old_refine_category_hash_check

        # The (cached) an_element is going to fail its test suite because it has the wrong category now.
        # Make sure that we create a new copy of an_element when requested.
        self._cache_an_element = None


class MutablePolygonalSurface(Surface_base):
    r"""
    A base class for mutable surfaces that are built by gluing polygons.

    EXAMPLES::

        sage: from flatsurf import MutableOrientedSimilaritySurface
        sage: S = MutableOrientedSimilaritySurface(QQ)

        sage: from flatsurf.geometry.surface import MutablePolygonalSurface
        sage: isinstance(S, MutablePolygonalSurface)
        True

    """

    def __init__(self, base, category=None):
        from sage.all import ZZ

        self._next_label = ZZ(0)
        self._roots = ()

        self._polygons = {}

        self._mutable = True

        super().__init__(base, category=category)

    def _test_refined_category(self, **options):
        r"""
        Test that this surface has been refined to its best possible
        subcategory (that can be computed cheaply.)

        We override this method here to disable this check for mutable
        surfaces. Mutable surfaces have not been refined yet since changes in
        the surface might require a widening of the category which is not
        possible.

        EXAMPLES::

            sage: from flatsurf import MutableOrientedSimilaritySurface
            sage: S = MutableOrientedSimilaritySurface(QQ)

            sage: S._test_refined_category()
            sage: S.set_immutable()
            sage: S._test_refined_category()

        """
        if self._mutable:
            return

        super()._test_refined_category(**options)

    def add_polygon(self, polygon, *, label=None):
        r"""
        Add an unglued polygon to this surface and return its label.

        INPUT:

        - ``polygon`` -- a simple Euclidean polygon

        - ``label`` -- a hashable identifier or ``None`` (default: ``None``);
          if ``None`` an integer identifier is automatically selected

        EXAMPLES::

            sage: from flatsurf import MutableOrientedSimilaritySurface
            sage: S = MutableOrientedSimilaritySurface(QQ)

            sage: from flatsurf import polygons
            sage: S.add_polygon(polygons.square())
            0

            sage: S.add_polygon(polygons.square(), label=0)
            Traceback (most recent call last):
            ...
            ValueError: polygon label already present in this surface

            sage: S.add_polygon(polygons.square(), label='X')
            'X'

        """
        if not self._mutable:
            raise Exception("cannot modify an immutable surface")

        if label is None:
            while self._next_label in self._polygons:
                self._next_label += 1
            label = self._next_label

        if label in self._polygons:
            raise ValueError("polygon label already present in this surface")

        self._polygons[label] = polygon.change_ring(self.base_ring())
        return label

    def add_polygons(self, polygons):
        r"""
        Add several polygons with automatically assigned labels at once.

        EXAMPLES::

            sage: from flatsurf import MutableOrientedSimilaritySurface
            sage: S = MutableOrientedSimilaritySurface(QQ)

            sage: from flatsurf import polygons
            sage: S.add_polygons([polygons.square(), polygons.square()])
            doctest:warning
            ...
            UserWarning: add_polygons() has been deprecated and will be removed in a future version of sage-flatsurf; use labels = [add_polygon(p) for p in polygons] instead
            [0, 1]

        """
        import warnings

        warnings.warn(
            "add_polygons() has been deprecated and will be removed in a future version of sage-flatsurf; use labels = [add_polygon(p) for p in polygons] instead"
        )

        return [self.add_polygon(p) for p in polygons]

    def set_default_graphical_surface(self, graphical_surface):
        r"""
        EXAMPLES:

        This has been disabled because it tends to break caching::

            sage: from flatsurf import MutableOrientedSimilaritySurface
            sage: S = MutableOrientedSimilaritySurface(QQ)
            sage: S.set_default_graphical_surface(S.graphical_surface())
            Traceback (most recent call last):
            ...
            NotImplementedError: set_default_graphical_surface() has been removed from this version of sage-flatsurf. If you want to change the default plotting of a surface, create a subclass and override graphical_surface() instead

        """
        raise NotImplementedError(
            "set_default_graphical_surface() has been removed from this version of sage-flatsurf. If you want to change the default plotting of a surface, create a subclass and override graphical_surface() instead"
        )

    def remove_polygon(self, label):
        r"""
        Remove the polygon with label ``label`` from this surface (and all data
        associated to it.)

        EXAMPLES::

            sage: from flatsurf import MutableOrientedSimilaritySurface
            sage: S = MutableOrientedSimilaritySurface(QQ)

            sage: from flatsurf import polygons
            sage: S.add_polygon(polygons.square())
            0

            sage: S.remove_polygon(0)

            sage: S.add_polygon(polygons.square())
            0

        """
        if not self._mutable:
            raise Exception("cannot modify an immutable surface")

        self._polygons.pop(label)
        self._roots = tuple(root for root in self._roots if root != label)

    def roots(self):
        r"""
        Return a label for each connected component on this surface.

        This implements :meth:`flatsurf.geometry.categories.polygonal_surfaces.PolygonalSurfaces.ParentMethods.roots`.

        EXAMPLES::

            sage: from flatsurf import MutableOrientedSimilaritySurface
            sage: S = MutableOrientedSimilaritySurface(QQ)

            sage: S.roots()
            ()

            sage: from flatsurf import polygons
            sage: S.add_polygon(polygons.square())
            0

            sage: S.roots()
            (0,)

            sage: from flatsurf import polygons
            sage: S.add_polygon(polygons.square())
            1

            sage: S.roots()
            (0, 1)

            sage: S.glue((0, 0), (1, 0))
            sage: S.roots()
            (0,)

        .. SEEALSO::

            :meth:`components`

        """
        return LabeledView(
            self, RootedComponents_MutablePolygonalSurface(self).keys(), finite=True
        )

    def components(self):
        r"""
        Return the connected components as the sequence of their respective
        polygon labels.

        EXAMPLES::

            sage: from flatsurf import MutableOrientedSimilaritySurface
            sage: S = MutableOrientedSimilaritySurface(QQ)

            sage: S.components()
            ()

            sage: from flatsurf import polygons
            sage: S.add_polygon(polygons.square())
            0

            sage: S.components()
            ((0,),)

            sage: from flatsurf import polygons
            sage: S.add_polygon(polygons.square())
            1

            sage: S.components()
            ((0,), (1,))

            sage: S.glue((0, 0), (1, 0))
            sage: S.components()
            ((0, 1),)

        """
        return LabeledView(
            self, RootedComponents_MutablePolygonalSurface(self).values(), finite=True
        )

    def polygon(self, label):
        r"""
        Return the polygon with label ``label`` in this surface.

        This implements
        :meth:`flatsurf.geometry.categories.polygonal_surfaces.PolygonalSurfaces.ParentMethods.polygon`.

        EXAMPLES::

            sage: from flatsurf import MutableOrientedSimilaritySurface
            sage: S = MutableOrientedSimilaritySurface(QQ)

            sage: S.polygon(0)
            Traceback (most recent call last):
            ...
            KeyError: 0

            sage: from flatsurf import polygons
            sage: S.add_polygon(polygons.square())
            0

            sage: S.polygon(0)
            Polygon(vertices=[(0, 0), (1, 0), (1, 1), (0, 1)])

        """
        return self._polygons[label]

    def set_immutable(self):
        r"""
        Make this surface immutable.

        Any mutation attempts from now on will be an error.

        EXAMPLES::

            sage: from flatsurf import MutableOrientedSimilaritySurface
            sage: S = MutableOrientedSimilaritySurface(QQ)

            sage: from flatsurf import polygons
            sage: S.add_polygon(polygons.square())
            0

            sage: S.glue((0, 0), (0, 2))
            sage: S.glue((0, 1), (0, 3))

        Note that declaring a surface immutable refines its category and
        thereby unlocks more methods that are available to such a surface::

            sage: S.category()
            Category of finite type oriented similarity surfaces
            sage: old_methods = set(method for method in dir(S) if not method.startswith('_'))

            sage: S.set_immutable()
            sage: S.category()
            Category of connected without boundary finite type translation surfaces
            sage: new_methods = set(method for method in dir(S) if not method.startswith('_'))
            sage: new_methods - old_methods
            {'angles',
             'area',
             'canonicalize',
             'canonicalize_mapping',
             'erase_marked_points',
             'holonomy_field',
             'is_veering_triangulated',
             'j_invariant',
             'l_infinity_delaunay_triangulation',
             'minimal_translation_cover',
             'normalized_coordinates',
             'pyflatsurf',
             'rel_deformation',
<<<<<<< HEAD
             'singularities',
             'stratum'}
=======
             'stratum',
             'veering_triangulation'}
>>>>>>> 3226c155

        An immutable surface cannot be mutated anymore::

            sage: S.remove_polygon(0)
            Traceback (most recent call last):
            ...
            Exception: cannot modify an immutable surface

        However, the category of an immutable might be further refined as
        (expensive to determine) features of the surface are deduced.

        """
        if self._mutable:
            self.set_roots(self.roots())
            self._mutable = False

        self._refine_category_(self.refined_category())

    def is_mutable(self):
        r"""
        Return whether this surface can be modified.

        This implements
        :meth:`flatsurf.geometry.categories.topological_surfaces.TopologicalSurfaces.ParentMethods.is_mutable`.

        EXAMPLES::

            sage: from flatsurf import MutableOrientedSimilaritySurface
            sage: S = MutableOrientedSimilaritySurface(QQ)

            sage: S.is_mutable()
            True

            sage: S.set_immutable()
            sage: S.is_mutable()
            False

        """
        return self._mutable

    def __eq__(self, other):
        r"""
        Return whether this surface is indistinguishable from ``other``.

        See
        :meth:`~.categories.similarity_surfaces.SimilaritySurfaces.FiniteType.ParentMethods._test_eq_surface`
        for details on this notion of equality.

        EXAMPLES::

            sage: from flatsurf import MutableOrientedSimilaritySurface
            sage: S = MutableOrientedSimilaritySurface(QQ)
            sage: T = MutableOrientedSimilaritySurface(QQ)

            sage: S == T
            True

            sage: from flatsurf import polygons
            sage: S.add_polygon(polygons.square())
            0

            sage: S == T
            False

        TESTS::

            sage: S = MutableOrientedSimilaritySurface(QQ)
            sage: T = MutableOrientedSimilaritySurface(QQ)

            sage: S != T
            False

            sage: S.add_polygon(polygons.square())
            0

            sage: S != T
            True

        """
        if not isinstance(other, MutablePolygonalSurface):
            return False

        if self.base() != other.base():
            return False

        if self._polygons != other._polygons:
            return False

        # Note that the order of the root labels matters since it changes the order of iteration in labels()
        if self._roots != other._roots:
            return False

        if self._mutable != other._mutable:
            return False

        return True

    def __hash__(self):
        r"""
        Return a hash value for this surface that is compatible with
        :meth:`__eq__`.

        EXAMPLES::

            sage: from flatsurf import MutableOrientedSimilaritySurface
            sage: S = MutableOrientedSimilaritySurface(QQ)
            sage: T = MutableOrientedSimilaritySurface(QQ)
            sage: hash(S) == hash(T)
            Traceback (most recent call last):
            ...
            TypeError: cannot hash a mutable surface

            sage: S.set_immutable()
            sage: T.set_immutable()
            sage: hash(S) == hash(T)
            True

        """
        if self._mutable:
            raise TypeError("cannot hash a mutable surface")

        return hash((tuple(self.labels()), tuple(self.polygons()), self._roots))

    def _repr_(self):
        r"""
        Return a printable representation of this surface.

        EXAMPLES::

            sage: from flatsurf import MutableOrientedSimilaritySurface
            sage: S = MutableOrientedSimilaritySurface(QQ)
            sage: S
            Empty Surface

            sage: from flatsurf import polygons
            sage: S.add_polygon(polygons.square())
            0
            sage: S
            Translation Surface with boundary built from a square

        """
        if not self.is_finite_type():
            return "Surface built from infinitely many polygons"

        if len(self.labels()) == 0:
            return "Empty Surface"

        return f"{self._describe_surface()} built from {self._describe_polygons()}"

    def _describe_surface(self):
        r"""
        Return a string describing this kind of surface.

        This is a helper method for :meth:`_repr_`.

        EXAMPLES::

            sage: from flatsurf import MutableOrientedSimilaritySurface
            sage: S = MutableOrientedSimilaritySurface(QQ)
            sage: S._describe_surface()
            'Translation Surface'

        """
        return "Surface"

    def _describe_polygons(self):
        r"""
        Return a string describing the nature of the polygons that make up this surface.

        This is a helper method for :meth:`_repr_`.

        EXAMPLES::

            sage: from flatsurf import MutableOrientedSimilaritySurface
            sage: S = MutableOrientedSimilaritySurface(QQ)
            sage: S._describe_polygons()
            ''

        """
        polygons = [
            (-len(p.erase_marked_vertices().vertices()), p.describe_polygon())
            for p in self.polygons()
        ]
        polygons.sort()
        polygons = [description for (edges, description) in polygons]

        if not polygons:
            return ""

        collated = []
        while polygons:
            count = 1
            polygon = polygons.pop()
            while polygons and polygons[-1] == polygon:
                count += 1
                polygons.pop()

            if count == 1:
                collated.append(f"{polygon[0]} {polygon[1]}")
            else:
                collated.append(f"{count} {polygon[2]}")

        description = collated.pop()

        if collated:
            description = ", ".join(collated) + " and " + description

        return description

    def set_root(self, root):
        r"""
        Set ``root`` as the label at which exploration of a connected component
        starts.

        This method can be called for connected and disconnected surfaces. In
        either case, it establishes ``root`` as the new label from which
        enumeration of the connected component containing it starts. If another
        label for this component had been set earlier, it is replaced.

        .. NOTE::

            After roots have been declared explicitly, gluing operations come
            at an additional cost since the root labels have to be updated
            sometimes. It is therefore good practice to declare the root labels
            after all the gluings have been established when creating a
            surface.

        INPUT:

        - ``root`` -- a polygon label in this surface

        EXAMPLES::

            sage: from flatsurf import MutableOrientedSimilaritySurface
            sage: S = MutableOrientedSimilaritySurface(QQ)

            sage: S.set_root(0)
            Traceback (most recent call last):
            ...
            ValueError: root must be a label in the surface

            sage: from flatsurf import polygons
            sage: S.add_polygon(polygons.square())
            0
            sage: S.add_polygon(polygons.square())
            1

            sage: S.set_root(0)
            sage: S.set_root(1)

            sage: S.roots()
            (0, 1)

        Note that the roots get updated automatically when merging components::

            sage: S.glue((0, 0), (1, 0))
            sage: S.roots()
            (0,)

        The purpose of changing the root label is to modify the order of
        exploration, e.g., in :meth:`labels`::

            sage: S.labels()
            (0, 1)

            sage: S.set_root(1)
            sage: S.labels()
            (1, 0)

        .. SEEALSO::

            :meth:`set_roots` to replace all the root labels

        """
        if not self._mutable:
            raise Exception("cannot modify an immutable surface")

        root = [label for label in self.labels() if label == root]
        if not root:
            raise ValueError("root must be a label in the surface")
        assert len(root) == 1
        root = root[0]

        component = [component for component in self.components() if root in component]
        assert len(component) == 1
        component = component[0]

        self._roots = tuple(r for r in self._roots if r not in component) + (root,)

    def set_roots(self, roots):
        r"""
        Declare that the labels in ``roots`` are the labels from which their
        corresponding connected components should be enumerated.

        There must be at most one label for each connected component in
        ``roots``. Components that have no label set explicitly will have their
        label chosen automatically.

        INPUT:

        - ``roots`` -- a sequence of polygon labels in this surface

        EXAMPLES::

            sage: from flatsurf import MutableOrientedSimilaritySurface
            sage: S = MutableOrientedSimilaritySurface(QQ)

            sage: from flatsurf import polygons
            sage: S.add_polygon(polygons.square())
            0
            sage: S.add_polygon(polygons.square())
            1
            sage: S.add_polygon(polygons.square())
            2

            sage: S.glue((0, 0), (1, 0))

            sage: S.set_roots([1])
            sage: S.roots()
            (1, 2)

        Setting the roots of connected components affects their enumeration in :meth:`labels`::

            sage: S.labels()
            (1, 0, 2)

            sage: S.set_roots([0, 2])
            sage: S.labels()
            (0, 1, 2)

        There must be at most one root per component::

            sage: S.set_roots([0, 1, 2])
            Traceback (most recent call last):
            ...
            ValueError: there must be at most one root label for each connected component

        """
        if not self._mutable:
            raise Exception("cannot modify an immutable surface")

        roots = [[label for label in self.labels() if label == root] for root in roots]

        if any(len(root) == 0 for root in roots):
            raise ValueError("roots must be existing labels in the surface")

        assert all(len(root) == 1 for root in roots)

        roots = tuple(root[0] for root in roots)

        for component in self.components():
            if len([root for root in roots if root in component]) > 1:
                raise ValueError(
                    "there must be at most one root label for each connected component"
                )

        self._roots = tuple(roots)

    def change_base_label(self, label):
        r"""
        This is a deprecated alias for :meth:`set_root`.

        EXAMPLES::

            sage: from flatsurf import MutableOrientedSimilaritySurface
            sage: S = MutableOrientedSimilaritySurface(QQ)

            sage: from flatsurf import polygons
            sage: S.add_polygon(polygons.square())
            0

            sage: S.change_base_label(0)
            doctest:warning
            ...
            UserWarning: change_base_label() has been deprecated and will be removed in a future version of sage-flatsurf; use set_root() instead

        """
        import warnings

        warnings.warn(
            "change_base_label() has been deprecated and will be removed in a future version of sage-flatsurf; use set_root() instead"
        )

        self.set_root(label)

    @cached_method
    def labels(self):
        r"""
        Return the polygon labels in this surface.

        This replaces the generic
        :meth:`flatsurf.geometry.categories.polygonal_surfaces.PolygonalSurfaces.ParentMethods.labels`
        method with a more efficient implementation.

        EXAMPLES::

            sage: from flatsurf import MutableOrientedSimilaritySurface
            sage: S = MutableOrientedSimilaritySurface(QQ)

            sage: S.labels()
            ()

            sage: from flatsurf import polygons
            sage: S.add_polygon(polygons.square())
            0

            sage: S.labels()
            (0,)

        .. SEEALSO::

            :meth:`polygon` to translate polygon labels to the corresponding polygons

            :meth:`polygons` for the corresponding sequence of polygons

        """
        return LabelsFromView(self, self._polygons.keys(), finite=True)

    @cached_method
    def polygons(self):
        r"""
        Return the polygons that make up this surface.

        The order the polygons are returned is guaranteed to be compatible with
        the order of the labels in :meth:`~.categories.polygonal_surfaces.PolygonalSurfaces.ParentMethods.labels`.

        This replaces the generic
        :meth:`flatsurf.geometry.categories.polygonal_surfaces.PolygonalSurfaces.ParentMethods.polygons`
        with a more efficient implementation.

        EXAMPLES::

            sage: from flatsurf import MutableOrientedSimilaritySurface
            sage: S = MutableOrientedSimilaritySurface(QQ)

            sage: S.polygons()
            ()

            sage: from flatsurf import polygons
            sage: S.add_polygon(polygons.square())
            0
            sage: S.add_polygon(polygons.square())
            1
            sage: S.add_polygon(polygons.square())
            2

            sage: S.polygons()
            (Polygon(vertices=[(0, 0), (1, 0), (1, 1), (0, 1)]), Polygon(vertices=[(0, 0), (1, 0), (1, 1), (0, 1)]), Polygon(vertices=[(0, 0), (1, 0), (1, 1), (0, 1)]))

        .. SEEALSO::

            :meth:`polygon` to get a single polygon

        """
        return Polygons_MutableOrientedSimilaritySurface(self)


class OrientedSimilaritySurface(Surface_base):
    r"""
    Base class for surfaces built from Euclidean polygons that are glued with
    orientation preserving similarities.

    EXAMPLES::

        sage: from flatsurf import MutableOrientedSimilaritySurface
        sage: S = MutableOrientedSimilaritySurface(QQ)

        sage: from flatsurf.geometry.surface import OrientedSimilaritySurface
        sage: isinstance(S, OrientedSimilaritySurface)
        True

    """
    Element = SurfacePoint

    def __init__(self, base, category=None):
        from sage.categories.all import Rings

        if base not in Rings():
            raise TypeError("base ring must be a ring")

        from flatsurf.geometry.categories import SimilaritySurfaces

        if category is None:
            category = SimilaritySurfaces().Oriented()

        category &= SimilaritySurfaces().Oriented()

        super().__init__(base, category=category)

    def _describe_surface(self):
        if not self.is_finite_type():
            return "Surface built from infinitely many polygons"

        if not self.is_connected():
            # Many checks do not work yet if a surface is not connected, so we stop here.
            return "Disconnected Surface"

        if self.is_translation_surface(positive=True):
            description = "Translation Surface"
        elif self.is_translation_surface(positive=False):
            description = "Half-Translation Surface"
        elif self.is_dilation_surface(positive=True):
            description = "Positive Dilation Surface"
        elif self.is_dilation_surface(positive=False):
            description = "Dilation Surface"
        elif self.is_cone_surface():
            description = "Cone Surface"
            if self.is_rational_surface():
                description = f"Rational {description}"
        else:
            description = "Surface"

        if hasattr(self, "stratum"):
            try:
                description += f" in {self.stratum()}"
            except NotImplementedError:
                # Computation of the stratum might fail due to #227.
                pass
        elif self.genus is not NotImplemented:
            description = f"Genus {self.genus()} {description}"

        if self.is_with_boundary():
            description += " with boundary"

        return description


class MutableOrientedSimilaritySurface_base(OrientedSimilaritySurface):
    r"""
    Base class for surface built from Euclidean polyogns glued by orientation
    preserving similarities.

    This provides the features of :class:`MutableOrientedSimilaritySurface`
    without making a choice about how data is stored internally; it is a
    generic base class for other implementations of mutable surfaces.

    EXAMPLES::

        sage: from flatsurf import MutableOrientedSimilaritySurface
        sage: S = MutableOrientedSimilaritySurface(QQ)

        sage: from flatsurf.geometry.surface import MutableOrientedSimilaritySurface_base
        sage: isinstance(S, MutableOrientedSimilaritySurface_base)
        True

    """

    def triangle_flip(self, l1, e1, in_place=False, test=False, direction=None):
        r"""
        Overrides
        :meth:`.categories.similarity_surfaces.SimilaritySurfaces.Oriented.ParentMethods.triangle_flip`
        to provide in-place flipping of triangles.

        See that method for details.
        """
        if not in_place:
            return super().triangle_flip(
                l1=l1, e1=e1, in_place=in_place, test=test, direction=direction
            )

        s = self

        p1 = s.polygon(l1)
        if not len(p1.vertices()) == 3:
            raise ValueError("The polygon with the provided label is not a triangle.")
        l2, e2 = s.opposite_edge(l1, e1)

        sim = s.edge_transformation(l2, e2)
        p2 = s.polygon(l2)
        if not len(p2.vertices()) == 3:
            raise ValueError(
                "The polygon opposite the provided edge is not a triangle."
            )

        from flatsurf import Polygon

        p2 = Polygon(vertices=[sim(v) for v in p2.vertices()], base_ring=p1.base_ring())

        if direction is None:
            direction = (s.base_ring() ** 2)((0, 1))
        # Get vertices corresponding to separatices in the provided direction.
        v1 = p1.find_separatrix(direction=direction)[0]
        v2 = p2.find_separatrix(direction=direction)[0]
        # Our quadrilateral has vertices labeled:
        # * 0=p1.vertex(e1+1)=p2.vertex(e2)
        # * 1=p1.vertex(e1+2)
        # * 2=p1.vertex(e1)=p2.vertex(e2+1)
        # * 3=p2.vertex(e2+2)
        # Record the corresponding vertices of this quadrilateral.
        q1 = (3 + v1 - e1 - 1) % 3
        q2 = (2 + (3 + v2 - e2 - 1) % 3) % 4

        new_diagonal = p2.vertex((e2 + 2) % 3) - p1.vertex((e1 + 2) % 3)
        # This list will store the new triangles which are being glued in.
        # (Unfortunately, they may not be cyclically labeled in the correct way.)
        new_triangle = []
        try:
            new_triangle.append(
                Polygon(
                    edges=[
                        p1.edge((e1 + 2) % 3),
                        p2.edge((e2 + 1) % 3),
                        -new_diagonal,
                    ],
                    base_ring=p1.base_ring(),
                )
            )
            new_triangle.append(
                Polygon(
                    edges=[
                        p2.edge((e2 + 2) % 3),
                        p1.edge((e1 + 1) % 3),
                        new_diagonal,
                    ],
                    base_ring=p1.base_ring(),
                )
            )
            # The above triangles would be glued along edge 2 to form the diagonal of the quadrilateral being removed.
        except ValueError:
            raise ValueError(
                "Gluing triangles along this edge yields a non-convex quadrilateral."
            )

        # Find the separatrices of the two new triangles, and in particular which way they point.
        new_sep = []
        new_sep.append(new_triangle[0].find_separatrix(direction=direction)[0])
        new_sep.append(new_triangle[1].find_separatrix(direction=direction)[0])
        # The quadrilateral vertices corresponding to these separatrices are
        # new_sep[0]+1 and (new_sep[1]+3)%4 respectively.

        # i=0 if the new_triangle[0] should be labeled l1 and new_triangle[1] should be labeled l2.
        # i=1 indicates the opposite labeling.
        if new_sep[0] + 1 == q1:
            assert (new_sep[1] + 3) % 4 == q2
            i = 0
        else:
            assert (new_sep[1] + 3) % 4 == q1
            assert new_sep[0] + 1 == q2
            i = 1

        # These quantities represent the cyclic relabeling of triangles needed.
        cycle1 = (new_sep[i] - v1 + 3) % 3
        cycle2 = (new_sep[1 - i] - v2 + 3) % 3

        # This will be the new triangle with label l1:
        tri1 = Polygon(
            edges=[
                new_triangle[i].edge(cycle1),
                new_triangle[i].edge((cycle1 + 1) % 3),
                new_triangle[i].edge((cycle1 + 2) % 3),
            ],
            base_ring=p1.base_ring(),
        )
        # This will be the new triangle with label l2:
        tri2 = Polygon(
            edges=[
                new_triangle[1 - i].edge(cycle2),
                new_triangle[1 - i].edge((cycle2 + 1) % 3),
                new_triangle[1 - i].edge((cycle2 + 2) % 3),
            ],
            base_ring=p1.base_ring(),
        )
        # In the above, edge 2-cycle1 of tri1 would be glued to edge 2-cycle2 of tri2
        diagonal_glue_e1 = 2 - cycle1
        diagonal_glue_e2 = 2 - cycle2

        assert p1.find_separatrix(direction=direction) == tri1.find_separatrix(
            direction=direction
        )
        assert p2.find_separatrix(direction=direction) == tri2.find_separatrix(
            direction=direction
        )

        # Two opposite edges will not change their labels (label,edge) under our regluing operation.
        # The other two opposite ones will change and in fact they change labels.
        # The following finds them (there are two cases).
        # At the end of the if statement, the following will be true:
        # * new_glue_e1 and new_glue_e2 will be the edges of the new triangle with label l1 and l2 which need regluing.
        # * old_e1 and old_e2 will be the corresponding edges of the old triangles.
        # (Note that labels are swapped between the pair. The appending 1 or 2 refers to the label used for the triangle.)
        if p1.edge(v1) == tri1.edge(v1):
            # We don't have to worry about changing gluings on edge v1 of the triangles with label l1
            # We do have to worry about the following edge:
            new_glue_e1 = (
                3 - diagonal_glue_e1 - v1
            )  # returns the edge which is neither diagonal_glue_e1 nor v1.
            # This corresponded to the following old edge:
            old_e1 = 3 - e1 - v1  # Again this finds the edge which is neither e1 nor v1
        else:
            temp = (v1 + 2) % 3
            assert p1.edge(temp) == tri1.edge(temp)
            # We don't have to worry about changing gluings on edge (v1+2)%3 of the triangles with label l1
            # We do have to worry about the following edge:
            new_glue_e1 = (
                3 - diagonal_glue_e1 - temp
            )  # returns the edge which is neither diagonal_glue_e1 nor temp.
            # This corresponded to the following old edge:
            old_e1 = (
                3 - e1 - temp
            )  # Again this finds the edge which is neither e1 nor temp
        if p2.edge(v2) == tri2.edge(v2):
            # We don't have to worry about changing gluings on edge v2 of the triangles with label l2
            # We do have to worry about the following edge:
            new_glue_e2 = (
                3 - diagonal_glue_e2 - v2
            )  # returns the edge which is neither diagonal_glue_e2 nor v2.
            # This corresponded to the following old edge:
            old_e2 = 3 - e2 - v2  # Again this finds the edge which is neither e2 nor v2
        else:
            temp = (v2 + 2) % 3
            assert p2.edge(temp) == tri2.edge(temp)
            # We don't have to worry about changing gluings on edge (v2+2)%3 of the triangles with label l2
            # We do have to worry about the following edge:
            new_glue_e2 = (
                3 - diagonal_glue_e2 - temp
            )  # returns the edge which is neither diagonal_glue_e2 nor temp.
            # This corresponded to the following old edge:
            old_e2 = (
                3 - e2 - temp
            )  # Again this finds the edge which is neither e2 nor temp

        # remember the old gluings.
        old_opposite1 = s.opposite_edge(l1, old_e1)
        old_opposite2 = s.opposite_edge(l2, old_e2)

        us = s

        # Replace the triangles.
        us.replace_polygon(l1, tri1)
        us.replace_polygon(l2, tri2)
        # Glue along the new diagonal of the quadrilateral
        us.glue((l1, diagonal_glue_e1), (l2, diagonal_glue_e2))
        # Now we deal with that pair of opposite edges of the quadrilateral that need regluing.
        # There are some special cases:
        if old_opposite1 == (l2, old_e2):
            # These opposite edges were glued to each other.
            # Do the same in the new surface:
            us.glue((l1, new_glue_e1), (l2, new_glue_e2))
        else:
            if old_opposite1 == (l1, old_e1):
                # That edge was "self-glued".
                us.glue((l2, new_glue_e2), (l2, new_glue_e2))
            else:
                # The edge (l1,old_e1) was glued in a standard way.
                # That edge now corresponds to (l2,new_glue_e2):
                us.glue((l2, new_glue_e2), (old_opposite1[0], old_opposite1[1]))
            if old_opposite2 == (l2, old_e2):
                # That edge was "self-glued".
                us.glue((l1, new_glue_e1), (l1, new_glue_e1))
            else:
                # The edge (l2,old_e2) was glued in a standard way.
                # That edge now corresponds to (l1,new_glue_e1):
                us.glue((l1, new_glue_e1), (old_opposite2[0], old_opposite2[1]))
        return s

    def standardize_polygons(self, in_place=False):
        r"""
        Return a morphism to a surface with each polygon replaced with a new
        polygon which differs by translation and reindexing. The new polygon
        will have the property that vertex zero is the origin, and each vertex
        lies in the upper half plane or on the x-axis with non-negative
        x-coordinate.

        This is done to the current surface if in_place=True, otherwise an
        immutable copy is created and returned.

        This overrides
        :meth:`flatsurf.geometry.categories.similarity_surfaces.SimilaritySurfaces.FiniteType.Oriented.ParentMethods.standardize_polygons`
        to provide in-place standardizing of surfaces.

        EXAMPLES::

            sage: from flatsurf import MutableOrientedSimilaritySurface, Polygon
            sage: p = Polygon(vertices = ([(1,1),(2,1),(2,2),(1,2)]))
            sage: s = MutableOrientedSimilaritySurface(QQ)
            sage: s.add_polygon(p)
            0
            sage: s.glue((0, 0), (0, 2))
            sage: s.glue((0, 1), (0, 3))
            sage: s.set_root(0)
            sage: s.set_immutable()

            sage: s.standardize_polygons().codomain().polygon(0)
            Polygon(vertices=[(0, 0), (1, 0), (1, 1), (0, 1)])

        """
        if not in_place:
            S = MutableOrientedSimilaritySurface.from_surface(self)
            morphism = S.standardize_polygons(in_place=True)
            S.set_immutable()
            return morphism.change(domain=self, codomain=S)

        vertex_zero = {}
        for label in self.labels():
            vertices = self.polygon(label).vertices()
            vertex_zero[label] = min(range(len(vertices)), key=lambda v:(vertices[v][1], vertices[v][0]))
            self.set_vertex_zero(label, vertex_zero[label], in_place=True) 

        from flatsurf.geometry.morphism import PolygonStandardizationMorphism
        return PolygonStandardizationMorphism._create_morphism(None, self, vertex_zero)


class MutableOrientedSimilaritySurface(
    MutableOrientedSimilaritySurface_base, MutablePolygonalSurface
):
    r"""
    A surface built from Euclidean polyogns glued by orientation preserving
    similarities.

    This is the main tool to create new surfaces of finite type in
    sage-flatsurf.

    EXAMPLES::

        sage: from flatsurf import MutableOrientedSimilaritySurface
        sage: S = MutableOrientedSimilaritySurface(QQ)

        sage: from flatsurf import polygons
        sage: S.add_polygon(polygons.square())
        0

        sage: S.glue((0, 0), (0, 2))
        sage: S.glue((0, 1), (0, 3))

        sage: S.set_immutable()

        sage: S
        Translation Surface in H_1(0) built from a square

    TESTS::

        sage: TestSuite(S).run()

    """

    def __init__(self, base, category=None):
        self._gluings = {}

        from flatsurf.geometry.categories import SimilaritySurfaces

        if category is None:
            category = SimilaritySurfaces().Oriented().FiniteType()

        category &= SimilaritySurfaces().Oriented().FiniteType()

        super().__init__(base, category=category)

    @classmethod
    def from_surface(cls, surface, category=None):
        r"""
        Return a mutable copy of ``surface``.

        EXAMPLES::

            sage: from flatsurf import translation_surfaces, MutableOrientedSimilaritySurface, polygons

            sage: T = translation_surfaces.square_torus()

        We build a surface that is made from two tori:

            sage: S = MutableOrientedSimilaritySurface.from_surface(T)
            sage: S.add_polygon(polygons.square())
            1
            sage: S.glue((1, 0), (1, 2))
            sage: S.glue((1, 1), (1, 3))

            sage: S.set_immutable()

            sage: S
            Disconnected Surface built from 2 squares

        """
        if not surface.is_finite_type():
            raise TypeError
        self = MutableOrientedSimilaritySurface(surface.base_ring(), category=category)

        for label in surface.labels():
            self.add_polygon(surface.polygon(label), label=label)

        for label in surface.labels():
            for edge in range(len(surface.polygon(label).vertices())):
                cross = surface.opposite_edge(label, edge)
                if cross:
                    self.glue((label, edge), cross)

        if isinstance(surface, MutablePolygonalSurface):
            # Only copy explicitly set roots over
            self._roots = surface._roots
        else:
            self.set_roots(surface.roots())

        return self

    def add_polygon(self, polygon, *, label=None):
        # Overrides add_polygon from MutablePolygonalSurface
        label = super().add_polygon(polygon, label=label)
        assert label not in self._gluings
        self._gluings[label] = [None] * len(polygon.vertices())

        if self._roots:
            self._roots = self._roots + (label,)

        return label

    def remove_polygon(self, label):
        # Overrides remove_polygon from MutablePolygonalSurface
        self._unglue_polygon(label)
        self._gluings.pop(label)

        super().remove_polygon(label)

    def glue(self, x, y):
        r"""
        Glue ``x`` and ``y`` with an (orientation preserving) similarity.

        INPUT:

        - ``x`` -- a pair consisting of a polygon label and an edge index for
          that polygon

        - ``y`` -- a pair consisting of a polygon label and an edge index for
          that polygon

        EXAMPLES::

            sage: from flatsurf import MutableOrientedSimilaritySurface, polygons

            sage: S = MutableOrientedSimilaritySurface(QQ)
            sage: S.add_polygon(polygons.square())
            0

        Glue two opposite sides of the square to each other::

            sage: S.glue((0, 1), (0, 3))

        Glue the other sides of the square to themselves::

            sage: S.glue((0, 0), (0, 0))
            sage: S.glue((0, 2), (0, 2))

        Note that existing gluings are removed when gluing already glued
        sides::

            sage: S.glue((0, 0), (0, 2))
            sage: S.set_immutable()

            sage: S
            Translation Surface in H_1(0) built from a square

        """
        if not self._mutable:
            raise Exception(
                "cannot modify immutable surface; create a copy with MutableOrientedSimilaritySurface.from_surface()"
            )

        if x[0] not in self._polygons:
            raise ValueError

        if y[0] not in self._polygons:
            raise ValueError

        self.unglue(*x)
        self.unglue(*y)

        if self._roots:
            component = set(self.component(x[0]))
            if y[0] not in component:
                # Gluing will join two connected components.
                cross_component = set(self.component(y[0]))
                for root in reversed(self._roots):
                    if root in component or root in cross_component:
                        self._roots = tuple([r for r in self._roots if r != root])
                        break
                else:
                    assert False, "did not find any root to eliminate"

        self._gluings[x[0]][x[1]] = y
        self._gluings[y[0]][y[1]] = x

    def unglue(self, label, edge):
        r"""
        Unglue the side ``edge`` of the polygon ``label`` if it is glued.

        EXAMPLES::

            sage: from flatsurf import MutableOrientedSimilaritySurface, translation_surfaces

            sage: T = translation_surfaces.square_torus()

            sage: S = MutableOrientedSimilaritySurface.from_surface(T)

            sage: S.unglue(0, 0)

            sage: S.gluings()
            (((0, 1), (0, 3)), ((0, 3), (0, 1)))

            sage: S.set_immutable()
            sage: S
            Translation Surface with boundary built from a square

        """
        if not self._mutable:
            raise Exception(
                "cannot modify immutable surface; create a copy with MutableOrientedSimilaritySurface.from_surface()"
            )

        cross = self._gluings[label][edge]
        if cross is not None:
            self._gluings[cross[0]][cross[1]] = None

        self._gluings[label][edge] = None

        if cross is not None and self._roots:
            component = set(self.component(label))
            if cross[0] not in component:
                # Ungluing created a new connected component.
                cross_component = set(self.component(cross[0]))
                assert label not in cross_component
                for root in self._roots:
                    if root in component:
                        self._roots = self._roots + (
                            LabeledView(
                                surface=self, view=cross_component, finite=True
                            ).min(),
                        )
                        break
                    if root in cross_component:
                        self._roots = self._roots + (
                            LabeledView(
                                surface=self, view=component, finite=True
                            ).min(),
                        )
                        break
                else:
                    assert False, "did not find any root to split"

    def _unglue_polygon(self, label):
        r"""
        Remove all gluigns from polygon ``label``.

        This is a helper method to completely unglue a polygon before removing
        or replacing it.

        EXAMPLES::

            sage: from flatsurf import MutableOrientedSimilaritySurface, translation_surfaces

            sage: T = translation_surfaces.square_torus()
            sage: S = MutableOrientedSimilaritySurface.from_surface(T)

            sage: S._unglue_polygon(0)
            sage: S.gluings()
            ()

        """
        for edge, cross in enumerate(self._gluings[label]):
            if cross is None:
                continue
            cross_label, cross_edge = cross
            self._gluings[cross_label][cross_edge] = None
        self._gluings[label] = [None] * len(self.polygon(label).vertices())

    def set_edge_pairing(self, label0, edge0, label1, edge1):
        r"""
        TESTS::

            sage: from flatsurf import polygons, MutableOrientedSimilaritySurface
            sage: S = MutableOrientedSimilaritySurface(QQ)
            sage: S.add_polygon(polygons.square())
            0
            sage: S.set_edge_pairing(0, 0, 0, 2)
            doctest:warning
            ...
            UserWarning: set_edge_pairing(label0, edge0, label1, edge1) has been deprecated and will be removed in a future version of sage-flatsurf; use glue((label0, edge0), (label1, edge1)) instead
            sage: S.set_edge_pairing(0, 1, 0, 3)

            sage: S.gluings()
            (((0, 0), (0, 2)), ((0, 1), (0, 3)), ((0, 2), (0, 0)), ((0, 3), (0, 1)))

        """
        import warnings

        warnings.warn(
            "set_edge_pairing(label0, edge0, label1, edge1) has been deprecated and will be removed in a future version of sage-flatsurf; use glue((label0, edge0), (label1, edge1)) instead"
        )
        return self.glue((label0, edge0), (label1, edge1))

    def change_edge_gluing(self, label0, edge0, label1, edge1):
        r"""
        TESTS::

            sage: from flatsurf import polygons, MutableOrientedSimilaritySurface
            sage: S = MutableOrientedSimilaritySurface(QQ)
            sage: S.add_polygon(polygons.square())
            0
            sage: S.change_edge_gluing(0, 0, 0, 2)
            doctest:warning
            ...
            UserWarning: change_edge_gluing(label0, edge0, label1, edge1) has been deprecated and will be removed in a future version of sage-flatsurf; use glue((label0, edge0), (label1, edge1)) instead
            sage: S.change_edge_gluing(0, 1, 0, 3)

            sage: S.gluings()
            (((0, 0), (0, 2)), ((0, 1), (0, 3)), ((0, 2), (0, 0)), ((0, 3), (0, 1)))

        """
        import warnings

        warnings.warn(
            "change_edge_gluing(label0, edge0, label1, edge1) has been deprecated and will be removed in a future version of sage-flatsurf; use glue((label0, edge0), (label1, edge1)) instead"
        )
        return self.glue((label0, edge0), (label1, edge1))

    def change_polygon_gluings(self, label, gluings):
        r"""
        TESTS::

            sage: from flatsurf import polygons, MutableOrientedSimilaritySurface
            sage: S = MutableOrientedSimilaritySurface(QQ)
            sage: S.add_polygon(polygons.square())
            0
            sage: S.change_polygon_gluings(0, [(0, 2), (0, 3), (0, 0), (0, 1)])
            doctest:warning
            ...
            UserWarning: change_polygon_gluings() has been deprecated and will be removed in a future version of sage-flatsurf; use glue() in a loop instead

            sage: S.gluings()
            (((0, 0), (0, 2)), ((0, 1), (0, 3)), ((0, 2), (0, 0)), ((0, 3), (0, 1)))

        """
        import warnings

        warnings.warn(
            "change_polygon_gluings() has been deprecated and will be removed in a future version of sage-flatsurf; use glue() in a loop instead"
        )

        for edge0, cross in enumerate(gluings):
            if cross is None:
                self.unglue(label, edge0)
            else:
                self.glue((label, edge0), cross)

    def change_polygon(self, label, polygon, gluing_list=None):
        r"""
        TESTS::

            sage: from flatsurf import MutableOrientedSimilaritySurface, translation_surfaces

            sage: T = translation_surfaces.square_torus()
            sage: S = MutableOrientedSimilaritySurface.from_surface(T)

            sage: S.change_polygon(0, 2 * S.polygon(0))
            doctest:warning
            ...
            UserWarning: change_polygon() has been deprecated and will be removed in a future version of sage-flatsurf; use replace_polygon() or remove_polygon() and add_polygon() instead

            sage: S.polygon(0)
            Polygon(vertices=[(0, 0), (2, 0), (2, 2), (0, 2)])

        """
        import warnings

        warnings.warn(
            "change_polygon() has been deprecated and will be removed in a future version of sage-flatsurf; use replace_polygon() or remove_polygon() and add_polygon() instead"
        )

        if not self._mutable:
            raise Exception(
                "cannot modify immutable surface; create a copy with MutableOrientedSimilaritySurface.from_surface()"
            )

        # Note that this obscure feature. If the number of edges is unchanged, we keep the gluings, otherwise we trash them all.
        if len(polygon.vertices()) != len(self.polygon(label).vertices()):
            self._unglue_polygon(label)
            self._gluings[label] = [None] * len(polygon.vertices())

        self._polygons[label] = polygon

        if gluing_list is not None:
            for i, cross in enumerate(gluing_list):
                self.glue((label, i), cross)

    def refine_polygon(self, label, surface, gluings):
        old = self.polygon(label)
        old_gluings = [self.opposite_edge(label, e) for e in range(len(old.vertices()))]

        self.remove_polygon(label)

        for surface_label in surface.labels():
            self.add_polygon(surface.polygon(surface_label), label=surface_label)

        for a, b in surface.gluings():
            self.glue(a, b)

        for (edge, opposite) in gluings.items():
            if old_gluings[edge][0] == label:
                self.glue(gluings[old_gluings[edge][1]], opposite)
            else:
                self.glue(old_gluings[edge], opposite)

    def replace_polygon(self, label, polygon):
        r"""
        Replace the polygon ``label`` with ``polygon`` while keeping its
        gluings intact.

        INPUT:

        - ``label`` -- an element of :meth:`~.MutablePolygonalSurface.labels`

        - ``polygon`` -- a Euclidean polygon

        EXAMPLES::

            sage: from flatsurf import Polygon, MutableOrientedSimilaritySurface
            sage: S = MutableOrientedSimilaritySurface(QQ)
            sage: S.add_polygon(Polygon(vertices=[(0, 0), (1, 0), (1, 1), (0, 1)]))
            0
            sage: S.glue((0, 0), (0, 2))
            sage: S.glue((0, 1), (0, 3))

            sage: S.replace_polygon(0, Polygon(vertices=[(0, 0), (2, 0), (2, 2), (0, 2)]))

        The replacement of a polygon must have the same number of sides::

            sage: S.replace_polygon(0, Polygon(vertices=[(0, 0), (2, 0), (2, 2)]))
            Traceback (most recent call last):
            ...
            ValueError: polygon must be a quadrilateral

        To replace the polygon without keeping its glueings, remove the polygon
        first and then add a new one::

            sage: S.remove_polygon(0)
            sage: S.add_polygon(Polygon(vertices=[(0, 0), (2, 0), (2, 2)]), label=0)
            0

        """
        old = self.polygon(label)

        if len(old.vertices()) != len(polygon.vertices()):
            from flatsurf.geometry.categories.polygons import Polygons

            article, singular, plural = Polygons._describe_polygon(len(old.vertices()))
            raise ValueError(f"polygon must be {article} {singular}")

        self._polygons[label] = polygon

    def apply_matrix(self, m, in_place=None):
        r"""
        Apply the 2×2 matrix ``m`` to the polygons of this surface.

        INPUT:

        - ``m`` -- a 2×2 matrix

        - ``in_place`` -- a boolean (default: ``True``); whether to modify
          this surface itself or return a modified copy of this surface
          instead.

        EXAMPLES::

            sage: from flatsurf import Polygon, MutableOrientedSimilaritySurface
            sage: S = MutableOrientedSimilaritySurface(QQ)
            sage: S.add_polygon(Polygon(vertices=[(0, 0), (1, 0), (1, 1), (0, 1)]))
            0
            sage: S.glue((0, 0), (0, 2))
            sage: S.glue((0, 1), (0, 3))

            sage: deformation = S.apply_matrix(matrix([[1, 2], [3, 4]]), in_place=True)
            Traceback (most recent call last):
            ...
            NotImplementedError: apply_matrix(in_place=True) not supported with negative determinant yet

            sage: deformation = S.apply_matrix(matrix([[1, 2], [3, 4]]), in_place=False)
            sage: S.polygon(0)
            Polygon(vertices=[(0, 0), (1, 0), (1, 1), (0, 1)])

            sage: deformation.codomain().polygon(0)
            Polygon(vertices=[(0, 0), (2, 4), (3, 7), (1, 3)])

        """
        if in_place is None:
            import warnings
            warnings.warn("The defaults for apply_matrix() are going to change in a future version of sage-flatsurf; previously, apply_matrix() was performed in_place=True. In a future version of sage-flatsurf the default is going to change to in_place=False. In the meantime, please pass in_place=True/False explicitly.")

            in_place = True

        if not in_place:
            return super().apply_matrix(m, in_place=in_place)

        if not m.det():
            raise ValueError("matrix must not be degenerate")

        if m.det() < 0:
            raise NotImplementedError("apply_matrix(in_place=True) not supported with negative determinant yet")

        for label in self.labels():
            self.replace_polygon(label, m * self.polygon(label))

        from flatsurf.geometry.morphism import GL2RMorphism
        return GL2RMorphism._create_morphism(None, self, m)

    def opposite_edge(self, label, edge=None):
        r"""
        Return the edge that ``edge`` of ``label`` is glued to or ``None`` if this edge is unglued.

        This implements
        :meth:`flatsurf.geometry.categories.polygonal_surfaces.PolygonalSurfaces.ParentMethods.opposite_edge`.

        INPUT:

        - ``label`` -- one of the labels included in :meth:`~.MutablePolygonalSurface.labels`

        - ``edge`` -- a non-negative integer to specify an edge (the edges
          of a polygon are numbered starting from zero.)

        EXAMPLES::

            sage: from flatsurf import Polygon, MutableOrientedSimilaritySurface
            sage: S = MutableOrientedSimilaritySurface(QQ)
            sage: S.add_polygon(Polygon(vertices=[(0, 0), (1, 0), (1, 1), (0, 1)]))
            0

            sage: S.glue((0, 0), (0, 1))
            sage: S.glue((0, 2), (0, 2))

            sage: S.opposite_edge(0, 0)
            (0, 1)
            sage: S.opposite_edge(0, 1)
            (0, 0)
            sage: S.opposite_edge(0, 2)
            (0, 2)
            sage: S.opposite_edge(0, 3)

            sage: S.opposite_edge((0, 0))
            doctest:warning
            ...
            UserWarning: calling opposite_edge() with a single argument has been deprecated and will be removed in a future version of sage-flatsurf; use opposite_edge(label, edge) instead
            (0, 1)

        """
        if edge is None:
            import warnings

            warnings.warn(
                "calling opposite_edge() with a single argument has been deprecated and will be removed in a future version of sage-flatsurf; use opposite_edge(label, edge) instead"
            )
            label, edge = label
        return self._gluings[label][edge]

    def set_vertex_zero(self, label, v, in_place=False):
        r"""
        Overrides
        :meth:`flatsurf.geometry.categories.similarity_surfaces.SimilaritySurfaces.Oriented.ParentMethods.set_vertex_zero`
        to make it possible to set the zero vertex in-place.
        """
        if not in_place:
            return super().set_vertex_zero(label, v, in_place=in_place)

        us = self
        if not us.is_mutable():
            raise ValueError(
                "set_vertex_zero can only be done in_place for a mutable surface."
            )
        p = us.polygon(label)
        n = len(p.vertices())
        if not (0 <= v < n):
            raise ValueError
        glue = []

        from flatsurf import Polygon

        pp = Polygon(
            edges=[p.edge((i + v) % n) for i in range(n)], base_ring=us.base_ring()
        )

        for i in range(n):
            e = (v + i) % n
            ll, ee = us.opposite_edge(label, e)
            if ll == label:
                ee = (ee + n - v) % n
            glue.append((ll, ee))

        us.remove_polygon(label)
        us.add_polygon(pp, label=label)
        for e, cross in enumerate(glue):
            us.glue((label, e), cross)
        return self

    def relabel(self, relabeling, in_place=False):
        r"""
        Overrides
        :meth:`flatsurf.geometry.categories.similarity_surfaces.SimilaritySurfaces.Oriented.ParentMethods.relabel`
        to allow relabeling in-place.

        # TODO: Test that this works for surfaces with boundary.

        # TODO: Remove support for errors.
        """
        if not in_place:
            return super().relabel(relabeling=relabeling, in_place=in_place)

        if callable(relabeling):
            relabeling = {label: relabeling(label) for label in self.labels()}

        polygons = {label: self.polygon(label) for label in self.labels()}
        old_gluings = {label: [self.opposite_edge(label, e) for e in range(len(self.polygon(label).vertices()))] for label in self.labels()}

        roots = list(self.roots())

        labels = list(self.labels())

        for label in labels:
            self.remove_polygon(label)

        for label in labels:
            self.add_polygon(polygons[label], label=relabeling.get(label, label))

        for label, gluings in old_gluings.items():
            for e, gluing in enumerate(gluings):
                if gluing is None:
                    continue

                opposite_label, opposite_edge = gluing

                self.glue((relabeling.get(label, label), e), (relabeling.get(opposite_label, opposite_label), opposite_edge))

        self.set_roots([relabeling.get(root, root) for root in roots])

        # TODO: Use the homset to create the morphism so we get the category right. (Here and everywhere else we are constructing morphisms.)
        from flatsurf.geometry.morphism import RelabelingMorphism
        return RelabelingMorphism._create_morphism(self, self, relabeling)

    def join_polygons(self, p1, e1, test=False, in_place=False):
        r"""
        Overrides
        :meth:`flatsurf.geometry.categories.similarity_surfaces.SimilaritySurfaces.Oriented.ParentMethods.join_polygons`
        to allow joining in-place.
        """
        if test:
            in_place = False

        if not in_place:
            return super().join_polygon(p1, e1, test=test, in_place=in_place)

        poly1 = self.polygon(p1)
        p2, e2 = self.opposite_edge(p1, e1)
        poly2 = self.polygon(p2)
        if p1 == p2:
            raise ValueError("Can't glue polygon to itself.")
        t = self.edge_transformation(p2, e2)
        dt = t.derivative()
        es = []
        edge_map = {}  # Store the pairs for the old edges.
        for i in range(e1):
            edge_map[len(es)] = (p1, i)
            es.append(poly1.edge(i))
        ne = len(poly2.vertices())
        for i in range(1, ne):
            ee = (e2 + i) % ne
            edge_map[len(es)] = (p2, ee)
            es.append(dt * poly2.edge(ee))
        for i in range(e1 + 1, len(poly1.vertices())):
            edge_map[len(es)] = (p1, i)
            es.append(poly1.edge(i))

        from flatsurf import Polygon

        new_polygon = Polygon(edges=es, base_ring=self.base_ring())

        # Do the gluing.
        ss = self
        s = ss

        inv_edge_map = {}
        for key, value in edge_map.items():
            inv_edge_map[value] = (p1, key)

        glue_list = []
        for i in range(len(es)):
            p3, e3 = edge_map[i]
            p4, e4 = self.opposite_edge(p3, e3)
            if p4 == p1 or p4 == p2:
                glue_list.append(inv_edge_map[(p4, e4)])
            else:
                glue_list.append((p4, e4))

        if p2 in s.roots():
            s.set_roots(p1 if label == p2 else label for label in s.roots())

        s.remove_polygon(p2)

        s.remove_polygon(p1)
        s.add_polygon(new_polygon, label=p1)
        for e, cross in enumerate(glue_list):
            s.glue((p1, e), cross)

        return s

    def subdivide_polygon(self, p, v1, v2, test=False, new_label=None):
        r"""
        Overrides
        :meth:`flatsurf.geometry.categories.similarity_surfaces.SimilaritySurfaces.Oriented.ParentMethods.subdivide_polygon`
        to allow subdividing in-place.
        """
        if test:
            return super().subdivide_polygon(
                p=p, v1=v1, v2=v2, test=test, new_label=new_label
            )

        poly = self.polygon(p)
        ne = len(poly.vertices())
        if v1 < 0 or v2 < 0 or v1 >= ne or v2 >= ne:
            raise ValueError("Provided vertices out of bounds.")
        if abs(v1 - v2) <= 1 or abs(v1 - v2) >= ne - 1:
            raise ValueError("Provided diagonal is not actually a diagonal.")

        if v2 < v1:
            v2 = v2 + ne

        newedges1 = [poly.vertex(v2) - poly.vertex(v1)]
        for i in range(v2, v1 + ne):
            newedges1.append(poly.edge(i))

        from flatsurf import Polygon

        newpoly1 = Polygon(edges=newedges1, base_ring=self.base_ring())

        newedges2 = [poly.vertex(v1) - poly.vertex(v2)]
        for i in range(v1, v2):
            newedges2.append(poly.edge(i))
        newpoly2 = Polygon(edges=newedges2, base_ring=self.base_ring())

        # Store the old gluings
        old_gluings = {(p, i): self.opposite_edge(p, i) for i in range(ne)}

        # Update the polygon with label p, add a new polygon.
        self.remove_polygon(p)
        self.add_polygon(newpoly1, label=p)
        if new_label is None:
            new_label = self.add_polygon(newpoly2)
        else:
            new_label = self.add_polygon(newpoly2, label=new_label)
        # This gluing is the diagonal we used.
        self.glue((p, 0), (new_label, 0))

        # Setup conversion from old to new labels.
        old_to_new_labels = {}
        for i in range(v1, v2):
            old_to_new_labels[(p, i % ne)] = (new_label, i - v1 + 1)
        for i in range(v2, ne + v1):
            old_to_new_labels[(p, i % ne)] = (p, i - v2 + 1)

        for e in range(1, len(newpoly1.vertices())):
            pair = old_gluings[(p, (v2 + e - 1) % ne)]
            if pair in old_to_new_labels:
                pair = old_to_new_labels[pair]
            self.glue((p, e), (pair[0], pair[1]))

        for e in range(1, len(newpoly2.vertices())):
            pair = old_gluings[(p, (v1 + e - 1) % ne)]
            if pair in old_to_new_labels:
                pair = old_to_new_labels[pair]
            self.glue((new_label, e), (pair[0], pair[1]))

    def reposition_polygons(self, in_place=False, relabel=None):
        r"""
        Overrides
        :meth:`flatsurf.geometry.categories.similarity_surfaces.SimilaritySurfaces.FiniteType.Oriented.ParentMethods.reposition_polygons`
        to allow normalizing in-place.
        """
        if not in_place:
            return super().reposition_polygons(in_place=in_place, relabel=relabel)

        if relabel is not None:
            if relabel:
                raise NotImplementedError(
                    "the relabel keyword has been removed from reposition_polygon; use relabel({old: new for (new, old) in enumerate(surface.labels())}) to use integer labels instead"
                )
            else:
                import warnings

                warnings.warn(
                    "the relabel keyword will be removed in a future version of sage-flatsurf; do not pass it explicitly anymore to reposition_polygons()"
                )

        s = self

        labels = list(s.labels())
        from flatsurf.geometry.similarity import SimilarityGroup

        S = SimilarityGroup(self.base_ring())
        identity = S.one()
        it = iter(labels)
        label = next(it)
        changes = {label: identity}
        for label in it:
            polygon = self.polygon(label)
            adjacencies = {
                edge: self.opposite_edge(label, edge)[0]
                for edge in range(len(polygon.vertices()))
            }
            edge = min(
                adjacencies,
                # pylint: disable-next=cell-var-from-loop
                key=lambda edge: labels.index(adjacencies[edge]),
            )
            label2, edge2 = s.opposite_edge(label, edge)
            changes[label] = changes[label2] * s.edge_transformation(label, edge)
        it = iter(labels)
        # Skip the base label:
        label = next(it)
        for label in it:
            p = s.polygon(label)
            p = changes[label].derivative() * p
            s.replace_polygon(label, p)
        return s

    def triangulate(self, in_place=False, label=None, relabel=None):
        r"""
        Overrides
        :meth:`flatsurf.geometry.categories.similarity_surfaces.SimilaritySurfaces.Oriented.ParentMethods.triangulate`
        to allow triangulating in-place.

        TESTS:

        Verify that the monotile can be triangulated::

            sage: from flatsurf import Polygon, MutableOrientedSimilaritySurface
            sage: K = QuadraticField(3)
            sage: a = K.gen()
            sage: # build the vectors
            sage: l = [(1, 0), (1, 2), (a, 11), (a, 1), (1, 4), (1, 6), (a, 3),
            ....:      (a, 5), (1, 8), (1, 6), (a, 9), (a, 7), (1, 10), (1, 0)]
            sage: vecs = []
            sage: for m, e in l:
            ....:     v = vector(K, [m * cos(2*pi*e/12), m * sin(2*pi*e/12)])
            ....:     vecs.append(v)
            sage: p = Polygon(edges=vecs)

            sage: from collections import defaultdict
            sage: d = defaultdict(list)
            sage: for i, e in enumerate(p.edges()):
            ....:     e.set_immutable()
            ....:     d[e].append(i)

            sage: Sbase = MutableOrientedSimilaritySurface(K)
            sage: _ = Sbase.add_polygon(p)
            sage: for v in list(d):
            ....:     if v in d:
            ....:         indices = d[v]
            ....:         v_op = -v
            ....:         v_op.set_immutable()
            ....:         opposite_indices = d[v_op]
            ....:         assert len(indices) == len(opposite_indices), (len(indices), len(opposite_indices))
            ....:         if len(indices) == 1:
            ....:             del d[v]
            ....:             del d[v_op]
            ....:             Sbase.glue((0, indices[0]), (0, opposite_indices[0]))

            sage: (i0, j0), (i1, j1) = d.values()

            sage: S1 = MutableOrientedSimilaritySurface.from_surface(Sbase)
            sage: S1.glue((0, i0), (0, i1))
            sage: S1.glue((0, j0), (0, j1))
            sage: S1.set_immutable()

            sage: S1.triangulate().codomain()
            Triangulation of Translation Surface in H_3(4, 0) built from a non-convex tridecagon with a marked vertex

        """
        if relabel is not None:
            import warnings

            warnings.warn(
                "the relabel keyword argument of triangulate() is ignored, it has been deprecated and will be removed in a future version of sage-flatsurf"
            )

        if not in_place:
            return super().triangulate(in_place=False, label=label)

        labels = [label] if label is not None else list(self.labels())

        for label in labels:
            self.refine_polygon(label, *MutableOrientedSimilaritySurface._triangulate(self, label))

        from flatsurf.geometry.morphism import TriangulationMorphism
        return TriangulationMorphism._create_morphism(None, self)

    @staticmethod
    def _triangulate(surface, label):
        r"""
        Helper method for :meth:`triangulate`.
        
        Returns a triangulation of the polygon with ``label`` of ``surface``
        together with a bidict that can be fed to :meth:`refine_polygon`.

        EXAMPLES::

            TODO

        """
        triangulation, edge_to_edge = surface.polygon(label).triangulate()
        if len(triangulation.labels()) == 1:
            relabeling = {triangulation.root(): label}
        else:
            relabeling = {l: (label, l) for l in triangulation.labels()}
        triangulation = triangulation.relabel(relabeling).codomain()

        from bidict import bidict
        edge_to_edge = bidict({edge: (relabeling[l], e) for (edge, (l, e)) in edge_to_edge.items()})

        return triangulation, edge_to_edge

    def delaunay_single_flip(self):
        r"""
        Perform a single in place flip of a triangulated mutable surface
        in-place.
        """
        lc = self._label_comparator()
        for (l1, e1), (l2, e2) in self.gluings():
            if (
                lc.lt(l1, l2) or (l1 == l2 and e1 <= e2)
            ) and self._delaunay_edge_needs_flip(l1, e1):
                self.triangle_flip(l1, e1, in_place=True)
                return True
        return False

    def delaunay_triangulation(
        self,
        triangulated=False,
        in_place=False,
        direction=None,
        relabel=None,
    ):
        r"""
        Overrides
        :meth:`flatsurf.geometry.categories.similarity_surfaces.SimilaritySurfaces.Oriented.ParentMethods.delaunay_triangulation`
        to allow triangulating in-place.
        """
        if not in_place:
            return super().delaunay_triangulation(
                triangulated=triangulated,
                in_place=in_place,
                direction=direction,
                relabel=relabel,
            )

        if relabel is not None:
            if relabel:
                raise NotImplementedError(
                    "the relabel keyword has been removed from delaunay_triangulation(); use relabel({old: new for (new, old) in enumerate(surface.labels())}) to use integer labels instead"
                )
            else:
                import warnings

                warnings.warn(
                    "the relabel keyword will be removed in a future version of sage-flatsurf; do not pass it explicitly anymore to delaunay_triangulation()"
                )

        if triangulated:
            s = self
        else:
            s = self
            self.triangulate(in_place=True)

        if direction is None:
            direction = (self.base_ring() ** 2)((0, 1))

        if direction.is_zero():
            raise ValueError

        from collections import deque

        unchecked_labels = deque(s.labels())
        checked_labels = set()
        while unchecked_labels:
            label = unchecked_labels.popleft()
            flipped = False
            for edge in range(3):
                if s._delaunay_edge_needs_flip(label, edge):
                    # Record the current opposite edge:
                    label2, edge2 = s.opposite_edge(label, edge)
                    # Perform the flip.
                    s.triangle_flip(label, edge, in_place=True, direction=direction)
                    # Move the opposite polygon to the list of labels we need to check.
                    if label2 != label:
                        try:
                            checked_labels.remove(label2)
                            unchecked_labels.append(label2)
                        except KeyError:
                            # Occurs if label2 is not in checked_labels
                            pass
                    flipped = True
                    break
            if flipped:
                unchecked_labels.append(label)
            else:
                checked_labels.add(label)
        return s

    def delaunay_decomposition(
        self,
        triangulated=False,
        delaunay_triangulated=False,
        in_place=False,
        direction=None,
        relabel=None,
    ):
        r"""
        Overrides
        :meth:`flatsurf.geometry.categories.similarity_surfaces.SimilaritySurfaces.Oriented.ParentMethods.delaunay_decomposition`
        to allow normalizing in-place.
        """
        if not in_place:
            return super().delaunay_decomposition(
                triangulated=triangulated,
                delaunay_triangulated=delaunay_triangulated,
                in_place=in_place,
                direction=direction,
                relabel=relabel,
            )

        if relabel is not None:
            if relabel:
                raise NotImplementedError(
                    "the relabel keyword has been removed from delaunay_decomposition(); use relabel({old: new for (new, old) in enumerate(surface.labels())}) to use integer labels instead"
                )
            else:
                import warnings

                warnings.warn(
                    "the relabel keyword will be removed in a future version of sage-flatsurf; do not pass it explicitly anymore to delaunay_decomposition()"
                )

        s = self
        if not delaunay_triangulated:
            s = s.delaunay_triangulation(
                triangulated=triangulated,
                in_place=True,
                direction=direction,
                relabel=relabel,
            )

        while True:
            for (l1, e1), (l2, e2) in s.gluings():
                if s._delaunay_edge_needs_join(l1, e1):
                    s.join_polygons(l1, e1, in_place=True)
                    break
            else:
                break

        from flatsurf.geometry.morphism import DelaunayDecompositionMorphism
        return DelaunayDecompositionMorphism._create_morphism(self, s)

    def cmp(self, s2, limit=None):
        r"""
        Compare two surfaces. This is an ordering returning -1, 0, or 1.

        The surfaces will be considered equal if and only if there is a translation automorphism
        respecting the polygons and the root labels.

        If the two surfaces are infinite, we just examine the first limit polygons.
        """
        if self.is_finite_type():
            if s2.is_finite_type():
                if limit is not None:
                    raise ValueError("limit only enabled for finite surfaces")

                sign = len(self.polygons()) - len(s2.polygons())
                if sign > 0:
                    return 1
                if sign < 0:
                    return -1

                lw1 = self.labels()
                labels1 = list(lw1)

                lw2 = s2.labels()
                labels2 = list(lw2)

                for l1, l2 in zip(lw1, lw2):
                    ret = self.polygon(l1).cmp(self.polygon(l2))
                    if ret != 0:
                        return ret

                    for e in range(len(self.polygon(l1).vertices())):
                        ll1, e1 = self.opposite_edge(l1, e)
                        ll2, e2 = s2.opposite_edge(l2, e)
                        num1 = labels1.index(ll1)
                        num2 = labels2.index(ll2)

                        ret = (num1 > num2) - (num1 < num2)
                        if ret:
                            return ret
                        ret = (e1 > e2) - (e1 < e2)
                        if ret:
                            return ret
                return 0
            else:
                # s1 is finite but s2 is infinite.
                return -1
        else:
            if s2.is_finite_type():
                # s1 is infinite but s2 is finite.
                return 1
            else:
                if limit is None:
                    raise NotImplementedError

                # both surfaces are infinite.
                from itertools import islice

                lw1 = self.labels()
                labels1 = list(islice(lw1, limit))

                lw2 = s2.labels()
                labels2 = list(islice(lw2, limit))

                count = 0
                for l1, l2 in zip(lw1, lw2):
                    ret = self.polygon(l1).cmp(s2.polygon(l2))
                    if ret != 0:
                        return ret

                    for e in range(len(self.polygon(l1).vertices())):
                        ll1, ee1 = self.opposite_edge(l1, e)
                        ll2, ee2 = s2.opposite_edge(l2, e)
                        num1 = labels1.index(ll1)
                        num2 = labels2.index(ll2)
                        ret = (num1 > num2) - (num1 < num2)
                        if ret:
                            return ret
                        ret = (ee1 > ee2) - (ee1 < ee2)
                        if ret:
                            return ret
                    if count >= limit:
                        break
                    count += 1
                return 0

    def __hash__(self):
        return super().__hash__()

    def __eq__(self, other):
        r"""
        Return whether this surface is indistinguishable from ``other``.

        See
        :meth:`~.categories.similarity_surfaces.SimilaritySurfaces.FiniteType.ParentMethods._test_eq_surface`
        for details on this notion of equality.

        EXAMPLES::

            sage: from flatsurf import MutableOrientedSimilaritySurface

            sage: S = MutableOrientedSimilaritySurface(QQ)
            sage: T = MutableOrientedSimilaritySurface(AA)

            sage: S == T
            False

            sage: S == S
            True

        """
        if not isinstance(other, MutableOrientedSimilaritySurface):
            return False

        if not super().__eq__(other):
            return False

        if self._gluings != other._gluings:
            return False

        return True

    def __hash__(self):
        r"""
        Return a hash value for this surface that is compatible with
        :meth:`__eq__`.

        EXAMPLES::

            sage: from flatsurf import MutableOrientedSimilaritySurface

            sage: S = MutableOrientedSimilaritySurface(QQ)
            sage: T = MutableOrientedSimilaritySurface(QQ)

            sage: hash(S) == hash(T)
            Traceback (most recent call last):
            ...
            TypeError: cannot hash a mutable surface

            sage: S.set_immutable()
            sage: T.set_immutable()
            sage: hash(S) == hash(T)
            True

        """
        if self._mutable:
            raise TypeError("cannot hash a mutable surface")

        return hash((super().__hash__(), tuple(self.gluings())))


class BaseRingChangedSurface(OrientedSimilaritySurface):
    r"""
    Changes the ring over which a surface is defined.

    EXAMPLES:

    This class is used in the implementation of
    :meth:`flatsurf.geometry.categories.similarity_surfaces.SimilaritySurfaces.Oriented.ParentMethods.change_ring`::

        sage: from flatsurf import translation_surfaces
        sage: T = translation_surfaces.square_torus()
        sage: S = T.change_ring(AA)

        sage: from flatsurf.geometry.surface import BaseRingChangedSurface
        sage: isinstance(S, BaseRingChangedSurface)
        True

        sage: TestSuite(S).run()

    """

    def __init__(self, surface, ring, category=None):
        if surface.is_mutable():
            raise NotImplementedError("surface must be immutable")

        self._reference = surface
        super().__init__(ring, category=category or surface.category())

    def is_mutable(self):
        r"""
        Return whether this surface can be modified, i.e., return ``False``.

        This implements
        :meth:`flatsurf.geometry.categories.topological_surfaces.TopologicalSurfaces.ParentMethods.is_mutable`.

        EXAMPLES::

            sage: from flatsurf import translation_surfaces
            sage: T = translation_surfaces.square_torus()
            sage: S = T.change_ring(AA)

            sage: S.is_mutable()
            False

        """
        return False

    def labels(self):
        r"""
        Return the labels of the polygons of this surface.

        EXAMPLES::

            sage: from flatsurf import translation_surfaces
            sage: T = translation_surfaces.square_torus()
            sage: S = T.change_ring(AA)
            sage: S.labels()
            (0,)

        """
        return self._reference.labels()

    def roots(self):
        r"""
        Return a label for each connected component on this surface.

        This implements :meth:`flatsurf.geometry.categories.polygonal_surfaces.PolygonalSurfaces.ParentMethods.roots`.

        EXAMPLES::

            sage: from flatsurf import translation_surfaces
            sage: T = translation_surfaces.square_torus()
            sage: S = T.change_ring(AA)

            sage: S.roots()
            (0,)

        """
        return self._reference.roots()

    def polygon(self, label):
        r"""
        Return the polygon with ``label``.

        This implements
        :meth:`flatsurf.geometry.categories.polygonal_surfaces.PolygonalSurfaces.ParentMethods.polygon`.

        EXAMPLES::

            sage: from flatsurf import translation_surfaces
            sage: T = translation_surfaces.square_torus()
            sage: S = T.change_ring(AA)

            sage: p = S.polygon(0)
            sage: p.base_ring()
            Algebraic Real Field

        """
        return self._reference.polygon(label).change_ring(self.base_ring())

    def opposite_edge(self, label, edge):
        r"""
        Return the edge that ``edge`` of ``label`` is glued to or ``None`` if this edge is unglued.

        This implements
        :meth:`flatsurf.geometry.categories.polygonal_surfaces.PolygonalSurfaces.ParentMethods.opposite_edge`.

        EXAMPLES::

            sage: from flatsurf import translation_surfaces
            sage: T = translation_surfaces.square_torus()
            sage: S = T.change_ring(AA)

            sage: S.opposite_edge(0, 0)
            (0, 2)

        """
        return self._reference.opposite_edge(label, edge)

    def __eq__(self, other):
        r"""
        Return whether this surface is indistinguishable from ``other``.

        See
        :meth:`~.categories.similarity_surfaces.SimilaritySurfaces.FiniteType.ParentMethods._test_eq_surface`
        for details on this notion of equality.

        EXAMPLES::

            sage: from flatsurf import translation_surfaces
            sage: T = translation_surfaces.square_torus()
            sage: T.change_ring(AA) == T.change_ring(AA)
            True

        """
        if not isinstance(other, BaseRingChangedSurface):
            return False

        return self._reference == other._reference and self.base() == other.base()

    def __hash__(self):
        r"""
        Return a hash value for this surface that is compatible with
        :meth:`__eq__`.

        EXAMPLES::

            sage: from flatsurf import translation_surfaces
            sage: T = translation_surfaces.square_torus()
            sage: hash(T.change_ring(AA)) == hash(T.change_ring(AA))
            True

        """
        return hash((self._reference, self.base()))


class RootedComponents_MutablePolygonalSurface(collections.abc.Mapping):
    r"""
    Connected components of a :class:`MutablePolygonalSurface`.

    The components are represented as a mapping that maps the root labels to
    the labels of the corresponding component.

    This is a helper method for :meth:`MutablePolygonalSurface.components` and
    :meth:`MutablePolygonalSurface.roots`.

    EXAMPLES::

        sage: from flatsurf import MutableOrientedSimilaritySurface
        sage: S = MutableOrientedSimilaritySurface(QQ)

        sage: from flatsurf import polygons
        sage: S.add_polygon(polygons.square())
        0
        sage: S.add_polygon(polygons.square())
        1

        sage: from flatsurf.geometry.surface import RootedComponents_MutablePolygonalSurface
        sage: components = RootedComponents_MutablePolygonalSurface(S)

    """

    def __init__(self, surface):
        self._surface = surface

    def __getitem__(self, root):
        r"""
        Return the labels of the connected component rooted at the label
        ``root``.

        EXAMPLES::

            sage: from flatsurf import MutableOrientedSimilaritySurface
            sage: S = MutableOrientedSimilaritySurface(QQ)

            sage: from flatsurf import polygons
            sage: S.add_polygon(polygons.square())
            0
            sage: S.add_polygon(polygons.square())
            1
            sage: S.glue((0, 0), (1, 0))

            sage: from flatsurf.geometry.surface import RootedComponents_MutablePolygonalSurface
            sage: components = RootedComponents_MutablePolygonalSurface(S)
            sage: components[0]
            (0, 1)

        """
        return self._surface.component(root)

    def __iter__(self):
        r"""
        Iterate over the keys of this mapping, i.e., the root labels of the
        connected components.

        EXAMPLES::

            sage: from flatsurf import MutableOrientedSimilaritySurface
            sage: S = MutableOrientedSimilaritySurface(QQ)

            sage: from flatsurf import polygons
            sage: S.add_polygon(polygons.square())
            0
            sage: S.add_polygon(polygons.square())
            1
            sage: S.glue((0, 0), (1, 0))

            sage: from flatsurf.geometry.surface import RootedComponents_MutablePolygonalSurface
            sage: components = RootedComponents_MutablePolygonalSurface(S)
            sage: list(components)
            [0]

        """
        # Shortcut enumeration if this is known to be a connected surface.
        connected = "Connected" in self._surface.category().axioms()

        for root in self._surface._roots:
            yield root
            if connected:
                return

        labels = set(self._surface._polygons)
        for root in self._surface._roots:
            for label in self._surface.component(root):
                labels.remove(label)

        while labels:
            root = LabeledView(surface=self._surface, view=labels, finite=True).min()

            yield root
            if connected:
                return
            for label in self._surface.component(root):
                labels.remove(label)

    def __len__(self):
        r"""
        Return the number of connected components of this surface.

        EXAMPLES::

            sage: from flatsurf import MutableOrientedSimilaritySurface
            sage: S = MutableOrientedSimilaritySurface(QQ)

            sage: from flatsurf import polygons
            sage: S.add_polygon(polygons.square())
            0
            sage: S.add_polygon(polygons.square())
            1
            sage: S.glue((0, 0), (1, 0))

            sage: from flatsurf.geometry.surface import RootedComponents_MutablePolygonalSurface
            sage: components = RootedComponents_MutablePolygonalSurface(S)
            sage: len(components)
            1

        """
        components = 0
        for root in self:
            components += 1
        return components


class LabeledCollection:
    r"""
    Abstract base class for collection of labels as returned by ``labels()``
    methods of surfaces.

    This also serves as a base clas for things such as ``polygons()`` that are
    tied to labels.

    INPUT:

    - ``surface`` -- a polygonal surface, the labels are taken from that
      surface; subclasses might change this to only represent a subset of the
      labels of this surface

    - ``finite`` -- a boolean or ``None`` (default: ``None``); whether this is
      a finite set; if ``None``, it is not known whether the set is finite
      (some operations might not be supported in that case or not terminate if
      the set is actually infinite.)

    EXAMPLES::

        sage: from flatsurf import translation_surfaces
        sage: S = translation_surfaces.square_torus()
        sage: labels = S.labels()

        sage: from flatsurf.geometry.surface import LabeledCollection
        sage: isinstance(labels, LabeledCollection)
        True

    """

    def __init__(self, surface, finite=None):
        if finite is None and surface.is_finite_type():
            finite = True

        self._surface = surface
        self._finite = finite

    def __repr__(self):
        r"""
        Return a printable representation of this set.

        EXAMPLES::

            sage: from flatsurf import translation_surfaces
            sage: S = translation_surfaces.square_torus()
            sage: S.labels()
            (0,)

            sage: S = translation_surfaces.infinite_staircase()
            sage: S.labels()
            (0, 1, -1, 2, -2, 3, -3, 4, -4, 5, -5, 6, -6, 7, -7, 8, …)

        """
        from itertools import islice

        items = list(islice(self, 17))

        if self._finite is True or len(items) < 17:
            return repr(tuple(self))

        return f"({', '.join(str(x) for x in islice(self, 16))}, …)"

    def __len__(self):
        r"""
        Return the size of this set.

        EXAMPLES::

            sage: from flatsurf import translation_surfaces
            sage: S = translation_surfaces.square_torus()
            sage: len(S.labels())
            1

        Python does not allow ``__len__`` to return anything but an integer, so
        we cannot return infinity::

            sage: S = translation_surfaces.infinite_staircase()
            sage: len(S.labels())
            Traceback (most recent call last):
            ...
            NotImplementedError: len() of an infinite set

        """
        if self._finite is False:
            raise TypeError("infinite set has no integer length")

        length = 0
        for x in self:  # pylint: disable=not-an-iterable
            length += 1

        return length

    def __contains__(self, x):
        r"""
        Return whether ``x`` is contained in this set.

        EXAMPLES::

            sage: from flatsurf import translation_surfaces
            sage: S = translation_surfaces.square_torus()
            sage: labels = S.labels()
            sage: 0 in labels
            True
            sage: 1 in labels
            False

        """
        for item in self:  # pylint: disable=not-an-iterable
            if x == item:
                return True

        return False


class LabeledView(LabeledCollection):
    r"""
    A set of labels (or something resembling labels such as ``polygons()``)
    backed by another collection ``view``.

    INPUT:

    - ``surface`` -- a polygonal surface, the labels in ``view`` are labels of
      that surface

    - ``view`` -- a collection that all queries are going to be redirected to.
      Note that ``labels()`` guarantees that iteration over labels happens in a
      breadth-first-search so iteration over ``view`` must follow that same
      order. However, subclasses can remove this requirement by overriding
      :meth:`__iter__`.

    - ``finite`` -- a boolean or ``None`` (default: ``None``); whether this is
      a finite set; if ``None``, it is not known whether the set is finite
      (some operations might not be supported in that case or not terminate if
      the set is actually infinite.)

    EXAMPLES::

        sage: from flatsurf import translation_surfaces
        sage: S = translation_surfaces.t_fractal()
        sage: labels = S.labels()

        sage: from flatsurf.geometry.surface import LabeledView
        sage: isinstance(labels, LabeledView)
        True

    """

    def __init__(self, surface, view, finite=None):
        super().__init__(surface, finite=finite)
        self._view = view

    def __iter__(self):
        return iter(self._view)

    def __contains__(self, x):
        return x in self._view

    def __len__(self):
        return len(self._view)

    def min(self):
        r"""
        Return a minimal item in this set.

        If the items can be compared, this is just the actual ``min`` of the
        items.

        Otherwise, we take the one with minimal ``repr``.

        .. NOTE::

            If the items cannot be compared, and there are clashes in the
            ``repr``, this method will fail.

            Also, if comparison of items is not consistent, then this can
            produce somewhat random output.

            Finally, note with this approach the min of a set is not the always
            the min of the mins of a each partition of that set.

        EXAMPLES::

            sage: from flatsurf import translation_surfaces
            sage: S = translation_surfaces.t_fractal()
            sage: S.labels().min()
            Traceback (most recent call last):
            ...
            NotImplementedError: cannot determine minimum of an infinite set

        ::

            sage: from flatsurf import translation_surfaces
            sage: C = translation_surfaces.cathedral(1,2)
            sage: C.labels().min()
            0

        ::

            sage: labels = list(C.labels())[:3]
            sage: from flatsurf.geometry.surface import LabeledView
            sage: LabeledView(C, labels).min()
            0

        """
        if self._finite is False:
            raise NotImplementedError("cannot determine minimum of an infinite set")

        try:
            return min(self)
        except TypeError:
            reprs = {repr(item): item for item in self}
            if len(reprs) != len(self):
                raise TypeError(
                    "cannot determine minimum of tset without ordering and with non-unique repr()"
                )
            return reprs[min(reprs)]


class ComponentLabels(LabeledCollection):
    r"""
    The labels of a connected component.

    INPUT:

    - ``surface`` -- a polygonal surface

    - ``root`` -- a label of the connected component from which enumeration of
      the component starts.

    - ``finite`` -- a boolean or ``None`` (default: ``None``); whether this is
      a finite component; if ``None``, it is not known whether the component is
      finite (some operations might not be supported in that case or not
      terminate if the component is actually infinite.)

    EXAMPLES::

        sage: from flatsurf import translation_surfaces
        sage: S = translation_surfaces.t_fractal()
        sage: component = S.component(0)

        sage: from flatsurf.geometry.surface import ComponentLabels
        sage: isinstance(component, ComponentLabels)
        True

    """

    def __init__(self, surface, root, finite=None):
        super().__init__(surface, finite=finite)
        self._root = root

    def __iter__(self):
        r"""
        Return an iterator of this component that enumerates labels starting
        from the root label in a breadth-first-search.

        EXAMPLES::

            sage: from flatsurf import translation_surfaces
            sage: C = translation_surfaces.cathedral(1, 2)
            sage: component = C.component(0)
            sage: list(component)
            [0, 1, 3, 2]

        """
        from collections import deque

        seen = set()
        pending = deque([self._root])

        while pending:
            label = pending.popleft()
            if label in seen:
                continue

            seen.add(label)

            yield label
            for e in range(len(self._surface.polygon(label).vertices())):
                cross = self._surface.opposite_edge(label, e)
                if cross is not None:
                    pending.append(cross[0])


class Labels(LabeledCollection, collections.abc.Set):
    r"""
    The labels of a surface.

    .. NOTE::

        This is a generic implementation that represents the set of labels of a
        surface in a breadth-first iteration starting from the root labels of the
        connected components.

        This implementation makes no assumption on the surface and can be very
        slow to answer, e.g., containment or compute the number of labels in
        the surface (because it needs to iterate over the entire surface.)

        When possible, a faster implementation should be used such as
        :class:`LabelsFromView`.

    EXAMPLES::

        sage: from flatsurf import polygons, similarity_surfaces
        sage: T = polygons.triangle(1, 2, 5)
        sage: S = similarity_surfaces.billiard(T)
        sage: S = S.minimal_cover("translation")

        sage: labels = S.labels()
        sage: labels
        ((0, 1, 0), (1, 1, 0), (1, 0, -1), (1, 1/2*c0, 1/2*c0), (0, 1/2*c0, -1/2*c0), (0, 0, 1), (0, -1/2*c0, -1/2*c0), (0, 0, -1), (0, -1/2*c0, 1/2*c0), (0, 1/2*c0, 1/2*c0),
         (1, 1/2*c0, -1/2*c0), (1, -1/2*c0, -1/2*c0), (1, 0, 1), (1, -1/2*c0, 1/2*c0), (1, -1, 0), (0, -1, 0))

    TESTS::

        sage: from flatsurf.geometry.surface import Labels
        sage: type(labels) == Labels
        True

    """

    def __iter__(self):
        for component in self._surface.components():
            yield from component


class LabelsFromView(Labels, LabeledView):
    r"""
    The labels of a surface backed by another set that can quickly compute the
    length of the labels and decide containment in the set.

    .. NOTE::

        Iteration of the view collection does not have to be in breadth-first
        search order in the surface since this class is picking up the generic
        :meth:`Labels.__iter__`.

    EXAMPLES::

        sage: from flatsurf import translation_surfaces
        sage: C = translation_surfaces.cathedral(1, 2)
        sage: labels = C.labels()

        sage: from flatsurf.geometry.surface import LabelsFromView
        sage: type(labels) == LabelsFromView
        True

    """

    def __eq__(self, other):
        if isinstance(other, LabelsFromView):
            if self._view == other._view:
                return True

        return super().__eq__(other)


class Polygons(LabeledCollection, collections.abc.Collection):
    r"""
    The collection of polygons of a surface.

    The polygons are returned in the same order as labels of the surface are
    returned by :class:`.Labels`.

    EXAMPLES::

        sage: from flatsurf import translation_surfaces
        sage: C = translation_surfaces.cathedral(1, 2)
        sage: polygons = C.polygons()

        sage: from flatsurf.geometry.surface import Polygons
        sage: isinstance(polygons, Polygons)
        True

    """

    def __iter__(self):
        r"""
        Iterate over the polygons in the same order as ``labels()`` does.

        EXAMPLES::

            sage: from flatsurf import translation_surfaces
            sage: C = translation_surfaces.cathedral(1, 2)
            sage: labels = C.labels()
            sage: polygons = C.polygons()

            sage: for entry in zip(labels, polygons):
            ....:     print(entry)
            (0, Polygon(vertices=[(0, 0), (1, 0), (1, 1), (0, 1)]))
            (1, Polygon(vertices=[(1, 0), (1, -2), (3/2, -5/2), (2, -2), (2, 0), (2, 1), (2, 3), (3/2, 7/2), (1, 3), (1, 1)]))
            (3, Polygon(vertices=[(3, 0), (7/2, -1/2), (11/2, -1/2), (6, 0), (6, 1), (11/2, 3/2), (7/2, 3/2), (3, 1)]))
            (2, Polygon(vertices=[(2, 0), (3, 0), (3, 1), (2, 1)]))

        """
        for label in self._surface.labels():
            yield self._surface.polygon(label)

    def __len__(self):
        r"""
        Return the number of polygons in this surface.

        EXAMPLES::

            sage: from flatsurf import translation_surfaces
            sage: C = translation_surfaces.cathedral(1, 2)
            sage: polygons = C.polygons()
            sage: len(polygons)
            4

        """
        return len(self._surface.labels())


class Polygons_MutableOrientedSimilaritySurface(Polygons):
    r"""
    The collection of polygons of a :class:`MutableOrientedSimilaritySurface`.

    This is a faster version of :class:`Polygons`.

    EXAMPLES::

        sage: from flatsurf import translation_surfaces
        sage: C = translation_surfaces.cathedral(1, 2)
        sage: polygons = C.polygons()

        sage: from flatsurf.geometry.surface import Polygons_MutableOrientedSimilaritySurface
        sage: isinstance(polygons, Polygons_MutableOrientedSimilaritySurface)
        True

    """

    def __init__(self, surface):
        # This hack makes __len__ 20% faster (it saves one attribute lookup.)
        self._polygons = surface._polygons
        super().__init__(surface)

    def __len__(self):
        return len(self._polygons)


class Edges(LabeledCollection, collections.abc.Set):
    r"""
    The set of edges of a surface.

    The set of edges contains of pairs (label, index) with the labels of the
    polygons and the actual edges indexed from 0 in the second component.

    EXAMPLES::

        sage: from flatsurf import translation_surfaces
        sage: C = translation_surfaces.cathedral(1, 2)
        sage: edges = C.edges()
        sage: edges
        ((0, 0), (0, 1), (0, 2), (0, 3), (1, 0), (1, 1), (1, 2), (1, 3), (1, 4), (1, 5), (1, 6), (1, 7), (1, 8), (1, 9), (3, 0), (3, 1), (3, 2), (3, 3), (3, 4), (3, 5), (3, 6), (3, 7), (2, 0), (2, 1), (2, 2), (2, 3))

    TESTS::

        sage: from flatsurf.geometry.surface import Edges
        sage: isinstance(edges, Edges)
        True

    """

    def __iter__(self):
        for label, polygon in zip(self._surface.labels(), self._surface.polygons()):
            for edge in range(len(polygon.vertices())):
                yield (label, edge)

    def __contains__(self, x):
        label, edge = x
        if label not in self._surface.labels():
            return False

        polygon = self._surface.polygon(label)
        return 0 <= len(polygon.vertices()) < edge


class Gluings(LabeledCollection, collections.abc.Set):
    r"""
    The set of gluings of the surface.

    Each gluing consists of two pairs (label, index) that describe the edges
    being glued.

    Note that each gluing (that is not a self-gluing) is reported twice.

    EXAMPLES::

        sage: from flatsurf import translation_surfaces
        sage: S = translation_surfaces.square_torus()
        sage: gluings = S.gluings()
        sage: gluings
        (((0, 0), (0, 2)), ((0, 1), (0, 3)), ((0, 2), (0, 0)), ((0, 3), (0, 1)))

    TESTS::

        sage: from flatsurf.geometry.surface import Gluings
        sage: isinstance(gluings, Gluings)
        True

    """

    def __iter__(self):
        for label, edge in self._surface.edges():
            cross = self._surface.opposite_edge(label, edge)
            if cross is None:
                continue
            yield (label, edge), cross

    def __contains__(self, x):
        x, y = x

        if x not in self._surface.edges():
            return False

        cross = self._surface.opposite_edge(*x)
        if cross is None:
            return False

        return y == cross


# Import deprecated symbols so imports using flatsurf.geometry.surface do not break.
from flatsurf.geometry.surface_legacy import (  # noqa, we import at the bottom of the file to break a circular import  # pylint: disable=wrong-import-position
    Surface,
    Surface_list,
    Surface_dict,
    surface_list_from_polygons_and_gluings,
)<|MERGE_RESOLUTION|>--- conflicted
+++ resolved
@@ -427,13 +427,8 @@
              'normalized_coordinates',
              'pyflatsurf',
              'rel_deformation',
-<<<<<<< HEAD
-             'singularities',
-             'stratum'}
-=======
              'stratum',
              'veering_triangulation'}
->>>>>>> 3226c155
 
         An immutable surface cannot be mutated anymore::
 
