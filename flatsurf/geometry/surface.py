r"""
Generic mutable and immutable surfaces

This module provides base classes and implementations of surfaces. Most
surfaces in sage-flatsurf inherit from some of the classes in this module.

The most important class in this module is
:class:`MutableOrientedSimilaritySurface` which allows you to create a surface
by gluing polygons with similarities.

EXAMPLES:

We build a translation surface by gluing two hexagons, labeled 0 and 1::

    sage: from flatsurf import MutableOrientedSimilaritySurface, polygons
    sage: S = MutableOrientedSimilaritySurface(QuadraticField(3))

    sage: S.add_polygon(polygons.regular_ngon(6))
    0
    sage: S.add_polygon(polygons.regular_ngon(6))
    1

    sage: S.glue((0, 0), (1, 3))
    sage: S.glue((0, 1), (1, 4))
    sage: S.glue((0, 2), (1, 5))
    sage: S.glue((0, 3), (1, 0))
    sage: S.glue((0, 4), (1, 1))
    sage: S.glue((0, 5), (1, 2))

    sage: S
    Translation Surface built from 2 regular hexagons

We signal that the construction is complete. This refines the category of the
surface and makes more functionality available::

    sage: S.set_immutable()
    sage: S
    Translation Surface in H_2(1^2) built from 2 regular hexagons

"""
# ********************************************************************
#  This file is part of sage-flatsurf.
#
#        Copyright (C) 2016-2020 Vincent Delecroix
#                           2023 Julian Rüth
#
#  sage-flatsurf is free software: you can redistribute it and/or modify
#  it under the terms of the GNU General Public License as published by
#  the Free Software Foundation, either version 2 of the License, or
#  (at your option) any later version.
#
#  sage-flatsurf is distributed in the hope that it will be useful,
#  but WITHOUT ANY WARRANTY; without even the implied warranty of
#  MERCHANTABILITY or FITNESS FOR A PARTICULAR PURPOSE.  See the
#  GNU General Public License for more details.
#
#  You should have received a copy of the GNU General Public License
#  along with sage-flatsurf. If not, see <https://www.gnu.org/licenses/>.
# ********************************************************************
import collections.abc

from sage.structure.parent import Parent
from sage.misc.cachefunc import cached_method

from flatsurf.geometry.surface_objects import SurfacePoint


class Surface_base(Parent):
    r"""
    A base class for all surfaces in sage-flatsurf.

<<<<<<< HEAD
    Concrete implementations of a surface must implement at least

=======
    This class patches bits of the category framework in SageMath that assume
    that all parent structures are immutable.
>>>>>>> abf210e0

    EXAMPLES::

        sage: from flatsurf import translation_surfaces
        sage: S = translation_surfaces.square_torus()

        sage: from flatsurf.geometry.surface import Surface_base
        sage: isinstance(S, Surface_base)
        True

    """

    def _refine_category_(self, category):
        r"""
        Refine the category of this surface to a subcategory ``category``.

        We need to override this method from ``Parent`` since we need to
        disable a hashing check that is otherwise enabled when doctesting.

        EXAMPLES::

            sage: from flatsurf import MutableOrientedSimilaritySurface
            sage: S = MutableOrientedSimilaritySurface(QQ)
            sage: S.category()
            Category of finite type oriented similarity surfaces

            sage: S._refine_category_(S.refined_category())
            sage: S.category()
            Category of connected without boundary finite type translation surfaces

        """
        from sage.structure.debug_options import debug

        old_refine_category_hash_check = debug.refine_category_hash_check
        debug.refine_category_hash_check = False
        try:
            super()._refine_category_(category)
        finally:
            debug.refine_category_hash_check = old_refine_category_hash_check

        # The (cached) an_element is going to fail its test suite because it has the wrong category now.
        # Make sure that we create a new copy of an_element when requested.
        self._cache_an_element = None


class MutablePolygonalSurface(Surface_base):
    r"""
    A base class for mutable surfaces that are built by gluing polygons.

    EXAMPLES::

        sage: from flatsurf import MutableOrientedSimilaritySurface
        sage: S = MutableOrientedSimilaritySurface(QQ)

        sage: from flatsurf.geometry.surface import MutablePolygonalSurface
        sage: isinstance(S, MutablePolygonalSurface)
        True

    """

    def __init__(self, base, category=None):
        from sage.all import ZZ

        self._next_label = ZZ(0)
        self._roots = ()

        self._polygons = {}

        self._mutable = True

        super().__init__(base, category=category)

    def _test_refined_category(self, **options):
        r"""
        Test that this surface has been refined to its best possible
        subcategory (that can be computed cheaply.)

        We override this method here to disable this check for mutable
        surfaces. Mutable surfaces have not been refined yet since changes in
        the surface might require a widening of the category which is not
        possible.

        EXAMPLES::

            sage: from flatsurf import MutableOrientedSimilaritySurface
            sage: S = MutableOrientedSimilaritySurface(QQ)

            sage: S._test_refined_category()
            sage: S.set_immutable()
            sage: S._test_refined_category()

        """
        if self._mutable:
            return

        super()._test_refined_category(**options)

    def add_polygon(self, polygon, *, label=None):
        r"""
        Add an unglued polygon to this surface and return its label.

        INPUT:

        - ``polygon`` -- a simple Euclidean polygon

        - ``label`` -- a hashable identifier or ``None`` (default: ``None``);
          if ``None`` an integer identifier is automatically selected

        EXAMPLES::

            sage: from flatsurf import MutableOrientedSimilaritySurface
            sage: S = MutableOrientedSimilaritySurface(QQ)

            sage: from flatsurf import polygons
            sage: S.add_polygon(polygons.square())
            0

            sage: S.add_polygon(polygons.square(), label=0)
            Traceback (most recent call last):
            ...
            ValueError: polygon label already present in this surface

            sage: S.add_polygon(polygons.square(), label='X')
            'X'

        """
        if not self._mutable:
            raise Exception("cannot modify an immutable surface")

        if label is None:
            while self._next_label in self._polygons:
                self._next_label += 1
            label = self._next_label

        if label in self._polygons:
            raise ValueError("polygon label already present in this surface")

        self._polygons[label] = polygon.change_ring(self.base_ring())
        return label

    def add_polygons(self, polygons):
        r"""
        Add several polygons with automatically assigned labels at once.

        EXAMPLES::

            sage: from flatsurf import MutableOrientedSimilaritySurface
            sage: S = MutableOrientedSimilaritySurface(QQ)

            sage: from flatsurf import polygons
            sage: S.add_polygons([polygons.square(), polygons.square()])
            doctest:warning
            ...
            UserWarning: add_polygons() has been deprecated and will be removed in a future version of sage-flatsurf; use labels = [add_polygon(p) for p in polygons] instead
            [0, 1]

        """
        import warnings

        warnings.warn(
            "add_polygons() has been deprecated and will be removed in a future version of sage-flatsurf; use labels = [add_polygon(p) for p in polygons] instead"
        )

        return [self.add_polygon(p) for p in polygons]

    def set_default_graphical_surface(self, graphical_surface):
        r"""
        EXAMPLES:

        This has been disabled because it tends to break caching::

            sage: from flatsurf import MutableOrientedSimilaritySurface
            sage: S = MutableOrientedSimilaritySurface(QQ)
            sage: S.set_default_graphical_surface(S.graphical_surface())
            Traceback (most recent call last):
            ...
            NotImplementedError: set_default_graphical_surface() has been removed from this version of sage-flatsurf. If you want to change the default plotting of a surface, create a subclass and override graphical_surface() instead

        """
        raise NotImplementedError(
            "set_default_graphical_surface() has been removed from this version of sage-flatsurf. If you want to change the default plotting of a surface, create a subclass and override graphical_surface() instead"
        )

    def remove_polygon(self, label):
        r"""
        Remove the polygon with label ``label`` from this surface (and all data
        associated to it.)

        EXAMPLES::

            sage: from flatsurf import MutableOrientedSimilaritySurface
            sage: S = MutableOrientedSimilaritySurface(QQ)

            sage: from flatsurf import polygons
            sage: S.add_polygon(polygons.square())
            0

            sage: S.remove_polygon(0)

            sage: S.add_polygon(polygons.square())
            0

        """
        if not self._mutable:
            raise Exception("cannot modify an immutable surface")

        self._polygons.pop(label)
        self._roots = tuple(root for root in self._roots if root != label)

    def roots(self):
        r"""
        Return a label for each connected component on this surface.

        This implements :meth:`flatsurf.geometry.categories.polygonal_surfaces.PolygonalSurfaces.ParentMethods.roots`.

        EXAMPLES::

            sage: from flatsurf import MutableOrientedSimilaritySurface
            sage: S = MutableOrientedSimilaritySurface(QQ)

            sage: S.roots()
            ()

            sage: from flatsurf import polygons
            sage: S.add_polygon(polygons.square())
            0

            sage: S.roots()
            (0,)

            sage: from flatsurf import polygons
            sage: S.add_polygon(polygons.square())
            1

            sage: S.roots()
            (0, 1)

            sage: S.glue((0, 0), (1, 0))
            sage: S.roots()
            (0,)

        .. SEEALSO::

            :meth:`components`

        """
        return LabeledView(
            self, RootedComponents_MutablePolygonalSurface(self).keys(), finite=True
        )

    def components(self):
        r"""
        Return the connected components as the sequence of their respective
        polygon labels.

        EXAMPLES::

            sage: from flatsurf import MutableOrientedSimilaritySurface
            sage: S = MutableOrientedSimilaritySurface(QQ)

            sage: S.components()
            ()

            sage: from flatsurf import polygons
            sage: S.add_polygon(polygons.square())
            0

            sage: S.components()
            ((0,),)

            sage: from flatsurf import polygons
            sage: S.add_polygon(polygons.square())
            1

<<<<<<< HEAD
        A surface consisting of a single triangle::

            sage: from flatsurf.geometry.surface import Surface_dict
            sage: from flatsurf.geometry.polygon import Polygon, ConvexPolygons

            sage: S = Surface_dict(QQ)
            sage: P = ConvexPolygons(QQ)
            sage: S.add_polygon(P([(1, 0), (0, 1), (-1, -1)]), label="Δ")
            'Δ'

        Subdivision of this surface yields a surface with three triangles::

            sage: T = S.subdivide().codomain()
            sage: list(T.label_iterator())
            [('Δ', 0), ('Δ', 1), ('Δ', 2)]

        Note that the new labels are old labels plus an index. We verify that
        the triangles are glued correctly::

            sage: list(T.edge_gluing_iterator())
            [((('Δ', 0), 0), None),
             ((('Δ', 0), 1), (('Δ', 1), 2)),
             ((('Δ', 0), 2), (('Δ', 2), 1)),
             ((('Δ', 1), 0), None),
             ((('Δ', 1), 1), (('Δ', 2), 2)),
             ((('Δ', 1), 2), (('Δ', 0), 1)),
             ((('Δ', 2), 0), None),
             ((('Δ', 2), 1), (('Δ', 0), 2)),
             ((('Δ', 2), 2), (('Δ', 1), 1))]

        If we add another polygon to the original surface and glue things, we
        can see how existing gluings are preserved when subdividing::

            sage: S.add_polygon(P([(1, 0), (0, 1), (-1, 0), (0, -1)]), label='□')
            '□'

            sage: S.change_edge_gluing("Δ", 0, "□", 2)
            sage: S.change_edge_gluing("□", 1, "□", 3)

            sage: T = S.subdivide().codomain()

            sage: list(T.label_iterator())
            [('Δ', 0), ('Δ', 1), ('Δ', 2), ('□', 0), ('□', 1), ('□', 2), ('□', 3)]
            sage: list(sorted(T.edge_gluing_iterator()))
            [((('Δ', 0), 0), (('□', 2), 0)),
             ((('Δ', 0), 1), (('Δ', 1), 2)),
             ((('Δ', 0), 2), (('Δ', 2), 1)),
             ((('Δ', 1), 0), None),
             ((('Δ', 1), 1), (('Δ', 2), 2)),
             ((('Δ', 1), 2), (('Δ', 0), 1)),
             ((('Δ', 2), 0), None),
             ((('Δ', 2), 1), (('Δ', 0), 2)),
             ((('Δ', 2), 2), (('Δ', 1), 1)),
             ((('□', 0), 0), None),
             ((('□', 0), 1), (('□', 1), 2)),
             ((('□', 0), 2), (('□', 3), 1)),
             ((('□', 1), 0), (('□', 3), 0)),
             ((('□', 1), 1), (('□', 2), 2)),
             ((('□', 1), 2), (('□', 0), 1)),
             ((('□', 2), 0), (('Δ', 0), 0)),
             ((('□', 2), 1), (('□', 3), 2)),
             ((('□', 2), 2), (('□', 1), 1)),
             ((('□', 3), 0), (('□', 1), 0)),
             ((('□', 3), 1), (('□', 0), 2)),
             ((('□', 3), 2), (('□', 2), 1))]
=======
            sage: S.components()
            ((0,), (1,))

            sage: S.glue((0, 0), (1, 0))
            sage: S.components()
            ((0, 1),)
>>>>>>> abf210e0

        """
        return LabeledView(
            self, RootedComponents_MutablePolygonalSurface(self).values(), finite=True
        )

    def polygon(self, label):
        r"""
        Return the polygon with label ``label`` in this surface.

        This implements
        :meth:`flatsurf.geometry.categories.polygonal_surfaces.PolygonalSurfaces.ParentMethods.polygon`.

        EXAMPLES::

            sage: from flatsurf import MutableOrientedSimilaritySurface
            sage: S = MutableOrientedSimilaritySurface(QQ)

            sage: S.polygon(0)
            Traceback (most recent call last):
            ...
            KeyError: 0

            sage: from flatsurf import polygons
            sage: S.add_polygon(polygons.square())
            0

            sage: S.polygon(0)
            Polygon(vertices=[(0, 0), (1, 0), (1, 1), (0, 1)])

<<<<<<< HEAD
        surface.set_immutable()

        from flatsurf.geometry.deformation import SubdivideDeformation

        return SubdivideDeformation(self, surface)
=======
        """
        return self._polygons[label]
>>>>>>> abf210e0

    def set_immutable(self):
        r"""
        Make this surface immutable.

        Any mutation attempts from now on will be an error.

        EXAMPLES::

            sage: from flatsurf import MutableOrientedSimilaritySurface
            sage: S = MutableOrientedSimilaritySurface(QQ)

            sage: from flatsurf import polygons
            sage: S.add_polygon(polygons.square())
            0

            sage: S.glue((0, 0), (0, 2))
            sage: S.glue((0, 1), (0, 3))

        Note that declaring a surface immutable refines its category and
        thereby unlocks more methods that are available to such a surface::

            sage: S.category()
            Category of finite type oriented similarity surfaces
            sage: old_methods = set(method for method in dir(S) if not method.startswith('_'))

            sage: S.set_immutable()
            sage: S.category()
            Category of connected without boundary finite type translation surfaces
            sage: new_methods = set(method for method in dir(S) if not method.startswith('_'))
            sage: new_methods - old_methods
            {'angles',
             'apply_matrix',
             'area',
             'canonicalize',
             'canonicalize_mapping',
             'erase_marked_points',
             'holonomy_field',
             'j_invariant',
             'l_infinity_delaunay_triangulation',
             'minimal_translation_cover',
             'normalized_coordinates',
             'rel_deformation',
             'stratum'}

        An immutable surface cannot be mutated anymore::

            sage: S.remove_polygon(0)
            Traceback (most recent call last):
            ...
            Exception: cannot modify an immutable surface

<<<<<<< HEAD
            sage: T = S.subdivide_edges().codomain()
            sage: list(sorted(T.edge_gluing_iterator()))
            [(('Δ', 0), ('□', 5)),
             (('Δ', 1), ('□', 4)),
             (('Δ', 2), None),
             (('Δ', 3), None),
             (('Δ', 4), None),
             (('Δ', 5), None),
             (('□', 0), None),
             (('□', 1), None),
             (('□', 2), ('□', 7)),
             (('□', 3), ('□', 6)),
             (('□', 4), ('Δ', 1)),
             (('□', 5), ('Δ', 0)),
             (('□', 6), ('□', 3)),
             (('□', 7), ('□', 2))]
=======
        However, the category of an immutable might be further refined as
        (expensive to determine) features of the surface are deduced.
>>>>>>> abf210e0

        """
        if self._mutable:
            self.set_roots(self.roots())
            self._mutable = False

        self._refine_category_(self.refined_category())

    def is_mutable(self):
        r"""
        Return whether this surface can be modified.

        This implements
        :meth:`flatsurf.geometry.categories.topological_surfaces.TopologicalSurfaces.ParentMethods.is_mutable`.

        EXAMPLES::

            sage: from flatsurf import MutableOrientedSimilaritySurface
            sage: S = MutableOrientedSimilaritySurface(QQ)

            sage: S.is_mutable()
            True

<<<<<<< HEAD
        surface.set_immutable()

        from flatsurf.geometry.deformation import SubdivideEdgesDeformation

        return SubdivideEdgesDeformation(self, surface, parts=parts)
=======
            sage: S.set_immutable()
            sage: S.is_mutable()
            False
>>>>>>> abf210e0

        """
        return self._mutable

    def __eq__(self, other):
        r"""
        Return whether this surface is indistinguishable from ``other``.

        See
        :meth:`~.categories.similarity_surfaces.SimilaritySurfaces.FiniteType.ParentMethods._test_eq_surface`
        for details on this notion of equality.

        EXAMPLES::

            sage: from flatsurf import MutableOrientedSimilaritySurface
            sage: S = MutableOrientedSimilaritySurface(QQ)
            sage: T = MutableOrientedSimilaritySurface(QQ)

            sage: S == T
            True

            sage: from flatsurf import polygons
            sage: S.add_polygon(polygons.square())
            0

            sage: S == T
            False

        TESTS::

            sage: S = MutableOrientedSimilaritySurface(QQ)
            sage: T = MutableOrientedSimilaritySurface(QQ)

            sage: S != T
            False

            sage: S.add_polygon(polygons.square())
            0

            sage: S != T
            True

        """
        if not isinstance(other, MutablePolygonalSurface):
            return False

        if self.base() != other.base():
            return False

        if self._polygons != other._polygons:
            return False

        # Note that the order of the root labels matters since it changes the order of iteration in labels()
        if self._roots != other._roots:
            return False

        if self._mutable != other._mutable:
            return False

        return True

    def __hash__(self):
        r"""
        Return a hash value for this surface that is compatible with
        :meth:`__eq__`.

        EXAMPLES::

            sage: from flatsurf import MutableOrientedSimilaritySurface
            sage: S = MutableOrientedSimilaritySurface(QQ)
            sage: T = MutableOrientedSimilaritySurface(QQ)
            sage: hash(S) == hash(T)
            Traceback (most recent call last):
            ...
            TypeError: cannot hash a mutable surface

            sage: S.set_immutable()
            sage: T.set_immutable()
            sage: hash(S) == hash(T)
            True

        """
        if self._mutable:
            raise TypeError("cannot hash a mutable surface")

        return hash((tuple(self.labels()), tuple(self.polygons()), self._roots))

    def _repr_(self):
        r"""
        Return a printable representation of this surface.

        EXAMPLES::

            sage: from flatsurf import MutableOrientedSimilaritySurface
            sage: S = MutableOrientedSimilaritySurface(QQ)
            sage: S
            Empty Surface

            sage: from flatsurf import polygons
            sage: S.add_polygon(polygons.square())
            0
            sage: S
            Translation Surface with boundary built from a square

        """
        if not self.is_finite_type():
            return "Surface built from infinitely many polygons"

<<<<<<< HEAD
    def _pyflatsurf(self):
        r"""
        Return a surface backed by libflatsurf that is isomorphic to this
        surface and an isomorphism to that surface.

        EXAMPLES::

            sage: from flatsurf import polygons
            sage: from flatsurf.geometry.surface import Surface_dict

            sage: S = Surface_dict(QQ)
            sage: S.add_polygon(polygons(vertices=[(0, 0), (1, 0), (1, 1)]), label=0)
            0
            sage: S.add_polygon(polygons(vertices=[(0, 0), (1, 1), (0, 1)]), label=1)
            1

            sage: S.set_edge_pairing(0, 0, 1, 1)
            sage: S.set_edge_pairing(0, 1, 1, 2)
            sage: S.set_edge_pairing(0, 2, 1, 0)

            sage: T = S._pyflatsurf()  # optional: pyflatsurf  # random output due to deprecation warnings
            sage: T  # optional: pyflatsurf; not tested TODO

        """
        from flatsurf.geometry.pyflatsurf.surface import Surface_pyflatsurf

        return Surface_pyflatsurf._from_flatsurf(self)

    def singularity(self, label, v, limit=None):
        # TODO: Document. Have a look at SimilaritySurface.singularity()
        from flatsurf.geometry.surface_objects import Singularity

        return Singularity(self, label, v, limit)

    def edge_transformation(self, p, e):
        # TODO: Copied from SimilaritySurface
        r"""
        Return the similarity bringing the provided edge to the opposite edge.

        EXAMPLES::

            sage: from flatsurf.geometry.similarity_surface_generators import SimilaritySurfaceGenerators
            sage: s = SimilaritySurfaceGenerators.example()
            sage: print(s.polygon(0))
            Polygon: (0, 0), (2, -2), (2, 0)
            sage: print(s.polygon(1))
            Polygon: (0, 0), (2, 0), (1, 3)
            sage: print(s.opposite_edge(0,0))
            (1, 1)
            sage: g = s.edge_transformation(0,0)
            sage: g((0,0))
            (1, 3)
            sage: g((2,-2))
            (2, 0)
        """
        from .similarity import SimilarityGroup
        G = SimilarityGroup(self.base_ring())
        q = self.polygon(p)
        a = q.vertex(e)
        b = q.vertex(e + 1)
        # This is the similarity carrying the origin to a and (1,0) to b:
        g = G(b[0] - a[0], b[1] - a[1], a[0], a[1])

        pp, ee = self.opposite_edge(p, e)
        qq = self.polygon(pp)
        # Be careful here: opposite vertices are identified
        aa = qq.vertex(ee + 1)
        bb = qq.vertex(ee)
        # This is the similarity carrying the origin to aa and (1,0) to bb:
        gg = G(bb[0] - aa[0], bb[1] - aa[1], aa[0], aa[1])

        # This is the similarity carrying (a,b) to (aa,bb):
        return gg / g

    def delaunay_triangulation(self):
        # TODO: Copied from SimilaritySurface
        s = Surface_dict(surface=self, copy=True, mutable=True)
        assert s.is_mutable()

        base_ring = self.base_ring()

        from sage.all import VectorSpace
        direction = VectorSpace(self.base_ring(), 2)((0, 1))

        from collections import deque

        flip_sequence = []

        unchecked_labels = deque(label for label in s.label_iterator())
        checked_labels = set()
        while unchecked_labels:
            label = unchecked_labels.popleft()
            flipped = False
            for edge in range(3):
                if s._edge_needs_flip(label, edge):
                    # Record the current opposite edge:
                    label2, edge2 = s.opposite_edge(label, edge)
                    # Perform the flip.
                    s.triangle_flip(label, edge, in_place=True, direction=direction)
                    flip_sequence.append((label, edge))
                    # Move the opposite polygon to the list of labels we need to check.
                    if label2 != label:
                        try:
                            checked_labels.remove(label2)
                            unchecked_labels.append(label2)
                        except KeyError:
                            # Occurs if label2 is not in checked_labels
                            pass
                    flipped = True
                    break
            if flipped:
                unchecked_labels.append(label)
            else:
                checked_labels.add(label)

        from flatsurf.geometry.deformation import DelaunayDeformation
        s.set_immutable()
        return DelaunayDeformation(self, s, flip_sequence)

    def _edge_needs_flip(self, p1, e1):
        # TODO: Copied from similarity surface
        p2, e2 = self.opposite_edge(p1, e1)
        poly1 = self.polygon(p1)
        poly2 = self.polygon(p2)
        if poly1.num_edges() != 3 or poly2.num_edges() != 3:
            raise ValueError("Edge must be adjacent to two triangles.")
        from flatsurf.geometry.matrix_2x2 import similarity_from_vectors

        sim1 = similarity_from_vectors(poly1.edge(e1 + 2), -poly1.edge(e1 + 1))
        sim2 = similarity_from_vectors(poly2.edge(e2 + 2), -poly2.edge(e2 + 1))
        sim = sim1 * sim2
        return sim[1][0] < 0

    def triangle_flip(self, *args, **kwargs):
        if not self.is_mutable():
            raise ValueError
        # TODO: this is a hack
        from flatsurf import TranslationSurface
        flipped = TranslationSurface(self).triangle_flip(*args, **kwargs).underlying_surface()
        return flipped

    def point(self, label, point):
        from flatsurf.geometry.surface_objects import SurfacePoint
        return SurfacePoint(self, label, point)

    def graphical_surface(self):
        from flatsurf import TranslationSurface
        return TranslationSurface(self).graphical_surface()

    def plot(self, *args, **kwargs):
        from flatsurf import TranslationSurface
        return TranslationSurface(self).plot(*args, **kwargs)

    def voronoi(self, points):
        r"""
        EXAMPLES::

            sage: from flatsurf import translation_surfaces
            sage: T = translation_surfaces.regular_octagon()
            sage: T.set_immutable()

            sage: T.underlying_surface().voronoi([T.surface_point(0, T.polygon(0).circumscribing_circle().center())])

        ::

            sage: octagon = T.polygon(0)
            sage: points = [octagon.circumscribing_circle().center()] + [octagon.vertex(n) + octagon.vertex((n + 1) % 8) for n in range(8)]
            sage: points = [T.surface_point(0, point) for point in points]
            sage: T.underlying_surface().voronoi(points)

        """
        from flatsurf.geometry.deformation import VoronoiRefinement
        return VoronoiRefinement(self, VoronoiRefinement._codomain(self, points), points)

=======
        if len(self.labels()) == 0:
            return "Empty Surface"
>>>>>>> abf210e0

        return f"{self._describe_surface()} built from {self._describe_polygons()}"

    def _describe_surface(self):
        r"""
        Return a string describing this kind of surface.

        This is a helper method for :meth:`_repr_`.

        EXAMPLES::

            sage: from flatsurf import MutableOrientedSimilaritySurface
            sage: S = MutableOrientedSimilaritySurface(QQ)
            sage: S._describe_surface()
            'Translation Surface'

        """
        return "Surface"

    def _describe_polygons(self):
        r"""
        Return a string describing the nature of the polygons that make up this surface.

        This is a helper method for :meth:`_repr_`.

        EXAMPLES::

            sage: from flatsurf import MutableOrientedSimilaritySurface
            sage: S = MutableOrientedSimilaritySurface(QQ)
            sage: S._describe_polygons()
            ''

        """
        polygons = [
            (-len(p.erase_marked_vertices().vertices()), p.describe_polygon())
            for p in self.polygons()
        ]
        polygons.sort()
        polygons = [description for (edges, description) in polygons]

        if not polygons:
            return ""

        collated = []
        while polygons:
            count = 1
            polygon = polygons.pop()
            while polygons and polygons[-1] == polygon:
                count += 1
                polygons.pop()

            if count == 1:
                collated.append(f"{polygon[0]} {polygon[1]}")
            else:
                collated.append(f"{count} {polygon[2]}")

        description = collated.pop()

        if collated:
            description = ", ".join(collated) + " and " + description

        return description

    def set_root(self, root):
        r"""
        Set ``root`` as the label at which exploration of a connected component
        starts.

<<<<<<< HEAD
        if surface is None:
            if copy is not None:
                raise ValueError("Cannot copy when no surface was provided.")
=======
        This method can be called for connected and disconnected surfaces. In
        either case, it establishes ``root`` as the new label from which
        enumeration of the connected component containing it starts. If another
        label for this component had been set earlier, it is replaced.
>>>>>>> abf210e0

        .. NOTE::

            After roots have been declared explicitly, gluing operations come
            at an additional cost since the root labels have to be updated
            sometimes. It is therefore good practice to declare the root labels
            after all the gluings have been established when creating a
            surface.

        INPUT:

        - ``root`` -- a polygon label in this surface

        EXAMPLES::

            sage: from flatsurf import MutableOrientedSimilaritySurface
            sage: S = MutableOrientedSimilaritySurface(QQ)

            sage: S.set_root(0)
            Traceback (most recent call last):
            ...
            ValueError: root must be a label in the surface

            sage: from flatsurf import polygons
            sage: S.add_polygon(polygons.square())
            0
            sage: S.add_polygon(polygons.square())
            1

            sage: S.set_root(0)
            sage: S.set_root(1)

            sage: S.roots()
            (0, 1)

        Note that the roots get updated automatically when merging components::

            sage: S.glue((0, 0), (1, 0))
            sage: S.roots()
            (0,)

        The purpose of changing the root label is to modify the order of
        exploration, e.g., in :meth:`labels`::

            sage: S.labels()
            (0, 1)

            sage: S.set_root(1)
            sage: S.labels()
            (1, 0)

        .. SEEALSO::

            :meth:`set_roots` to replace all the root labels

        """
        if not self._mutable:
            raise Exception("cannot modify an immutable surface")

        root = [label for label in self.labels() if label == root]
        if not root:
            raise ValueError("root must be a label in the surface")
        assert len(root) == 1
        root = root[0]

        component = [component for component in self.components() if root in component]
        assert len(component) == 1
        component = component[0]

        self._roots = tuple(r for r in self._roots if r not in component) + (root,)

    def set_roots(self, roots):
        r"""
        Declare that the labels in ``roots`` are the labels from which their
        corresponding connected components should be enumerated.

        There must be at most one label for each connected component in
        ``roots``. Components that have no label set explicitly will have their
        label chosen automatically.

        INPUT:

        - ``roots`` -- a sequence of polygon labels in this surface

        EXAMPLES::

            sage: from flatsurf import MutableOrientedSimilaritySurface
            sage: S = MutableOrientedSimilaritySurface(QQ)

            sage: from flatsurf import polygons
            sage: S.add_polygon(polygons.square())
            0
            sage: S.add_polygon(polygons.square())
            1
            sage: S.add_polygon(polygons.square())
            2

            sage: S.glue((0, 0), (1, 0))

            sage: S.set_roots([1])
            sage: S.roots()
            (1, 2)

        Setting the roots of connected components affects their enumeration in :meth:`labels`::

            sage: S.labels()
            (1, 0, 2)

            sage: S.set_roots([0, 2])
            sage: S.labels()
            (0, 1, 2)

        There must be at most one root per component::

            sage: S.set_roots([0, 1, 2])
            Traceback (most recent call last):
            ...
            ValueError: there must be at most one root label for each connected component

        """
        if not self._mutable:
            raise Exception("cannot modify an immutable surface")

        roots = [[label for label in self.labels() if label == root] for root in roots]

        if any(len(root) == 0 for root in roots):
            raise ValueError("roots must be existing labels in the surface")

        assert all(len(root) == 1 for root in roots)

        roots = tuple(root[0] for root in roots)

        for component in self.components():
            if len([root for root in roots if root in component]) > 1:
                raise ValueError(
                    "there must be at most one root label for each connected component"
                )

        self._roots = tuple(roots)

    def change_base_label(self, label):
        r"""
        This is a deprecated alias for :meth:`set_root`.

        EXAMPLES::

            sage: from flatsurf import MutableOrientedSimilaritySurface
            sage: S = MutableOrientedSimilaritySurface(QQ)

            sage: from flatsurf import polygons
            sage: S.add_polygon(polygons.square())
            0

            sage: S.change_base_label(0)
            doctest:warning
            ...
            UserWarning: change_base_label() has been deprecated and will be removed in a future version of sage-flatsurf; use set_root() instead

        """
        import warnings

        warnings.warn(
            "change_base_label() has been deprecated and will be removed in a future version of sage-flatsurf; use set_root() instead"
        )

        self.set_root(label)

    @cached_method
    def labels(self):
        r"""
        Return the polygon labels in this surface.

        This replaces the generic
        :meth:`flatsurf.geometry.categories.polygonal_surfaces.PolygonalSurfaces.ParentMethods.labels`
        method with a more efficient implementation.

        EXAMPLES::

            sage: from flatsurf import MutableOrientedSimilaritySurface
            sage: S = MutableOrientedSimilaritySurface(QQ)

            sage: S.labels()
            ()

            sage: from flatsurf import polygons
            sage: S.add_polygon(polygons.square())
            0

            sage: S.labels()
            (0,)

        .. SEEALSO::

            :meth:`polygon` to translate polygon labels to the corresponding polygons

            :meth:`polygons` for the corresponding sequence of polygons

        """
        return LabelsFromView(self, self._polygons.keys(), finite=True)

    @cached_method
    def polygons(self):
        r"""
        Return the polygons that make up this surface.

        The order the polygons are returned is guaranteed to be compatible with
        the order of the labels in :meth:`~.categories.polygonal_surfaces.PolygonalSurfaces.ParentMethods.labels`.

        This replaces the generic
        :meth:`flatsurf.geometry.categories.polygonal_surfaces.PolygonalSurfaces.ParentMethods.polygons`
        with a more efficient implementation.

        EXAMPLES::

            sage: from flatsurf import MutableOrientedSimilaritySurface
            sage: S = MutableOrientedSimilaritySurface(QQ)

            sage: S.polygons()
            ()

            sage: from flatsurf import polygons
            sage: S.add_polygon(polygons.square())
            0
            sage: S.add_polygon(polygons.square())
            1
            sage: S.add_polygon(polygons.square())
            2

            sage: S.polygons()
            (Polygon(vertices=[(0, 0), (1, 0), (1, 1), (0, 1)]), Polygon(vertices=[(0, 0), (1, 0), (1, 1), (0, 1)]), Polygon(vertices=[(0, 0), (1, 0), (1, 1), (0, 1)]))

        .. SEEALSO::

            :meth:`polygon` to get a single polygon

        """
        return Polygons_MutableOrientedSimilaritySurface(self)


class OrientedSimilaritySurface(Surface_base):
    r"""
    Base class for surfaces built from Euclidean polygons that are glued with
    orientation preserving similarities.

    EXAMPLES::

        sage: from flatsurf import MutableOrientedSimilaritySurface
        sage: S = MutableOrientedSimilaritySurface(QQ)

        sage: from flatsurf.geometry.surface import OrientedSimilaritySurface
        sage: isinstance(S, OrientedSimilaritySurface)
        True

    """
    Element = SurfacePoint

    def __init__(self, base, category=None):
        from sage.categories.all import Rings

        if base not in Rings():
            raise TypeError("base ring must be a ring")

        from flatsurf.geometry.categories import SimilaritySurfaces

        if category is None:
            category = SimilaritySurfaces().Oriented()

        category &= SimilaritySurfaces().Oriented()

        super().__init__(base, category=category)

    def _describe_surface(self):
        if not self.is_finite_type():
            return "Surface built from infinitely many polygons"

        if not self.is_connected():
            # Many checks do not work yet if a surface is not connected, so we stop here.
            return "Disconnected Surface"

        if self.is_translation_surface(positive=True):
            description = "Translation Surface"
        elif self.is_translation_surface(positive=False):
            description = "Half-Translation Surface"
        elif self.is_dilation_surface(positive=True):
            description = "Positive Dilation Surface"
        elif self.is_dilation_surface(positive=False):
            description = "Dilation Surface"
        elif self.is_cone_surface():
            description = "Cone Surface"
            if self.is_rational_surface():
                description = f"Rational {description}"
        else:
            description = "Surface"

        if hasattr(self, "stratum"):
            try:
                description += f" in {self.stratum()}"
            except NotImplementedError:
                # Computation of the stratum might fail due to #227.
                pass
        elif self.genus is not NotImplemented:
            description = f"Genus {self.genus()} {description}"

        if self.is_with_boundary():
            description += " with boundary"

        return description


class MutableOrientedSimilaritySurface_base(OrientedSimilaritySurface):
    r"""
    Base class for surface built from Euclidean polyogns glued by orientation
    preserving similarities.

    This provides the features of :class:`MutableOrientedSimilaritySurface`
    without making a choice about how data is stored internally; it is a
    generic base class for other implementations of mutable surfaces.

    EXAMPLES::

        sage: from flatsurf import MutableOrientedSimilaritySurface
        sage: S = MutableOrientedSimilaritySurface(QQ)

        sage: from flatsurf.geometry.surface import MutableOrientedSimilaritySurface_base
        sage: isinstance(S, MutableOrientedSimilaritySurface_base)
        True

    """

    def triangle_flip(self, l1, e1, in_place=False, test=False, direction=None):
        r"""
        Overrides
        :meth:`.categories.similarity_surfaces.SimilaritySurfaces.Oriented.ParentMethods.triangle_flip`
        to provide in-place flipping of triangles.

        See that method for details.
        """
        if not in_place:
            return super().triangle_flip(
                l1=l1, e1=e1, in_place=in_place, test=test, direction=direction
            )

        s = self

        p1 = s.polygon(l1)
        if not len(p1.vertices()) == 3:
            raise ValueError("The polygon with the provided label is not a triangle.")
        l2, e2 = s.opposite_edge(l1, e1)

        sim = s.edge_transformation(l2, e2)
        p2 = s.polygon(l2)
        if not len(p2.vertices()) == 3:
            raise ValueError(
                "The polygon opposite the provided edge is not a triangle."
            )

        from flatsurf import Polygon

        p2 = Polygon(vertices=[sim(v) for v in p2.vertices()], base_ring=p1.base_ring())

        if direction is None:
            direction = (s.base_ring() ** 2)((0, 1))
        # Get vertices corresponding to separatices in the provided direction.
        v1 = p1.find_separatrix(direction=direction)[0]
        v2 = p2.find_separatrix(direction=direction)[0]
        # Our quadrilateral has vertices labeled:
        # * 0=p1.vertex(e1+1)=p2.vertex(e2)
        # * 1=p1.vertex(e1+2)
        # * 2=p1.vertex(e1)=p2.vertex(e2+1)
        # * 3=p2.vertex(e2+2)
        # Record the corresponding vertices of this quadrilateral.
        q1 = (3 + v1 - e1 - 1) % 3
        q2 = (2 + (3 + v2 - e2 - 1) % 3) % 4

        new_diagonal = p2.vertex((e2 + 2) % 3) - p1.vertex((e1 + 2) % 3)
        # This list will store the new triangles which are being glued in.
        # (Unfortunately, they may not be cyclically labeled in the correct way.)
        new_triangle = []
        try:
            new_triangle.append(
                Polygon(
                    edges=[
                        p1.edge((e1 + 2) % 3),
                        p2.edge((e2 + 1) % 3),
                        -new_diagonal,
                    ],
                    base_ring=p1.base_ring(),
                )
            )
            new_triangle.append(
                Polygon(
                    edges=[
                        p2.edge((e2 + 2) % 3),
                        p1.edge((e1 + 1) % 3),
                        new_diagonal,
                    ],
                    base_ring=p1.base_ring(),
                )
            )
            # The above triangles would be glued along edge 2 to form the diagonal of the quadrilateral being removed.
        except ValueError:
            raise ValueError(
                "Gluing triangles along this edge yields a non-convex quadrilateral."
            )

        # Find the separatrices of the two new triangles, and in particular which way they point.
        new_sep = []
        new_sep.append(new_triangle[0].find_separatrix(direction=direction)[0])
        new_sep.append(new_triangle[1].find_separatrix(direction=direction)[0])
        # The quadrilateral vertices corresponding to these separatrices are
        # new_sep[0]+1 and (new_sep[1]+3)%4 respectively.

        # i=0 if the new_triangle[0] should be labeled l1 and new_triangle[1] should be labeled l2.
        # i=1 indicates the opposite labeling.
        if new_sep[0] + 1 == q1:
            assert (new_sep[1] + 3) % 4 == q2
            i = 0
        else:
            assert (new_sep[1] + 3) % 4 == q1
            assert new_sep[0] + 1 == q2
            i = 1

        # These quantities represent the cyclic relabeling of triangles needed.
        cycle1 = (new_sep[i] - v1 + 3) % 3
        cycle2 = (new_sep[1 - i] - v2 + 3) % 3

        # This will be the new triangle with label l1:
        tri1 = Polygon(
            edges=[
                new_triangle[i].edge(cycle1),
                new_triangle[i].edge((cycle1 + 1) % 3),
                new_triangle[i].edge((cycle1 + 2) % 3),
            ],
            base_ring=p1.base_ring(),
        )
        # This will be the new triangle with label l2:
        tri2 = Polygon(
            edges=[
                new_triangle[1 - i].edge(cycle2),
                new_triangle[1 - i].edge((cycle2 + 1) % 3),
                new_triangle[1 - i].edge((cycle2 + 2) % 3),
            ],
            base_ring=p1.base_ring(),
        )
        # In the above, edge 2-cycle1 of tri1 would be glued to edge 2-cycle2 of tri2
        diagonal_glue_e1 = 2 - cycle1
        diagonal_glue_e2 = 2 - cycle2

        assert p1.find_separatrix(direction=direction) == tri1.find_separatrix(
            direction=direction
        )
        assert p2.find_separatrix(direction=direction) == tri2.find_separatrix(
            direction=direction
        )

        # Two opposite edges will not change their labels (label,edge) under our regluing operation.
        # The other two opposite ones will change and in fact they change labels.
        # The following finds them (there are two cases).
        # At the end of the if statement, the following will be true:
        # * new_glue_e1 and new_glue_e2 will be the edges of the new triangle with label l1 and l2 which need regluing.
        # * old_e1 and old_e2 will be the corresponding edges of the old triangles.
        # (Note that labels are swapped between the pair. The appending 1 or 2 refers to the label used for the triangle.)
        if p1.edge(v1) == tri1.edge(v1):
            # We don't have to worry about changing gluings on edge v1 of the triangles with label l1
            # We do have to worry about the following edge:
            new_glue_e1 = (
                3 - diagonal_glue_e1 - v1
            )  # returns the edge which is neither diagonal_glue_e1 nor v1.
            # This corresponded to the following old edge:
            old_e1 = 3 - e1 - v1  # Again this finds the edge which is neither e1 nor v1
        else:
            temp = (v1 + 2) % 3
            assert p1.edge(temp) == tri1.edge(temp)
            # We don't have to worry about changing gluings on edge (v1+2)%3 of the triangles with label l1
            # We do have to worry about the following edge:
            new_glue_e1 = (
                3 - diagonal_glue_e1 - temp
            )  # returns the edge which is neither diagonal_glue_e1 nor temp.
            # This corresponded to the following old edge:
            old_e1 = (
                3 - e1 - temp
            )  # Again this finds the edge which is neither e1 nor temp
        if p2.edge(v2) == tri2.edge(v2):
            # We don't have to worry about changing gluings on edge v2 of the triangles with label l2
            # We do have to worry about the following edge:
            new_glue_e2 = (
                3 - diagonal_glue_e2 - v2
            )  # returns the edge which is neither diagonal_glue_e2 nor v2.
            # This corresponded to the following old edge:
            old_e2 = 3 - e2 - v2  # Again this finds the edge which is neither e2 nor v2
        else:
            temp = (v2 + 2) % 3
            assert p2.edge(temp) == tri2.edge(temp)
            # We don't have to worry about changing gluings on edge (v2+2)%3 of the triangles with label l2
            # We do have to worry about the following edge:
            new_glue_e2 = (
                3 - diagonal_glue_e2 - temp
            )  # returns the edge which is neither diagonal_glue_e2 nor temp.
            # This corresponded to the following old edge:
            old_e2 = (
                3 - e2 - temp
            )  # Again this finds the edge which is neither e2 nor temp

        # remember the old gluings.
        old_opposite1 = s.opposite_edge(l1, old_e1)
        old_opposite2 = s.opposite_edge(l2, old_e2)

        us = s

        # Replace the triangles.
        us.replace_polygon(l1, tri1)
        us.replace_polygon(l2, tri2)
        # Glue along the new diagonal of the quadrilateral
        us.glue((l1, diagonal_glue_e1), (l2, diagonal_glue_e2))
        # Now we deal with that pair of opposite edges of the quadrilateral that need regluing.
        # There are some special cases:
        if old_opposite1 == (l2, old_e2):
            # These opposite edges were glued to each other.
            # Do the same in the new surface:
            us.glue((l1, new_glue_e1), (l2, new_glue_e2))
        else:
            if old_opposite1 == (l1, old_e1):
                # That edge was "self-glued".
                us.glue((l2, new_glue_e2), (l2, new_glue_e2))
            else:
                # The edge (l1,old_e1) was glued in a standard way.
                # That edge now corresponds to (l2,new_glue_e2):
                us.glue((l2, new_glue_e2), (old_opposite1[0], old_opposite1[1]))
            if old_opposite2 == (l2, old_e2):
                # That edge was "self-glued".
                us.glue((l1, new_glue_e1), (l1, new_glue_e1))
            else:
                # The edge (l2,old_e2) was glued in a standard way.
                # That edge now corresponds to (l1,new_glue_e1):
                us.glue((l1, new_glue_e1), (old_opposite2[0], old_opposite2[1]))
        return s

    def standardize_polygons(self, in_place=False):
        r"""
        Replace each polygon with a new polygon which differs by
        translation and reindexing. The new polygon will have the property
        that vertex zero is the origin, and all vertices lie either in the
        upper half plane, or on the x-axis with non-negative x-coordinate.

        This is done to the current surface if in_place=True. A mutable
        copy is created and returned if in_place=False (as default).

        This overrides
        :meth:`flatsurf.geometry.categories.similarity_surfaces.SimilaritySurfaces.FiniteType.Oriented.ParentMethods.standardize_polygons`
        to provide in-place standardizing of surfaces.

        EXAMPLES::

            sage: from flatsurf import MutableOrientedSimilaritySurface, Polygon
            sage: p = Polygon(vertices = ([(1,1),(2,1),(2,2),(1,2)]))
            sage: s = MutableOrientedSimilaritySurface(QQ)
            sage: s.add_polygon(p)
            0
            sage: s.glue((0, 0), (0, 2))
            sage: s.glue((0, 1), (0, 3))
            sage: s.set_root(0)
            sage: s.set_immutable()

            sage: s.standardize_polygons().polygon(0)
            Polygon(vertices=[(0, 0), (1, 0), (1, 1), (0, 1)])

        """
        if not in_place:
            S = MutableOrientedSimilaritySurface.from_surface(self)
            S.standardize_polygons(in_place=True)
            return S

        cv = {}  # dictionary for non-zero canonical vertices
        for label, polygon in zip(self.labels(), self.polygons()):
            best = 0
            best_pt = polygon.vertex(best)
            for v in range(1, len(polygon.vertices())):
                pt = polygon.vertex(v)
                if (pt[1] < best_pt[1]) or (pt[1] == best_pt[1] and pt[0] < best_pt[0]):
                    best = v
                    best_pt = pt
            # We replace the polygon if the best vertex is not the zero vertex, or
            # if the coordinates of the best vertex differs from the origin.
            if not (best == 0 and best_pt.is_zero()):
                cv[label] = best
        for label, v in cv.items():
            self.set_vertex_zero(label, v, in_place=True)

        return self


class MutableOrientedSimilaritySurface(
    MutableOrientedSimilaritySurface_base, MutablePolygonalSurface
):
    r"""
    A surface built from Euclidean polyogns glued by orientation preserving
    similarities.

    This is the main tool to create new surfaces of finite type in
    sage-flatsurf.

    EXAMPLES::

        sage: from flatsurf import MutableOrientedSimilaritySurface
        sage: S = MutableOrientedSimilaritySurface(QQ)

        sage: from flatsurf import polygons
        sage: S.add_polygon(polygons.square())
        0

        sage: S.glue((0, 0), (0, 2))
        sage: S.glue((0, 1), (0, 3))

        sage: S.set_immutable()

        sage: S
        Translation Surface in H_1(0) built from a square

    TESTS::

        sage: TestSuite(S).run()

    """

    def __init__(self, base, category=None):
        self._gluings = {}

        from flatsurf.geometry.categories import SimilaritySurfaces

        if category is None:
            category = SimilaritySurfaces().Oriented().FiniteType()

        category &= SimilaritySurfaces().Oriented().FiniteType()

        super().__init__(base, category=category)

    @classmethod
    def from_surface(cls, surface, category=None):
        r"""
        Return a mutable copy of ``surface``.

        EXAMPLES::

            sage: from flatsurf import translation_surfaces, MutableOrientedSimilaritySurface, polygons

            sage: T = translation_surfaces.square_torus()

        We build a surface that is made from two tori:

            sage: S = MutableOrientedSimilaritySurface.from_surface(T)
            sage: S.add_polygon(polygons.square())
            1
            sage: S.glue((1, 0), (1, 2))
            sage: S.glue((1, 1), (1, 3))

            sage: S.set_immutable()

            sage: S
            Disconnected Surface built from 2 squares

        """
        if not surface.is_finite_type():
            raise TypeError
        self = MutableOrientedSimilaritySurface(surface.base_ring(), category=category)

        for label in surface.labels():
            self.add_polygon(surface.polygon(label), label=label)

        for label in surface.labels():
            for edge in range(len(surface.polygon(label).vertices())):
                cross = surface.opposite_edge(label, edge)
                if cross:
                    self.glue((label, edge), cross)

        if isinstance(surface, MutablePolygonalSurface):
            # Only copy explicitly set roots over
            self._roots = surface._roots
        else:
            self.set_roots(surface.roots())

        return self

    def add_polygon(self, polygon, *, label=None):
        # Overrides add_polygon from MutablePolygonalSurface
        label = super().add_polygon(polygon, label=label)
        assert label not in self._gluings
        self._gluings[label] = [None] * len(polygon.vertices())

        if self._roots:
            self._roots = self._roots + (label,)

        return label

    def remove_polygon(self, label):
        # Overrides remove_polygon from MutablePolygonalSurface
        self._unglue_polygon(label)
        self._gluings.pop(label)

        super().remove_polygon(label)

    def glue(self, x, y):
        r"""
        Glue ``x`` and ``y`` with an (orientation preserving) similarity.

        INPUT:

        - ``x`` -- a pair consisting of a polygon label and an edge index for
          that polygon

        - ``y`` -- a pair consisting of a polygon label and an edge index for
          that polygon

        EXAMPLES::

            sage: from flatsurf import MutableOrientedSimilaritySurface, polygons

            sage: S = MutableOrientedSimilaritySurface(QQ)
            sage: S.add_polygon(polygons.square())
            0

        Glue two opposite sides of the square to each other::

            sage: S.glue((0, 1), (0, 3))

        Glue the other sides of the square to themselves::

            sage: S.glue((0, 0), (0, 0))
            sage: S.glue((0, 2), (0, 2))

        Note that existing gluings are removed when gluing already glued
        sides::

            sage: S.glue((0, 0), (0, 2))
            sage: S.set_immutable()

            sage: S
            Translation Surface in H_1(0) built from a square

        """
        if not self._mutable:
            raise Exception(
                "cannot modify immutable surface; create a copy with MutableOrientedSimilaritySurface.from_surface()"
            )

        if x[0] not in self._polygons:
            raise ValueError

        if y[0] not in self._polygons:
            raise ValueError

        self.unglue(*x)
        self.unglue(*y)

        if self._roots:
            component = set(self.component(x[0]))
            if y[0] not in component:
                # Gluing will join two connected components.
                cross_component = set(self.component(y[0]))
                for root in reversed(self._roots):
                    if root in component or root in cross_component:
                        self._roots = tuple([r for r in self._roots if r != root])
                        break
                else:
                    assert False, "did not find any root to eliminate"

        self._gluings[x[0]][x[1]] = y
        self._gluings[y[0]][y[1]] = x

    def unglue(self, label, edge):
        r"""
        Unglue the side ``edge`` of the polygon ``label`` if it is glued.

        EXAMPLES::

            sage: from flatsurf import MutableOrientedSimilaritySurface, translation_surfaces

            sage: T = translation_surfaces.square_torus()

            sage: S = MutableOrientedSimilaritySurface.from_surface(T)

            sage: S.unglue(0, 0)

            sage: S.gluings()
            (((0, 1), (0, 3)), ((0, 3), (0, 1)))

            sage: S.set_immutable()
            sage: S
            Translation Surface with boundary built from a square

        """
        if not self._mutable:
            raise Exception(
                "cannot modify immutable surface; create a copy with MutableOrientedSimilaritySurface.from_surface()"
            )

        cross = self._gluings[label][edge]
        if cross is not None:
            self._gluings[cross[0]][cross[1]] = None

        self._gluings[label][edge] = None

        if cross is not None and self._roots:
            component = set(self.component(label))
            if cross[0] not in component:
                # Ungluing created a new connected component.
                cross_component = set(self.component(cross[0]))
                assert label not in cross_component
                for root in self._roots:
                    if root in component:
                        self._roots = self._roots + (
                            LabeledView(
                                surface=self, view=cross_component, finite=True
                            ).min(),
                        )
                        break
                    if root in cross_component:
                        self._roots = self._roots + (
                            LabeledView(
                                surface=self, view=component, finite=True
                            ).min(),
                        )
                        break
                else:
                    assert False, "did not find any root to split"

    def _unglue_polygon(self, label):
        r"""
        Remove all gluigns from polygon ``label``.

        This is a helper method to completely unglue a polygon before removing
        or replacing it.

        EXAMPLES::

            sage: from flatsurf import MutableOrientedSimilaritySurface, translation_surfaces

            sage: T = translation_surfaces.square_torus()
            sage: S = MutableOrientedSimilaritySurface.from_surface(T)

            sage: S._unglue_polygon(0)
            sage: S.gluings()
            ()

        """
        for edge, cross in enumerate(self._gluings[label]):
            if cross is None:
                continue
            cross_label, cross_edge = cross
            self._gluings[cross_label][cross_edge] = None
        self._gluings[label] = [None] * len(self.polygon(label).vertices())

    def set_edge_pairing(self, label0, edge0, label1, edge1):
        r"""
        TESTS::

            sage: from flatsurf import polygons, MutableOrientedSimilaritySurface
            sage: S = MutableOrientedSimilaritySurface(QQ)
            sage: S.add_polygon(polygons.square())
            0
            sage: S.set_edge_pairing(0, 0, 0, 2)
            doctest:warning
            ...
            UserWarning: set_edge_pairing(label0, edge0, label1, edge1) has been deprecated and will be removed in a future version of sage-flatsurf; use glue((label0, edge0), (label1, edge1)) instead
            sage: S.set_edge_pairing(0, 1, 0, 3)

            sage: S.gluings()
            (((0, 0), (0, 2)), ((0, 1), (0, 3)), ((0, 2), (0, 0)), ((0, 3), (0, 1)))

        """
        import warnings

        warnings.warn(
            "set_edge_pairing(label0, edge0, label1, edge1) has been deprecated and will be removed in a future version of sage-flatsurf; use glue((label0, edge0), (label1, edge1)) instead"
        )
        return self.glue((label0, edge0), (label1, edge1))

    def change_edge_gluing(self, label0, edge0, label1, edge1):
        r"""
        TESTS::

            sage: from flatsurf import polygons, MutableOrientedSimilaritySurface
            sage: S = MutableOrientedSimilaritySurface(QQ)
            sage: S.add_polygon(polygons.square())
            0
            sage: S.change_edge_gluing(0, 0, 0, 2)
            doctest:warning
            ...
            UserWarning: change_edge_gluing(label0, edge0, label1, edge1) has been deprecated and will be removed in a future version of sage-flatsurf; use glue((label0, edge0), (label1, edge1)) instead
            sage: S.change_edge_gluing(0, 1, 0, 3)

            sage: S.gluings()
            (((0, 0), (0, 2)), ((0, 1), (0, 3)), ((0, 2), (0, 0)), ((0, 3), (0, 1)))

        """
        import warnings

        warnings.warn(
            "change_edge_gluing(label0, edge0, label1, edge1) has been deprecated and will be removed in a future version of sage-flatsurf; use glue((label0, edge0), (label1, edge1)) instead"
        )
        return self.glue((label0, edge0), (label1, edge1))

    def change_polygon_gluings(self, label, gluings):
        r"""
        TESTS::

            sage: from flatsurf import polygons, MutableOrientedSimilaritySurface
            sage: S = MutableOrientedSimilaritySurface(QQ)
            sage: S.add_polygon(polygons.square())
            0
            sage: S.change_polygon_gluings(0, [(0, 2), (0, 3), (0, 0), (0, 1)])
            doctest:warning
            ...
            UserWarning: change_polygon_gluings() has been deprecated and will be removed in a future version of sage-flatsurf; use glue() in a loop instead

            sage: S.gluings()
            (((0, 0), (0, 2)), ((0, 1), (0, 3)), ((0, 2), (0, 0)), ((0, 3), (0, 1)))

        """
        import warnings

        warnings.warn(
            "change_polygon_gluings() has been deprecated and will be removed in a future version of sage-flatsurf; use glue() in a loop instead"
        )

        for edge0, cross in enumerate(gluings):
            if cross is None:
                self.unglue(label, edge0)
            else:
                self.glue((label, edge0), cross)

    def change_polygon(self, label, polygon, gluing_list=None):
        r"""
        TESTS::

            sage: from flatsurf import MutableOrientedSimilaritySurface, translation_surfaces

            sage: T = translation_surfaces.square_torus()
            sage: S = MutableOrientedSimilaritySurface.from_surface(T)

            sage: S.change_polygon(0, 2 * S.polygon(0))
            doctest:warning
            ...
            UserWarning: change_polygon() has been deprecated and will be removed in a future version of sage-flatsurf; use replace_polygon() or remove_polygon() and add_polygon() instead

            sage: S.polygon(0)
            Polygon(vertices=[(0, 0), (2, 0), (2, 2), (0, 2)])

        """
        import warnings

        warnings.warn(
            "change_polygon() has been deprecated and will be removed in a future version of sage-flatsurf; use replace_polygon() or remove_polygon() and add_polygon() instead"
        )

        if not self._mutable:
            raise Exception(
                "cannot modify immutable surface; create a copy with MutableOrientedSimilaritySurface.from_surface()"
            )

        # Note that this obscure feature. If the number of edges is unchanged, we keep the gluings, otherwise we trash them all.
        if len(polygon.vertices()) != len(self.polygon(label).vertices()):
            self._unglue_polygon(label)
            self._gluings[label] = [None] * len(polygon.vertices())

        self._polygons[label] = polygon

        if gluing_list is not None:
            for i, cross in enumerate(gluing_list):
                self.glue((label, i), cross)

    def replace_polygon(self, label, polygon):
        r"""
        Replace the polygon ``label`` with ``polygon`` while keeping its
        gluings intact.

        INPUT:

        - ``label`` -- an element of :meth:`~.MutablePolygonalSurface.labels`

        - ``polygon`` -- a Euclidean polygon

        EXAMPLES::

            sage: from flatsurf import Polygon, MutableOrientedSimilaritySurface
            sage: S = MutableOrientedSimilaritySurface(QQ)
            sage: S.add_polygon(Polygon(vertices=[(0, 0), (1, 0), (1, 1), (0, 1)]))
            0
            sage: S.glue((0, 0), (0, 2))
            sage: S.glue((0, 1), (0, 3))

            sage: S.replace_polygon(0, Polygon(vertices=[(0, 0), (2, 0), (2, 2), (0, 2)]))

        The replacement of a polygon must have the same number of sides::

            sage: S.replace_polygon(0, Polygon(vertices=[(0, 0), (2, 0), (2, 2)]))
            Traceback (most recent call last):
            ...
            ValueError: polygon must be a quadrilateral

        To replace the polygon without keeping its glueings, remove the polygon
        first and then add a new one::

            sage: S.remove_polygon(0)
            sage: S.add_polygon(Polygon(vertices=[(0, 0), (2, 0), (2, 2)]), label=0)
            0

        """
        old = self.polygon(label)

        if len(old.vertices()) != len(polygon.vertices()):
            from flatsurf.geometry.categories.polygons import Polygons

            article, singular, plural = Polygons._describe_polygon(len(old.vertices()))
            raise ValueError(f"polygon must be {article} {singular}")

        self._polygons[label] = polygon

    def opposite_edge(self, label, edge=None):
        r"""
        Return the edge that ``edge`` of ``label`` is glued to or ``None`` if this edge is unglued.

        This implements
        :meth:`flatsurf.geometry.categories.polygonal_surfaces.PolygonalSurfaces.ParentMethods.opposite_edge`.

        INPUT:

        - ``label`` -- one of the labels included in :meth:`~.MutablePolygonalSurface.labels`

        - ``edge`` -- a non-negative integer to specify an edge (the edges
          of a polygon are numbered starting from zero.)

        EXAMPLES::

            sage: from flatsurf import Polygon, MutableOrientedSimilaritySurface
            sage: S = MutableOrientedSimilaritySurface(QQ)
            sage: S.add_polygon(Polygon(vertices=[(0, 0), (1, 0), (1, 1), (0, 1)]))
            0

            sage: S.glue((0, 0), (0, 1))
            sage: S.glue((0, 2), (0, 2))

            sage: S.opposite_edge(0, 0)
            (0, 1)
            sage: S.opposite_edge(0, 1)
            (0, 0)
            sage: S.opposite_edge(0, 2)
            (0, 2)
            sage: S.opposite_edge(0, 3)

            sage: S.opposite_edge((0, 0))
            doctest:warning
            ...
            UserWarning: calling opposite_edge() with a single argument has been deprecated and will be removed in a future version of sage-flatsurf; use opposite_edge(label, edge) instead
            (0, 1)

        """
        if edge is None:
            import warnings

            warnings.warn(
                "calling opposite_edge() with a single argument has been deprecated and will be removed in a future version of sage-flatsurf; use opposite_edge(label, edge) instead"
            )
            label, edge = label
        return self._gluings[label][edge]

    def set_vertex_zero(self, label, v, in_place=False):
        r"""
        Overrides
        :meth:`flatsurf.geometry.categories.similarity_surfaces.SimilaritySurfaces.Oriented.ParentMethods.set_vertex_zero`
        to make it possible to set the zero vertex in-place.
        """
        if not in_place:
            return super().set_vertex_zero(label, v, in_place=in_place)

        us = self
        if not us.is_mutable():
            raise ValueError(
                "set_vertex_zero can only be done in_place for a mutable surface."
            )
        p = us.polygon(label)
        n = len(p.vertices())
        if not (0 <= v < n):
            raise ValueError
        glue = []

        from flatsurf import Polygon

        pp = Polygon(
            edges=[p.edge((i + v) % n) for i in range(n)], base_ring=us.base_ring()
        )

        for i in range(n):
            e = (v + i) % n
            ll, ee = us.opposite_edge(label, e)
            if ll == label:
                ee = (ee + n - v) % n
            glue.append((ll, ee))

        us.remove_polygon(label)
        us.add_polygon(pp, label=label)
        for e, cross in enumerate(glue):
            us.glue((label, e), cross)
        return self

    def relabel(self, relabeling_map, in_place=False):
        r"""
        Overrides
        :meth:`flatsurf.geometry.categories.similarity_surfaces.SimilaritySurfaces.Oriented.ParentMethods.relabel`
        to allow relabeling in-place.
        """
        if not in_place:
            return super().relabel(relabeling_map=relabeling_map, in_place=in_place)

        us = self
        if not isinstance(relabeling_map, dict):
            raise NotImplementedError(
                "Currently relabeling is only implemented via a dictionary."
            )
        domain = set()
        codomain = set()
        data = {}
        for l1, l2 in relabeling_map.items():
            p = us.polygon(l1)
            glue = []
            for e in range(len(p.vertices())):
                ll, ee = us.opposite_edge(l1, e)
                try:
                    lll = relabeling_map[ll]
                except KeyError:
                    lll = ll
                glue.append((lll, ee))
            data[l2] = (p, glue)
            domain.add(l1)
            codomain.add(l2)
        if len(domain) != len(codomain):
            raise ValueError(
                "The relabeling_map must be injective. Received " + str(relabeling_map)
            )
        changed_labels = domain.intersection(codomain)
        added_labels = codomain.difference(domain)
        removed_labels = domain.difference(codomain)
        # Pass to add_polygons
        roots = list(us.roots())
        relabel_errors = {}
        for l2 in added_labels:
            p, glue = data[l2]
            l3 = us.add_polygon(p, label=l2)
            if not l2 == l3:
                # This means the label l2 could not be added for some reason.
                # Perhaps the implementation does not support this type of label.
                # Or perhaps there is already a polygon with this label.
                relabel_errors[l2] = l3
        # Pass to change polygons
        for l2 in changed_labels:
            p, glue = data[l2]
            us.remove_polygon(l2)
            us.add_polygon(p, label=l2)
            us.replace_polygon(l2, p)
        # Deal with the component roots
        roots = [relabeling_map.get(label, label) for label in roots]
        roots = [relabel_errors.get(label, label) for label in roots]
        # Pass to remove polygons:
        for l1 in removed_labels:
            us.remove_polygon(l1)
        # Pass to update the edge gluings
        if len(relabel_errors) == 0:
            # No problems. Update the gluings.
            for l2 in codomain:
                p, glue = data[l2]
                for e, cross in enumerate(glue):
                    us.glue((l2, e), cross)
        else:
            # Use the gluings provided by relabel_errors when necessary
            for l2 in codomain:
                p, glue = data[l2]
                for e in range(len(p.vertices())):
                    ll, ee = glue[e]
                    try:
                        # First try the error dictionary
                        us.glue((l2, e), (relabel_errors[ll], ee))
                    except KeyError:
                        us.glue((l2, e), (ll, ee))
        us.set_roots(roots)
        return self, len(relabel_errors) == 0

    def join_polygons(self, p1, e1, test=False, in_place=False):
        r"""
        Overrides
        :meth:`flatsurf.geometry.categories.similarity_surfaces.SimilaritySurfaces.Oriented.ParentMethods.join_polygons`
        to allow joining in-place.
        """
        if test:
            in_place = False

        if not in_place:
            return super().join_polygon(p1, e1, test=test, in_place=in_place)

        poly1 = self.polygon(p1)
        p2, e2 = self.opposite_edge(p1, e1)
        poly2 = self.polygon(p2)
        if p1 == p2:
            raise ValueError("Can't glue polygon to itself.")
        t = self.edge_transformation(p2, e2)
        dt = t.derivative()
        es = []
        edge_map = {}  # Store the pairs for the old edges.
        for i in range(e1):
            edge_map[len(es)] = (p1, i)
            es.append(poly1.edge(i))
        ne = len(poly2.vertices())
        for i in range(1, ne):
            ee = (e2 + i) % ne
            edge_map[len(es)] = (p2, ee)
            es.append(dt * poly2.edge(ee))
        for i in range(e1 + 1, len(poly1.vertices())):
            edge_map[len(es)] = (p1, i)
            es.append(poly1.edge(i))

        from flatsurf import Polygon

        new_polygon = Polygon(edges=es, base_ring=self.base_ring())

        # Do the gluing.
        ss = self
        s = ss

        inv_edge_map = {}
        for key, value in edge_map.items():
            inv_edge_map[value] = (p1, key)

        glue_list = []
        for i in range(len(es)):
            p3, e3 = edge_map[i]
            p4, e4 = self.opposite_edge(p3, e3)
            if p4 == p1 or p4 == p2:
                glue_list.append(inv_edge_map[(p4, e4)])
            else:
                glue_list.append((p4, e4))

        if p2 in s.roots():
            s.set_roots((p1 if label == p2 else label for label in s.roots()))

        s.remove_polygon(p2)

        s.remove_polygon(p1)
        s.add_polygon(new_polygon, label=p1)
        for e, cross in enumerate(glue_list):
            s.glue((p1, e), cross)

        return s

    def subdivide_polygon(self, p, v1, v2, test=False, new_label=None):
        r"""
        Overrides
        :meth:`flatsurf.geometry.categories.similarity_surfaces.SimilaritySurfaces.Oriented.ParentMethods.subdivide_polygon`
        to allow subdividing in-place.
        """
        if test:
            return super().subdivide_polygon(
                p=p, v1=v1, v2=v2, test=test, new_label=new_label
            )

        poly = self.polygon(p)
        ne = len(poly.vertices())
        if v1 < 0 or v2 < 0 or v1 >= ne or v2 >= ne:
            raise ValueError("Provided vertices out of bounds.")
        if abs(v1 - v2) <= 1 or abs(v1 - v2) >= ne - 1:
            raise ValueError("Provided diagonal is not actually a diagonal.")

        if v2 < v1:
            v2 = v2 + ne

        newedges1 = [poly.vertex(v2) - poly.vertex(v1)]
        for i in range(v2, v1 + ne):
            newedges1.append(poly.edge(i))

        from flatsurf import Polygon

        newpoly1 = Polygon(edges=newedges1, base_ring=self.base_ring())

        newedges2 = [poly.vertex(v1) - poly.vertex(v2)]
        for i in range(v1, v2):
            newedges2.append(poly.edge(i))
        newpoly2 = Polygon(edges=newedges2, base_ring=self.base_ring())

        # Store the old gluings
        old_gluings = {(p, i): self.opposite_edge(p, i) for i in range(ne)}

        # Update the polygon with label p, add a new polygon.
        self.remove_polygon(p)
        self.add_polygon(newpoly1, label=p)
        if new_label is None:
            new_label = self.add_polygon(newpoly2)
        else:
            new_label = self.add_polygon(newpoly2, label=new_label)
        # This gluing is the diagonal we used.
        self.glue((p, 0), (new_label, 0))

        # Setup conversion from old to new labels.
        old_to_new_labels = {}
        for i in range(v1, v2):
            old_to_new_labels[(p, i % ne)] = (new_label, i - v1 + 1)
        for i in range(v2, ne + v1):
            old_to_new_labels[(p, i % ne)] = (p, i - v2 + 1)

        for e in range(1, len(newpoly1.vertices())):
            pair = old_gluings[(p, (v2 + e - 1) % ne)]
            if pair in old_to_new_labels:
                pair = old_to_new_labels[pair]
            self.glue((p, e), (pair[0], pair[1]))

        for e in range(1, len(newpoly2.vertices())):
            pair = old_gluings[(p, (v1 + e - 1) % ne)]
            if pair in old_to_new_labels:
                pair = old_to_new_labels[pair]
            self.glue((new_label, e), (pair[0], pair[1]))

    def reposition_polygons(self, in_place=False, relabel=None):
        r"""
        Overrides
        :meth:`flatsurf.geometry.categories.similarity_surfaces.SimilaritySurfaces.FiniteType.Oriented.ParentMethods.reposition_polygons`
        to allow normalizing in-place.
        """
        if not in_place:
            return super().reposition_polygons(in_place=in_place, relabel=relabel)

        if relabel is not None:
            if relabel:
                raise NotImplementedError(
                    "the relabel keyword has been removed from reposition_polygon; use relabel({old: new for (new, old) in enumerate(surface.labels())}) to use integer labels instead"
                )
            else:
                import warnings

                warnings.warn(
                    "the relabel keyword will be removed in a future version of sage-flatsurf; do not pass it explicitly anymore to reposition_polygons()"
                )

        s = self

        labels = list(s.labels())
        from flatsurf.geometry.similarity import SimilarityGroup

        S = SimilarityGroup(self.base_ring())
        identity = S.one()
        it = iter(labels)
        label = next(it)
        changes = {label: identity}
        for label in it:
            polygon = self.polygon(label)
            adjacencies = {
                edge: self.opposite_edge(label, edge)[0]
                for edge in range(len(polygon.vertices()))
            }
            edge = min(
                adjacencies,
                # pylint: disable-next=cell-var-from-loop
                key=lambda edge: labels.index(adjacencies[edge]),
            )
            label2, edge2 = s.opposite_edge(label, edge)
            changes[label] = changes[label2] * s.edge_transformation(label, edge)
        it = iter(labels)
        # Skip the base label:
        label = next(it)
        for label in it:
            p = s.polygon(label)
            p = changes[label].derivative() * p
            s.replace_polygon(label, p)
        return s

    def triangulate(self, in_place=False, label=None, relabel=None):
        r"""
        Overrides
        :meth:`flatsurf.geometry.categories.similarity_surfaces.SimilaritySurfaces.Oriented.ParentMethods.triangulate`
        to allow triangulating in-place.

        .. TODO::

            The code here is not using
            :meth:`~.categories.euclidean_polygons.EuclideanPolygons.Simple.ParentMethods.triangulation`.
            It should probably be rewritten to share the same logic.

        TESTS:

        Verify that the monotile can be triangulated::

            sage: from flatsurf import Polygon, MutableOrientedSimilaritySurface
            sage: K = QuadraticField(3)
            sage: a = K.gen()
            sage: # build the vectors
            sage: l = [(1, 0), (1, 2), (a, 11), (a, 1), (1, 4), (1, 6), (a, 3),
            ....:      (a, 5), (1, 8), (1, 6), (a, 9), (a, 7), (1, 10), (1, 0)]
            sage: vecs = []
            sage: for m, e in l:
            ....:     v = vector(K, [m * cos(2*pi*e/12), m * sin(2*pi*e/12)])
            ....:     vecs.append(v)
            sage: p = Polygon(edges=vecs)

            sage: from collections import defaultdict
            sage: d = defaultdict(list)
            sage: for i, e in enumerate(p.edges()):
            ....:     e.set_immutable()
            ....:     d[e].append(i)

            sage: Sbase = MutableOrientedSimilaritySurface(K)
            sage: _ = Sbase.add_polygon(p)
            sage: for v in list(d):
            ....:     if v in d:
            ....:         indices = d[v]
            ....:         v_op = -v
            ....:         v_op.set_immutable()
            ....:         opposite_indices = d[v_op]
            ....:         assert len(indices) == len(opposite_indices), (len(indices), len(opposite_indices))
            ....:         if len(indices) == 1:
            ....:             del d[v]
            ....:             del d[v_op]
            ....:             Sbase.glue((0, indices[0]), (0, opposite_indices[0]))

            sage: (i0, j0), (i1, j1) = d.values()

            sage: S1 = MutableOrientedSimilaritySurface.from_surface(Sbase)
            sage: S1.glue((0, i0), (0, i1))
            sage: S1.glue((0, j0), (0, j1))
            sage: S1.set_immutable()

            sage: S1.triangulate()
            Translation Surface in H_3(4, 0) built from 5 isosceles triangles, 6 triangles and a right triangle

        """
        if relabel is not None:
            import warnings

            warnings.warn(
                "the relabel keyword argument of triangulate() is ignored, it has been deprecated and will be removed in a future version of sage-flatsurf"
            )

        if not in_place:
            return super().triangulate(in_place=in_place, label=label)

        if label is None:
            # We triangulate the whole surface
            # Store the current labels.
            labels = [label for label in self.labels()]
            s = self
            # Subdivide each polygon in turn.
            for label in labels:
                s = s.triangulate(in_place=True, label=label)
            return s

        poly = self.polygon(label)
        n = len(poly.vertices())
        if n > 3:
            s = self
        else:
            # This polygon is already a triangle.
            return self
        from flatsurf.geometry.euclidean import ccw

        for i in range(n - 3):
            poly = s.polygon(label)
            n = len(poly.vertices())
            for i in range(n):
                e1 = poly.edge(i)
                e2 = poly.edge((i + 1) % n)
                if ccw(e1, e2) > 0:
                    # This is in case the polygon is a triangle with subdivided edge.
                    e3 = poly.edge((i + 2) % n)
                    if ccw(e1 + e2, e3) != 0:
                        s.subdivide_polygon(label, i, (i + 2) % n)
                        break
        return s

    def delaunay_single_flip(self):
        r"""
        Perform a single in place flip of a triangulated mutable surface
        in-place.
        """
        lc = self._label_comparator()
        for (l1, e1), (l2, e2) in self.gluings():
            if (
                lc.lt(l1, l2) or (l1 == l2 and e1 <= e2)
            ) and self._delaunay_edge_needs_flip(l1, e1):
                self.triangle_flip(l1, e1, in_place=True)
                return True
        return False

    def delaunay_triangulation(
        self,
        triangulated=False,
        in_place=False,
        direction=None,
        relabel=None,
    ):
        r"""
        Overrides
        :meth:`flatsurf.geometry.categories.similarity_surfaces.SimilaritySurfaces.Oriented.ParentMethods.delaunay_triangulation`
        to allow triangulating in-place.
        """
        if not in_place:
            return super().delaunay_triangulation(
                triangulated=triangulated,
                in_place=in_place,
                direction=direction,
                relabel=relabel,
            )

        if relabel is not None:
            if relabel:
                raise NotImplementedError(
                    "the relabel keyword has been removed from delaunay_triangulation(); use relabel({old: new for (new, old) in enumerate(surface.labels())}) to use integer labels instead"
                )
            else:
                import warnings

                warnings.warn(
                    "the relabel keyword will be removed in a future version of sage-flatsurf; do not pass it explicitly anymore to delaunay_triangulation()"
                )

        if triangulated:
            s = self
        else:
            s = self
            self.triangulate(in_place=True)

        if direction is None:
            direction = (self.base_ring() ** 2)((0, 1))

        if direction.is_zero():
            raise ValueError

        from collections import deque

        unchecked_labels = deque(s.labels())
        checked_labels = set()
        while unchecked_labels:
            label = unchecked_labels.popleft()
            flipped = False
            for edge in range(3):
                if s._delaunay_edge_needs_flip(label, edge):
                    # Record the current opposite edge:
                    label2, edge2 = s.opposite_edge(label, edge)
                    # Perform the flip.
                    s.triangle_flip(label, edge, in_place=True, direction=direction)
                    # Move the opposite polygon to the list of labels we need to check.
                    if label2 != label:
                        try:
                            checked_labels.remove(label2)
                            unchecked_labels.append(label2)
                        except KeyError:
                            # Occurs if label2 is not in checked_labels
                            pass
                    flipped = True
                    break
            if flipped:
                unchecked_labels.append(label)
            else:
                checked_labels.add(label)
        return s

    def delaunay_decomposition(
        self,
        triangulated=False,
        delaunay_triangulated=False,
        in_place=False,
        direction=None,
        relabel=None,
    ):
        r"""
        Overrides
        :meth:`flatsurf.geometry.categories.similarity_surfaces.SimilaritySurfaces.Oriented.ParentMethods.delaunay_decomposition`
        to allow normalizing in-place.
        """
        if not in_place:
            return super().delaunay_decomposition(
                triangulated=triangulated,
                delaunay_triangulated=delaunay_triangulated,
                in_place=in_place,
                direction=direction,
                relabel=relabel,
            )

        if relabel is not None:
            if relabel:
                raise NotImplementedError(
                    "the relabel keyword has been removed from delaunay_decomposition(); use relabel({old: new for (new, old) in enumerate(surface.labels())}) to use integer labels instead"
                )
            else:
                import warnings

                warnings.warn(
                    "the relabel keyword will be removed in a future version of sage-flatsurf; do not pass it explicitly anymore to delaunay_decomposition()"
                )

        s = self
        if not delaunay_triangulated:
            s = s.delaunay_triangulation(
                triangulated=triangulated,
                in_place=True,
                direction=direction,
                relabel=relabel,
            )

        while True:
            for (l1, e1), (l2, e2) in s.gluings():
                if s._delaunay_edge_needs_join(l1, e1):
                    s.join_polygons(l1, e1, in_place=True)
                    break
            else:
                return s

    def cmp(self, s2, limit=None):
        r"""
        Compare two surfaces. This is an ordering returning -1, 0, or 1.

        The surfaces will be considered equal if and only if there is a translation automorphism
        respecting the polygons and the root labels.

        If the two surfaces are infinite, we just examine the first limit polygons.
        """
        if self.is_finite_type():
            if s2.is_finite_type():
                if limit is not None:
                    raise ValueError("limit only enabled for finite surfaces")

                sign = len(self.polygons()) - len(s2.polygons())
                if sign > 0:
                    return 1
                if sign < 0:
                    return -1

                lw1 = self.labels()
                labels1 = list(lw1)

                lw2 = s2.labels()
                labels2 = list(lw2)

                for l1, l2 in zip(lw1, lw2):
                    ret = self.polygon(l1).cmp(self.polygon(l2))
                    if ret != 0:
                        return ret

                    for e in range(len(self.polygon(l1).vertices())):
                        ll1, e1 = self.opposite_edge(l1, e)
                        ll2, e2 = s2.opposite_edge(l2, e)
                        num1 = labels1.index(ll1)
                        num2 = labels2.index(ll2)

                        ret = (num1 > num2) - (num1 < num2)
                        if ret:
                            return ret
                        ret = (e1 > e2) - (e1 < e2)
                        if ret:
                            return ret
                return 0
            else:
                # s1 is finite but s2 is infinite.
                return -1
        else:
            if s2.is_finite_type():
                # s1 is infinite but s2 is finite.
                return 1
            else:
                if limit is None:
                    raise NotImplementedError

                # both surfaces are infinite.
                from itertools import islice

                lw1 = self.labels()
                labels1 = list(islice(lw1, limit))

                lw2 = s2.labels()
                labels2 = list(islice(lw2, limit))

                count = 0
                for l1, l2 in zip(lw1, lw2):
                    ret = self.polygon(l1).cmp(s2.polygon(l2))
                    if ret != 0:
                        return ret

                    for e in range(len(self.polygon(l1).vertices())):
                        ll1, ee1 = self.opposite_edge(l1, e)
                        ll2, ee2 = s2.opposite_edge(l2, e)
                        num1 = labels1.index(ll1)
                        num2 = labels2.index(ll2)
                        ret = (num1 > num2) - (num1 < num2)
                        if ret:
                            return ret
                        ret = (ee1 > ee2) - (ee1 < ee2)
                        if ret:
                            return ret
                    if count >= limit:
                        break
                    count += 1
                return 0

    def __eq__(self, other):
        r"""
        Return whether this surface is indistinguishable from ``other``.

        See
        :meth:`~.categories.similarity_surfaces.SimilaritySurfaces.FiniteType.ParentMethods._test_eq_surface`
        for details on this notion of equality.

        EXAMPLES::

            sage: from flatsurf import MutableOrientedSimilaritySurface

            sage: S = MutableOrientedSimilaritySurface(QQ)
            sage: T = MutableOrientedSimilaritySurface(AA)

            sage: S == T
            False

            sage: S == S
            True

        """
        if not isinstance(other, MutableOrientedSimilaritySurface):
            return False

        if not super().__eq__(other):
            return False

        if self._gluings != other._gluings:
            return False

        return True

    def __hash__(self):
        r"""
        Return a hash value for this surface that is compatible with
        :meth:`__eq__`.

        EXAMPLES::

            sage: from flatsurf import MutableOrientedSimilaritySurface

            sage: S = MutableOrientedSimilaritySurface(QQ)
            sage: T = MutableOrientedSimilaritySurface(QQ)

            sage: hash(S) == hash(T)
            Traceback (most recent call last):
            ...
            TypeError: cannot hash a mutable surface

            sage: S.set_immutable()
            sage: T.set_immutable()
            sage: hash(S) == hash(T)
            True

        """
        if self._mutable:
            raise TypeError("cannot hash a mutable surface")

        return hash((super().__hash__(), tuple(self.gluings())))


class BaseRingChangedSurface(OrientedSimilaritySurface):
    r"""
    Changes the ring over which a surface is defined.

    EXAMPLES:

    This class is used in the implementation of
    :meth:`flatsurf.geometry.categories.similarity_surfaces.SimilaritySurfaces.Oriented.ParentMethods.change_ring`::

        sage: from flatsurf import translation_surfaces
        sage: T = translation_surfaces.square_torus()
        sage: S = T.change_ring(AA)

        sage: from flatsurf.geometry.surface import BaseRingChangedSurface
        sage: isinstance(S, BaseRingChangedSurface)
        True

        sage: TestSuite(S).run()

    """

    def __init__(self, surface, ring, category=None):
        if surface.is_mutable():
            raise NotImplementedError("surface must be immutable")

        self._reference = surface
        super().__init__(ring, category=category or surface.category())

    def is_mutable(self):
        r"""
        Return whether this surface can be modified, i.e., return ``False``.

        This implements
        :meth:`flatsurf.geometry.categories.topological_surfaces.TopologicalSurfaces.ParentMethods.is_mutable`.

        EXAMPLES::

            sage: from flatsurf import translation_surfaces
            sage: T = translation_surfaces.square_torus()
            sage: S = T.change_ring(AA)

            sage: S.is_mutable()
            False

        """
        return False

    def labels(self):
        r"""
        Return the labels of the polygons of this surface.

        EXAMPLES::

            sage: from flatsurf import translation_surfaces
            sage: T = translation_surfaces.square_torus()
            sage: S = T.change_ring(AA)
            sage: S.labels()
            (0,)

        """
        return self._reference.labels()

    def roots(self):
        r"""
        Return a label for each connected component on this surface.

        This implements :meth:`flatsurf.geometry.categories.polygonal_surfaces.PolygonalSurfaces.ParentMethods.roots`.

        EXAMPLES::

            sage: from flatsurf import translation_surfaces
            sage: T = translation_surfaces.square_torus()
            sage: S = T.change_ring(AA)

            sage: S.roots()
            (0,)

        """
        return self._reference.roots()

    def polygon(self, label):
        r"""
        Return the polygon with ``label``.

        This implements
        :meth:`flatsurf.geometry.categories.polygonal_surfaces.PolygonalSurfaces.ParentMethods.polygon`.

        EXAMPLES::

            sage: from flatsurf import translation_surfaces
            sage: T = translation_surfaces.square_torus()
            sage: S = T.change_ring(AA)

            sage: p = S.polygon(0)
            sage: p.base_ring()
            Algebraic Real Field

        """
        return self._reference.polygon(label).change_ring(self.base_ring())

    def opposite_edge(self, label, edge):
        r"""
        Return the edge that ``edge`` of ``label`` is glued to or ``None`` if this edge is unglued.

        This implements
        :meth:`flatsurf.geometry.categories.polygonal_surfaces.PolygonalSurfaces.ParentMethods.opposite_edge`.

        EXAMPLES::

            sage: from flatsurf import translation_surfaces
            sage: T = translation_surfaces.square_torus()
            sage: S = T.change_ring(AA)

            sage: S.opposite_edge(0, 0)
            (0, 2)

        """
        return self._reference.opposite_edge(label, edge)

    def __eq__(self, other):
        r"""
        Return whether this surface is indistinguishable from ``other``.

        See
        :meth:`~.categories.similarity_surfaces.SimilaritySurfaces.FiniteType.ParentMethods._test_eq_surface`
        for details on this notion of equality.

        EXAMPLES::

            sage: from flatsurf import translation_surfaces
            sage: T = translation_surfaces.square_torus()
            sage: T.change_ring(AA) == T.change_ring(AA)
            True

        """
        if not isinstance(other, BaseRingChangedSurface):
            return False

        return self._reference == other._reference and self.base() == other.base()

    def __hash__(self):
        r"""
        Return a hash value for this surface that is compatible with
        :meth:`__eq__`.

        EXAMPLES::

            sage: from flatsurf import translation_surfaces
            sage: T = translation_surfaces.square_torus()
            sage: hash(T.change_ring(AA)) == hash(T.change_ring(AA))
            True

        """
        return hash((self._reference, self.base()))


class RootedComponents_MutablePolygonalSurface(collections.abc.Mapping):
    r"""
    Connected components of a :class:`MutablePolygonalSurface`.

    The components are represented as a mapping that maps the root labels to
    the labels of the corresponding component.

    This is a helper method for :meth:`MutablePolygonalSurface.components` and
    :meth:`MutablePolygonalSurface.roots`.

    EXAMPLES::

        sage: from flatsurf import MutableOrientedSimilaritySurface
        sage: S = MutableOrientedSimilaritySurface(QQ)

        sage: from flatsurf import polygons
        sage: S.add_polygon(polygons.square())
        0
        sage: S.add_polygon(polygons.square())
        1

        sage: from flatsurf.geometry.surface import RootedComponents_MutablePolygonalSurface
        sage: components = RootedComponents_MutablePolygonalSurface(S)

    """

    def __init__(self, surface):
        self._surface = surface

    def __getitem__(self, root):
        r"""
        Return the labels of the connected component rooted at the label
        ``root``.

        EXAMPLES::

            sage: from flatsurf import MutableOrientedSimilaritySurface
            sage: S = MutableOrientedSimilaritySurface(QQ)

            sage: from flatsurf import polygons
            sage: S.add_polygon(polygons.square())
            0
            sage: S.add_polygon(polygons.square())
            1
            sage: S.glue((0, 0), (1, 0))

            sage: from flatsurf.geometry.surface import RootedComponents_MutablePolygonalSurface
            sage: components = RootedComponents_MutablePolygonalSurface(S)
            sage: components[0]
            (0, 1)

        """
        return self._surface.component(root)

    def __iter__(self):
        r"""
        Iterate over the keys of this mapping, i.e., the root labels of the
        connected components.

        EXAMPLES::

            sage: from flatsurf import MutableOrientedSimilaritySurface
            sage: S = MutableOrientedSimilaritySurface(QQ)

            sage: from flatsurf import polygons
            sage: S.add_polygon(polygons.square())
            0
            sage: S.add_polygon(polygons.square())
            1
            sage: S.glue((0, 0), (1, 0))

            sage: from flatsurf.geometry.surface import RootedComponents_MutablePolygonalSurface
            sage: components = RootedComponents_MutablePolygonalSurface(S)
            sage: list(components)
            [0]

        """
        # Shortcut enumeration if this is known to be a connected surface.
        connected = "Connected" in self._surface.category().axioms()

        for root in self._surface._roots:
            yield root
            if connected:
                return

        labels = set(self._surface._polygons)
        for root in self._surface._roots:
            for label in self._surface.component(root):
                labels.remove(label)

        while labels:
            root = LabeledView(surface=self._surface, view=labels, finite=True).min()

            yield root
            if connected:
                return
            for label in self._surface.component(root):
                labels.remove(label)

    def __len__(self):
        r"""
        Return the number of connected components of this surface.

        EXAMPLES::

            sage: from flatsurf import MutableOrientedSimilaritySurface
            sage: S = MutableOrientedSimilaritySurface(QQ)

            sage: from flatsurf import polygons
            sage: S.add_polygon(polygons.square())
            0
            sage: S.add_polygon(polygons.square())
            1
            sage: S.glue((0, 0), (1, 0))

            sage: from flatsurf.geometry.surface import RootedComponents_MutablePolygonalSurface
            sage: components = RootedComponents_MutablePolygonalSurface(S)
            sage: len(components)
            1

        """
        components = 0
        for root in self:
            components += 1
        return components


class LabeledCollection:
    r"""
    Abstract base class for collection of labels as returned by ``labels()``
    methods of surfaces.

    This also serves as a base clas for things such as ``polygons()`` that are
    tied to labels.

    INPUT:

    - ``surface`` -- a polygonal surface, the labels are taken from that
      surface; subclasses might change this to only represent a subset of the
      labels of this surface

    - ``finite`` -- a boolean or ``None`` (default: ``None``); whether this is
      a finite set; if ``None``, it is not known whether the set is finite
      (some operations might not be supported in that case or not terminate if
      the set is actually infinite.)

    EXAMPLES::

        sage: from flatsurf import translation_surfaces
        sage: S = translation_surfaces.square_torus()
        sage: labels = S.labels()

        sage: from flatsurf.geometry.surface import LabeledCollection
        sage: isinstance(labels, LabeledCollection)
        True

    """

    def __init__(self, surface, finite=None):
        if finite is None and surface.is_finite_type():
            finite = True

        self._surface = surface
        self._finite = finite

    def __repr__(self):
        r"""
        Return a printable representation of this set.

        EXAMPLES::

            sage: from flatsurf import translation_surfaces
            sage: S = translation_surfaces.square_torus()
            sage: S.labels()
            (0,)

            sage: S = translation_surfaces.infinite_staircase()
            sage: S.labels()
            (0, 1, -1, 2, -2, 3, -3, 4, -4, 5, -5, 6, -6, 7, -7, 8, …)

        """
        from itertools import islice

        items = list(islice(self, 17))

        if self._finite is True or len(items) < 17:
            return repr(tuple(self))

        return f"({', '.join(str(x) for x in islice(self, 16))}, …)"

    def __len__(self):
        r"""
        Return the size of this set.

        EXAMPLES::

            sage: from flatsurf import translation_surfaces
            sage: S = translation_surfaces.square_torus()
            sage: len(S.labels())
            1

        Python does not allow ``__len__`` to return anything but an integer, so
        we cannot return infinity::

            sage: S = translation_surfaces.infinite_staircase()
            sage: len(S.labels())
            Traceback (most recent call last):
            ...
            NotImplementedError: len() of an infinite set

        """
        if self._finite is False:
            raise TypeError("infinite set has no integer length")

        length = 0
        for x in self:  # pylint: disable=not-an-iterable
            length += 1

        return length

    def __contains__(self, x):
        r"""
        Return whether ``x`` is contained in this set.

        EXAMPLES::

            sage: from flatsurf import translation_surfaces
            sage: S = translation_surfaces.square_torus()
            sage: labels = S.labels()
            sage: 0 in labels
            True
            sage: 1 in labels
            False

        """
        for item in self:  # pylint: disable=not-an-iterable
            if x == item:
                return True

        return False


class LabeledView(LabeledCollection):
    r"""
    A set of labels (or something resembling labels such as ``polygons()``)
    backed by another collection ``view``.

    INPUT:

    - ``surface`` -- a polygonal surface, the labels in ``view`` are labels of
      that surface

    - ``view`` -- a collection that all queries are going to be redirected to.
      Note that ``labels()`` guarantees that iteration over labels happens in a
      breadth-first-search so iteration over ``view`` must follow that same
      order. However, subclasses can remove this requirement by overriding
      :meth:`__iter__`.

    - ``finite`` -- a boolean or ``None`` (default: ``None``); whether this is
      a finite set; if ``None``, it is not known whether the set is finite
      (some operations might not be supported in that case or not terminate if
      the set is actually infinite.)

    EXAMPLES::

        sage: from flatsurf import translation_surfaces
        sage: S = translation_surfaces.t_fractal()
        sage: labels = S.labels()

        sage: from flatsurf.geometry.surface import LabeledView
        sage: isinstance(labels, LabeledView)
        True

    """

    def __init__(self, surface, view, finite=None):
        super().__init__(surface, finite=finite)
        self._view = view

    def __iter__(self):
        return iter(self._view)

    def __contains__(self, x):
        return x in self._view

    def __len__(self):
        return len(self._view)

    def min(self):
        r"""
        Return a minimal item in this set.

        If the items can be compared, this is just the actual ``min`` of the
        items.

        Otherwise, we take the one with minimal ``repr``.

        .. NOTE::

            If the items cannot be compared, and there are clashes in the
            ``repr``, this method will fail.

            Also, if comparison of items is not consistent, then this can
            produce somewhat random output.

            Finally, note with this approach the min of a set is not the always
            the min of the mins of a each partition of that set.

        EXAMPLES::

            sage: from flatsurf import translation_surfaces
            sage: S = translation_surfaces.t_fractal()
            sage: S.labels().min()
            Traceback (most recent call last):
            ...
            NotImplementedError: cannot determine minimum of an infinite set

        ::

            sage: from flatsurf import translation_surfaces
            sage: C = translation_surfaces.cathedral(1,2)
            sage: C.labels().min()
            0

        ::

            sage: labels = list(C.labels())[:3]
            sage: from flatsurf.geometry.surface import LabeledView
            sage: LabeledView(C, labels).min()
            0

        """
        if self._finite is False:
            raise NotImplementedError("cannot determine minimum of an infinite set")

        try:
            return min(self)
        except TypeError:
            reprs = {repr(item): item for item in self}
            if len(reprs) != len(self):
                raise TypeError(
                    "cannot determine minimum of tset without ordering and with non-unique repr()"
                )
            return reprs[min(reprs)]


class ComponentLabels(LabeledCollection):
    r"""
    The labels of a connected component.

    INPUT:

    - ``surface`` -- a polygonal surface

    - ``root`` -- a label of the connected component from which enumeration of
      the component starts.

    - ``finite`` -- a boolean or ``None`` (default: ``None``); whether this is
      a finite component; if ``None``, it is not known whether the component is
      finite (some operations might not be supported in that case or not
      terminate if the component is actually infinite.)

<<<<<<< HEAD
    def __hash__(self):
        return super().__hash__()

    def __eq__(self, other):
=======
    EXAMPLES::

        sage: from flatsurf import translation_surfaces
        sage: S = translation_surfaces.t_fractal()
        sage: component = S.component(0)

        sage: from flatsurf.geometry.surface import ComponentLabels
        sage: isinstance(component, ComponentLabels)
        True

    """

    def __init__(self, surface, root, finite=None):
        super().__init__(surface, finite=finite)
        self._root = root

    def __iter__(self):
>>>>>>> abf210e0
        r"""
        Return an iterator of this component that enumerates labels starting
        from the root label in a breadth-first-search.

        EXAMPLES::

            sage: from flatsurf import translation_surfaces
            sage: C = translation_surfaces.cathedral(1, 2)
            sage: component = C.component(0)
            sage: list(component)
            [0, 1, 3, 2]

        """
        from collections import deque

        seen = set()
        pending = deque([self._root])

        while pending:
            label = pending.popleft()
            if label in seen:
                continue

            seen.add(label)

            yield label
            for e in range(len(self._surface.polygon(label).vertices())):
                cross = self._surface.opposite_edge(label, e)
                if cross is not None:
                    pending.append(cross[0])


class Labels(LabeledCollection, collections.abc.Set):
    r"""
    The labels of a surface.

    .. NOTE::

        This is a generic implementation that represents the set of labels of a
        surface in a breadth-first iteration starting from the root labels of the
        connected components.

        This implementation makes no assumption on the surface and can be very
        slow to answer, e.g., containment or compute the number of labels in
        the surface (because it needs to iterate over the entire surface.)

        When possible, a faster implementation should be used such as
        :class:`LabelsFromView`.

    EXAMPLES::

        sage: from flatsurf import polygons, similarity_surfaces
        sage: T = polygons.triangle(1, 2, 5)
        sage: S = similarity_surfaces.billiard(T)
        sage: S = S.minimal_cover("translation")

        sage: labels = S.labels()
        sage: labels
        ((0, 1, 0), (1, 1, 0), (1, 0, -1), (1, 1/2*c0, 1/2*c0), (0, 1/2*c0, -1/2*c0), (0, 0, 1), (0, -1/2*c0, -1/2*c0), (0, 0, -1), (0, -1/2*c0, 1/2*c0), (0, 1/2*c0, 1/2*c0),
         (1, 1/2*c0, -1/2*c0), (1, -1/2*c0, -1/2*c0), (1, 0, 1), (1, -1/2*c0, 1/2*c0), (1, -1, 0), (0, -1, 0))

    TESTS::

        sage: from flatsurf.geometry.surface import Labels
        sage: type(labels) == Labels
        True

    """

    def __iter__(self):
        for component in self._surface.components():
            yield from component


class LabelsFromView(Labels, LabeledView):
    r"""
    The labels of a surface backed by another set that can quickly compute the
    length of the labels and decide containment in the set.

    .. NOTE::

        Iteration of the view collection does not have to be in breadth-first
        search order in the surface since this class is picking up the generic
        :meth:`Labels.__iter__`.

    EXAMPLES::

        sage: from flatsurf import translation_surfaces
        sage: C = translation_surfaces.cathedral(1, 2)
        sage: labels = C.labels()

        sage: from flatsurf.geometry.surface import LabelsFromView
        sage: type(labels) == LabelsFromView
        True

    """


class Polygons(LabeledCollection, collections.abc.Collection):
    r"""
    The collection of polygons of a surface.

    The polygons are returned in the same order as labels of the surface are
    returned by :class:`.Labels`.

    EXAMPLES::

        sage: from flatsurf import translation_surfaces
        sage: C = translation_surfaces.cathedral(1, 2)
        sage: polygons = C.polygons()

        sage: from flatsurf.geometry.surface import Polygons
        sage: isinstance(polygons, Polygons)
        True

    """

    def __iter__(self):
        r"""
        Iterate over the polygons in the same order as ``labels()`` does.

        EXAMPLES::

            sage: from flatsurf import translation_surfaces
            sage: C = translation_surfaces.cathedral(1, 2)
            sage: labels = C.labels()
            sage: polygons = C.polygons()

            sage: for entry in zip(labels, polygons):
            ....:     print(entry)
            (0, Polygon(vertices=[(0, 0), (1, 0), (1, 1), (0, 1)]))
            (1, Polygon(vertices=[(1, 0), (1, -2), (3/2, -5/2), (2, -2), (2, 0), (2, 1), (2, 3), (3/2, 7/2), (1, 3), (1, 1)]))
            (3, Polygon(vertices=[(3, 0), (7/2, -1/2), (11/2, -1/2), (6, 0), (6, 1), (11/2, 3/2), (7/2, 3/2), (3, 1)]))
            (2, Polygon(vertices=[(2, 0), (3, 0), (3, 1), (2, 1)]))

        """
        for label in self._surface.labels():
            yield self._surface.polygon(label)

    def __len__(self):
        r"""
        Return the number of polygons in this surface.

        EXAMPLES::

            sage: from flatsurf import translation_surfaces
            sage: C = translation_surfaces.cathedral(1, 2)
            sage: polygons = C.polygons()
            sage: len(polygons)
            4

        """
        return len(self._surface.labels())


class Polygons_MutableOrientedSimilaritySurface(Polygons):
    r"""
    The collection of polygons of a :class:`MutableOrientedSimilaritySurface`.

    This is a faster version of :class:`Polygons`.

    EXAMPLES::

        sage: from flatsurf import translation_surfaces
        sage: C = translation_surfaces.cathedral(1, 2)
        sage: polygons = C.polygons()

        sage: from flatsurf.geometry.surface import Polygons_MutableOrientedSimilaritySurface
        sage: isinstance(polygons, Polygons_MutableOrientedSimilaritySurface)
        True

    """

    def __init__(self, surface):
        # This hack makes __len__ 20% faster (it saves one attribute lookup.)
        self._polygons = surface._polygons
        super().__init__(surface)

    def __len__(self):
        return len(self._polygons)


class Edges(LabeledCollection, collections.abc.Set):
    r"""
    The set of edges of a surface.

    The set of edges contains of pairs (label, index) with the labels of the
    polygons and the actual edges indexed from 0 in the second component.

    EXAMPLES::

        sage: from flatsurf import translation_surfaces
        sage: C = translation_surfaces.cathedral(1, 2)
        sage: edges = C.edges()
        sage: edges
        ((0, 0), (0, 1), (0, 2), (0, 3), (1, 0), (1, 1), (1, 2), (1, 3), (1, 4), (1, 5), (1, 6), (1, 7), (1, 8), (1, 9), (3, 0), (3, 1), (3, 2), (3, 3), (3, 4), (3, 5), (3, 6), (3, 7), (2, 0), (2, 1), (2, 2), (2, 3))

    TESTS::

        sage: from flatsurf.geometry.surface import Edges
        sage: isinstance(edges, Edges)
        True

    """

    def __iter__(self):
        for label, polygon in zip(self._surface.labels(), self._surface.polygons()):
            for edge in range(len(polygon.vertices())):
                yield (label, edge)

    def __contains__(self, x):
        label, edge = x
        if label not in self._surface.labels():
            return False

        polygon = self._surface.polygon(label)
        return 0 <= len(polygon.vertices()) < edge


class Gluings(LabeledCollection, collections.abc.Set):
    r"""
    The set of gluings of the surface.

    Each gluing consists of two pairs (label, index) that describe the edges
    being glued.

    Note that each gluing (that is not a self-gluing) is reported twice.

    EXAMPLES::

        sage: from flatsurf import translation_surfaces
        sage: S = translation_surfaces.square_torus()
        sage: gluings = S.gluings()
        sage: gluings
        (((0, 0), (0, 2)), ((0, 1), (0, 3)), ((0, 2), (0, 0)), ((0, 3), (0, 1)))

    TESTS::

        sage: from flatsurf.geometry.surface import Gluings
        sage: isinstance(gluings, Gluings)
        True

    """

    def __iter__(self):
        for label, edge in self._surface.edges():
            cross = self._surface.opposite_edge(label, edge)
            if cross is None:
                continue
            yield (label, edge), cross

    def __contains__(self, x):
        x, y = x

        if x not in self._surface.edges():
            return False

        cross = self._surface.opposite_edge(*x)
        if cross is None:
            return False

        return y == cross


# Import deprecated symbols so imports using flatsurf.geometry.surface do not break.
from flatsurf.geometry.surface_legacy import (  # noqa, we import at the bottom of the file to break a circular import  # pylint: disable=wrong-import-position
    Surface,
    Surface_list,
    Surface_dict,
    surface_list_from_polygons_and_gluings,
)<|MERGE_RESOLUTION|>--- conflicted
+++ resolved
@@ -69,13 +69,8 @@
     r"""
     A base class for all surfaces in sage-flatsurf.
 
-<<<<<<< HEAD
-    Concrete implementations of a surface must implement at least
-
-=======
     This class patches bits of the category framework in SageMath that assume
     that all parent structures are immutable.
->>>>>>> abf210e0
 
     EXAMPLES::
 
@@ -350,80 +345,12 @@
             sage: S.add_polygon(polygons.square())
             1
 
-<<<<<<< HEAD
-        A surface consisting of a single triangle::
-
-            sage: from flatsurf.geometry.surface import Surface_dict
-            sage: from flatsurf.geometry.polygon import Polygon, ConvexPolygons
-
-            sage: S = Surface_dict(QQ)
-            sage: P = ConvexPolygons(QQ)
-            sage: S.add_polygon(P([(1, 0), (0, 1), (-1, -1)]), label="Δ")
-            'Δ'
-
-        Subdivision of this surface yields a surface with three triangles::
-
-            sage: T = S.subdivide().codomain()
-            sage: list(T.label_iterator())
-            [('Δ', 0), ('Δ', 1), ('Δ', 2)]
-
-        Note that the new labels are old labels plus an index. We verify that
-        the triangles are glued correctly::
-
-            sage: list(T.edge_gluing_iterator())
-            [((('Δ', 0), 0), None),
-             ((('Δ', 0), 1), (('Δ', 1), 2)),
-             ((('Δ', 0), 2), (('Δ', 2), 1)),
-             ((('Δ', 1), 0), None),
-             ((('Δ', 1), 1), (('Δ', 2), 2)),
-             ((('Δ', 1), 2), (('Δ', 0), 1)),
-             ((('Δ', 2), 0), None),
-             ((('Δ', 2), 1), (('Δ', 0), 2)),
-             ((('Δ', 2), 2), (('Δ', 1), 1))]
-
-        If we add another polygon to the original surface and glue things, we
-        can see how existing gluings are preserved when subdividing::
-
-            sage: S.add_polygon(P([(1, 0), (0, 1), (-1, 0), (0, -1)]), label='□')
-            '□'
-
-            sage: S.change_edge_gluing("Δ", 0, "□", 2)
-            sage: S.change_edge_gluing("□", 1, "□", 3)
-
-            sage: T = S.subdivide().codomain()
-
-            sage: list(T.label_iterator())
-            [('Δ', 0), ('Δ', 1), ('Δ', 2), ('□', 0), ('□', 1), ('□', 2), ('□', 3)]
-            sage: list(sorted(T.edge_gluing_iterator()))
-            [((('Δ', 0), 0), (('□', 2), 0)),
-             ((('Δ', 0), 1), (('Δ', 1), 2)),
-             ((('Δ', 0), 2), (('Δ', 2), 1)),
-             ((('Δ', 1), 0), None),
-             ((('Δ', 1), 1), (('Δ', 2), 2)),
-             ((('Δ', 1), 2), (('Δ', 0), 1)),
-             ((('Δ', 2), 0), None),
-             ((('Δ', 2), 1), (('Δ', 0), 2)),
-             ((('Δ', 2), 2), (('Δ', 1), 1)),
-             ((('□', 0), 0), None),
-             ((('□', 0), 1), (('□', 1), 2)),
-             ((('□', 0), 2), (('□', 3), 1)),
-             ((('□', 1), 0), (('□', 3), 0)),
-             ((('□', 1), 1), (('□', 2), 2)),
-             ((('□', 1), 2), (('□', 0), 1)),
-             ((('□', 2), 0), (('Δ', 0), 0)),
-             ((('□', 2), 1), (('□', 3), 2)),
-             ((('□', 2), 2), (('□', 1), 1)),
-             ((('□', 3), 0), (('□', 1), 0)),
-             ((('□', 3), 1), (('□', 0), 2)),
-             ((('□', 3), 2), (('□', 2), 1))]
-=======
             sage: S.components()
             ((0,), (1,))
 
             sage: S.glue((0, 0), (1, 0))
             sage: S.components()
             ((0, 1),)
->>>>>>> abf210e0
 
         """
         return LabeledView(
@@ -454,16 +381,8 @@
             sage: S.polygon(0)
             Polygon(vertices=[(0, 0), (1, 0), (1, 1), (0, 1)])
 
-<<<<<<< HEAD
-        surface.set_immutable()
-
-        from flatsurf.geometry.deformation import SubdivideDeformation
-
-        return SubdivideDeformation(self, surface)
-=======
         """
         return self._polygons[label]
->>>>>>> abf210e0
 
     def set_immutable(self):
         r"""
@@ -507,6 +426,7 @@
              'minimal_translation_cover',
              'normalized_coordinates',
              'rel_deformation',
+             'singularities',
              'stratum'}
 
         An immutable surface cannot be mutated anymore::
@@ -516,27 +436,8 @@
             ...
             Exception: cannot modify an immutable surface
 
-<<<<<<< HEAD
-            sage: T = S.subdivide_edges().codomain()
-            sage: list(sorted(T.edge_gluing_iterator()))
-            [(('Δ', 0), ('□', 5)),
-             (('Δ', 1), ('□', 4)),
-             (('Δ', 2), None),
-             (('Δ', 3), None),
-             (('Δ', 4), None),
-             (('Δ', 5), None),
-             (('□', 0), None),
-             (('□', 1), None),
-             (('□', 2), ('□', 7)),
-             (('□', 3), ('□', 6)),
-             (('□', 4), ('Δ', 1)),
-             (('□', 5), ('Δ', 0)),
-             (('□', 6), ('□', 3)),
-             (('□', 7), ('□', 2))]
-=======
         However, the category of an immutable might be further refined as
         (expensive to determine) features of the surface are deduced.
->>>>>>> abf210e0
 
         """
         if self._mutable:
@@ -560,17 +461,9 @@
             sage: S.is_mutable()
             True
 
-<<<<<<< HEAD
-        surface.set_immutable()
-
-        from flatsurf.geometry.deformation import SubdivideEdgesDeformation
-
-        return SubdivideEdgesDeformation(self, surface, parts=parts)
-=======
             sage: S.set_immutable()
             sage: S.is_mutable()
             False
->>>>>>> abf210e0
 
         """
         return self._mutable
@@ -679,185 +572,8 @@
         if not self.is_finite_type():
             return "Surface built from infinitely many polygons"
 
-<<<<<<< HEAD
-    def _pyflatsurf(self):
-        r"""
-        Return a surface backed by libflatsurf that is isomorphic to this
-        surface and an isomorphism to that surface.
-
-        EXAMPLES::
-
-            sage: from flatsurf import polygons
-            sage: from flatsurf.geometry.surface import Surface_dict
-
-            sage: S = Surface_dict(QQ)
-            sage: S.add_polygon(polygons(vertices=[(0, 0), (1, 0), (1, 1)]), label=0)
-            0
-            sage: S.add_polygon(polygons(vertices=[(0, 0), (1, 1), (0, 1)]), label=1)
-            1
-
-            sage: S.set_edge_pairing(0, 0, 1, 1)
-            sage: S.set_edge_pairing(0, 1, 1, 2)
-            sage: S.set_edge_pairing(0, 2, 1, 0)
-
-            sage: T = S._pyflatsurf()  # optional: pyflatsurf  # random output due to deprecation warnings
-            sage: T  # optional: pyflatsurf; not tested TODO
-
-        """
-        from flatsurf.geometry.pyflatsurf.surface import Surface_pyflatsurf
-
-        return Surface_pyflatsurf._from_flatsurf(self)
-
-    def singularity(self, label, v, limit=None):
-        # TODO: Document. Have a look at SimilaritySurface.singularity()
-        from flatsurf.geometry.surface_objects import Singularity
-
-        return Singularity(self, label, v, limit)
-
-    def edge_transformation(self, p, e):
-        # TODO: Copied from SimilaritySurface
-        r"""
-        Return the similarity bringing the provided edge to the opposite edge.
-
-        EXAMPLES::
-
-            sage: from flatsurf.geometry.similarity_surface_generators import SimilaritySurfaceGenerators
-            sage: s = SimilaritySurfaceGenerators.example()
-            sage: print(s.polygon(0))
-            Polygon: (0, 0), (2, -2), (2, 0)
-            sage: print(s.polygon(1))
-            Polygon: (0, 0), (2, 0), (1, 3)
-            sage: print(s.opposite_edge(0,0))
-            (1, 1)
-            sage: g = s.edge_transformation(0,0)
-            sage: g((0,0))
-            (1, 3)
-            sage: g((2,-2))
-            (2, 0)
-        """
-        from .similarity import SimilarityGroup
-        G = SimilarityGroup(self.base_ring())
-        q = self.polygon(p)
-        a = q.vertex(e)
-        b = q.vertex(e + 1)
-        # This is the similarity carrying the origin to a and (1,0) to b:
-        g = G(b[0] - a[0], b[1] - a[1], a[0], a[1])
-
-        pp, ee = self.opposite_edge(p, e)
-        qq = self.polygon(pp)
-        # Be careful here: opposite vertices are identified
-        aa = qq.vertex(ee + 1)
-        bb = qq.vertex(ee)
-        # This is the similarity carrying the origin to aa and (1,0) to bb:
-        gg = G(bb[0] - aa[0], bb[1] - aa[1], aa[0], aa[1])
-
-        # This is the similarity carrying (a,b) to (aa,bb):
-        return gg / g
-
-    def delaunay_triangulation(self):
-        # TODO: Copied from SimilaritySurface
-        s = Surface_dict(surface=self, copy=True, mutable=True)
-        assert s.is_mutable()
-
-        base_ring = self.base_ring()
-
-        from sage.all import VectorSpace
-        direction = VectorSpace(self.base_ring(), 2)((0, 1))
-
-        from collections import deque
-
-        flip_sequence = []
-
-        unchecked_labels = deque(label for label in s.label_iterator())
-        checked_labels = set()
-        while unchecked_labels:
-            label = unchecked_labels.popleft()
-            flipped = False
-            for edge in range(3):
-                if s._edge_needs_flip(label, edge):
-                    # Record the current opposite edge:
-                    label2, edge2 = s.opposite_edge(label, edge)
-                    # Perform the flip.
-                    s.triangle_flip(label, edge, in_place=True, direction=direction)
-                    flip_sequence.append((label, edge))
-                    # Move the opposite polygon to the list of labels we need to check.
-                    if label2 != label:
-                        try:
-                            checked_labels.remove(label2)
-                            unchecked_labels.append(label2)
-                        except KeyError:
-                            # Occurs if label2 is not in checked_labels
-                            pass
-                    flipped = True
-                    break
-            if flipped:
-                unchecked_labels.append(label)
-            else:
-                checked_labels.add(label)
-
-        from flatsurf.geometry.deformation import DelaunayDeformation
-        s.set_immutable()
-        return DelaunayDeformation(self, s, flip_sequence)
-
-    def _edge_needs_flip(self, p1, e1):
-        # TODO: Copied from similarity surface
-        p2, e2 = self.opposite_edge(p1, e1)
-        poly1 = self.polygon(p1)
-        poly2 = self.polygon(p2)
-        if poly1.num_edges() != 3 or poly2.num_edges() != 3:
-            raise ValueError("Edge must be adjacent to two triangles.")
-        from flatsurf.geometry.matrix_2x2 import similarity_from_vectors
-
-        sim1 = similarity_from_vectors(poly1.edge(e1 + 2), -poly1.edge(e1 + 1))
-        sim2 = similarity_from_vectors(poly2.edge(e2 + 2), -poly2.edge(e2 + 1))
-        sim = sim1 * sim2
-        return sim[1][0] < 0
-
-    def triangle_flip(self, *args, **kwargs):
-        if not self.is_mutable():
-            raise ValueError
-        # TODO: this is a hack
-        from flatsurf import TranslationSurface
-        flipped = TranslationSurface(self).triangle_flip(*args, **kwargs).underlying_surface()
-        return flipped
-
-    def point(self, label, point):
-        from flatsurf.geometry.surface_objects import SurfacePoint
-        return SurfacePoint(self, label, point)
-
-    def graphical_surface(self):
-        from flatsurf import TranslationSurface
-        return TranslationSurface(self).graphical_surface()
-
-    def plot(self, *args, **kwargs):
-        from flatsurf import TranslationSurface
-        return TranslationSurface(self).plot(*args, **kwargs)
-
-    def voronoi(self, points):
-        r"""
-        EXAMPLES::
-
-            sage: from flatsurf import translation_surfaces
-            sage: T = translation_surfaces.regular_octagon()
-            sage: T.set_immutable()
-
-            sage: T.underlying_surface().voronoi([T.surface_point(0, T.polygon(0).circumscribing_circle().center())])
-
-        ::
-
-            sage: octagon = T.polygon(0)
-            sage: points = [octagon.circumscribing_circle().center()] + [octagon.vertex(n) + octagon.vertex((n + 1) % 8) for n in range(8)]
-            sage: points = [T.surface_point(0, point) for point in points]
-            sage: T.underlying_surface().voronoi(points)
-
-        """
-        from flatsurf.geometry.deformation import VoronoiRefinement
-        return VoronoiRefinement(self, VoronoiRefinement._codomain(self, points), points)
-
-=======
         if len(self.labels()) == 0:
             return "Empty Surface"
->>>>>>> abf210e0
 
         return f"{self._describe_surface()} built from {self._describe_polygons()}"
 
@@ -926,16 +642,10 @@
         Set ``root`` as the label at which exploration of a connected component
         starts.
 
-<<<<<<< HEAD
-        if surface is None:
-            if copy is not None:
-                raise ValueError("Cannot copy when no surface was provided.")
-=======
         This method can be called for connected and disconnected surfaces. In
         either case, it establishes ``root`` as the new label from which
         enumeration of the connected component containing it starts. If another
         label for this component had been set earlier, it is replaced.
->>>>>>> abf210e0
 
         .. NOTE::
 
@@ -2632,6 +2342,9 @@
                     count += 1
                 return 0
 
+    def __hash__(self):
+        return super().__hash__()
+
     def __eq__(self, other):
         r"""
         Return whether this surface is indistinguishable from ``other``.
@@ -3212,12 +2925,6 @@
       finite (some operations might not be supported in that case or not
       terminate if the component is actually infinite.)
 
-<<<<<<< HEAD
-    def __hash__(self):
-        return super().__hash__()
-
-    def __eq__(self, other):
-=======
     EXAMPLES::
 
         sage: from flatsurf import translation_surfaces
@@ -3235,7 +2942,6 @@
         self._root = root
 
     def __iter__(self):
->>>>>>> abf210e0
         r"""
         Return an iterator of this component that enumerates labels starting
         from the root label in a breadth-first-search.
