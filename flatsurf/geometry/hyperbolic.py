--- conflicted
+++ resolved
@@ -211,12 +211,9 @@
 
 import collections.abc
 
-<<<<<<< HEAD
 from flatsurf.geometry.surface import Surface_base
 
-=======
 from sage.structure.sage_object import SageObject
->>>>>>> d0c7d971
 from sage.structure.parent import Parent
 from sage.structure.element import Element
 from sage.structure.unique_representation import UniqueRepresentation
@@ -14156,58 +14153,4 @@
         if isinstance(rhs, HyperbolicOrientedSegment):
             rhs = rhs.geodesic()
 
-        return HyperbolicHalfSpaces._lt_(lhs.left_half_space(), rhs.left_half_space())
-
-
-class HyperbolicTessellation(Surface_base):
-    r"""
-    A tessellation of the hyperbolic plane.
-
-    This is an abstract base class for hyperbolic tesselations. Concrete
-    tessellations must implement some basic functionality, see below.
-
-    EXAMPLES::
-
-        sage: from flatsurf import translation_surfaces
-        sage: from flatsurf.geometry.iso_delaunay_tessellation import IsoDelaunayTessellation
-        sage: torus = translation_surfaces.square_torus()
-        sage: tessellation = IsoDelaunayTessellation(torus)  # random output in some Python versions due to deprecation warnings
-
-    TESTS::
-
-        sage: from flatsurf.geometry.hyperbolic import HyperbolicTessellation
-        sage: isinstance(tessellation, HyperbolicTessellation)
-        True
-
-    """
-
-    def __init__(self, hyperbolic_plane):
-        r"""
-        TESTS::
-
-            sage: from flatsurf import translation_surfaces
-            sage: from flatsurf.geometry.iso_delaunay_tessellation import IsoDelaunayTessellation
-            sage: torus = translation_surfaces.square_torus()
-            sage: tessellation = IsoDelaunayTessellation(torus)
-            sage: TestSuite(tessellation).run()
-
-        """
-        if not isinstance(hyperbolic_plane, HyperbolicPlane):
-            raise TypeError("tessellation must be in a hyperbolic plane")
-
-        self._hyperbolic_plane = hyperbolic_plane
-
-    def hyperbolic_plane(self):
-        r"""
-        Return the hyperbolic plane this tessellation tessellates.
-
-        EXAMPLES::
-
-            sage: from flatsurf import translation_surfaces
-            sage: from flatsurf.geometry.iso_delaunay_tessellation import IsoDelaunayTessellation
-            sage: torus = translation_surfaces.square_torus()
-            sage: tessellation = IsoDelaunayTessellation(torus)
-            sage: tessellation.hyperbolic_plane()
-
-        """
-        return self._hyperbolic_plane+        return HyperbolicHalfSpaces._lt_(lhs.left_half_space(), rhs.left_half_space())