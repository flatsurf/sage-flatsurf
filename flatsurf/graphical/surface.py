--- conflicted
+++ resolved
@@ -144,16 +144,7 @@
     - ``default_position_function`` -- a function mapping polygon labels to
       similarities describing the position of the corresponding polygon.
 
-<<<<<<< HEAD
     EXAMPLES::
-=======
-    If adjacencies is not defined and the surface is finite, make_all_visible()
-    is called to make all polygons visible.
-
-    EXAMPLES:
-
-    .. jupyter-execute::
->>>>>>> 9e4b7e1f
 
         sage: from flatsurf import similarity_surfaces
         sage: from flatsurf.graphical.surface import GraphicalSurface
@@ -489,17 +480,10 @@
             if adjacent:
                 for label, poly in zip(self._ss.labels(), self._ss.polygons()):
                     for e in range(len(poly.vertices())):
-<<<<<<< HEAD
-                        opposite = self._ss.opposite_edge(label, e)
-                        if opposite is None:
-                            continue
-                        l2, e2 = opposite
-=======
                         opposite_edge = self._ss.opposite_edge(label, e)
                         if opposite_edge is None:
                             continue
                         l2, _ = opposite_edge
->>>>>>> 9e4b7e1f
                         if not self.is_visible(l2):
                             self.make_adjacent(label, e)
             else:
@@ -834,17 +818,10 @@
             False
 
         """
-<<<<<<< HEAD
-        opposite = self.opposite_edge(p, e)
-        if opposite is None:
-            return False
-        pp, ee = opposite
-=======
         opposite_edge = self.opposite_edge(p, e)
         if opposite_edge is None:
             return False
         pp, ee = opposite_edge
->>>>>>> 9e4b7e1f
         if not self.is_visible(pp):
             # TODO: Why does this only check visibility on pp? (and not also on p.)
             return False
