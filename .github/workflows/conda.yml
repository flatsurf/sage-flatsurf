--- conflicted
+++ resolved
@@ -10,12 +10,9 @@
 jobs:
   conda-build:
     runs-on: ubuntu-22.04
-<<<<<<< HEAD
-=======
     defaults:
       run:
         shell: bash -el {0}
->>>>>>> f1cbb4ab
     steps:
     - uses: actions/checkout@v2
       with:
