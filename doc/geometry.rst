--- conflicted
+++ resolved
@@ -11,10 +11,6 @@
    geometry/circle
    geometry/cohomology
    geometry/cone_surfaces
-<<<<<<< HEAD
-   geometry/lazy
-=======
->>>>>>> e92a14ae
    geometry/dilation_surfaces
    geometry/euclidean
    geometry/euclidean_polygonal_surfaces
