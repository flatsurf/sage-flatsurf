--- conflicted
+++ resolved
@@ -3,19 +3,6 @@
 
 .. automodule:: flatsurf.geometry
 
-<<<<<<< HEAD
-Orbit Closures
-==============
-.. automodule:: flatsurf.geometry.gl2r_orbit_closure
-   :members:
-   :undoc-members:
-
-Hyperbolic Geometry
-===================
-.. automodule:: flatsurf.geometry.hyperbolic
-   :members:
-   :undoc-members:
-=======
 .. toctree::
    :maxdepth: 1
 
@@ -29,6 +16,7 @@
    geometry/gl2r_orbit_closure
    geometry/half_dilation_surface
    geometry/half_translation_surface
+   geometry/hyperbolic
    geometry/interval_exchange_transformation
    geometry/l_infinity_delaunay_cells
    geometry/mappings
@@ -51,5 +39,4 @@
    geometry/tangent_bundle
    geometry/thurston_veech
    geometry/translation_surface
-   geometry/xml
->>>>>>> c83c1cc1
+   geometry/xml