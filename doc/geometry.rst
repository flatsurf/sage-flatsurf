--- conflicted
+++ resolved
@@ -10,10 +10,6 @@
    geometry/chamanara
    geometry/circle
    geometry/cone_surfaces
-<<<<<<< HEAD
-   geometry/lazy
-=======
->>>>>>> a540cdd7
    geometry/dilation_surfaces
    geometry/euclidean
    geometry/euclidean_polygonal_surfaces
