r"""
Test basic geometry methods used in polygon construction.
"""
# ****************************************************************************
#  This file is part of sage-flatsurf.
#
#        Copyright (C) 2020-2023 Julian Rüth
#
#  sage-flatsurf is free software: you can redistribute it and/or modify
#  it under the terms of the GNU General Public License as published by
#  the Free Software Foundation, either version 2 of the License, or
#  (at your option) any later version.
#
#  sage-flatsurf is distributed in the hope that it will be useful,
#  but WITHOUT ANY WARRANTY; without even the implied warranty of
#  MERCHANTABILITY or FITNESS FOR A PARTICULAR PURPOSE.  See the
#  GNU General Public License for more details.
#
#  You should have received a copy of the GNU General Public License
#  along with sage-flatsurf. If not, see <https://www.gnu.org/licenses/>.
# ****************************************************************************

import pytest

from sage.all import QQ, randint


@pytest.mark.repeat(1024)
def test_is_parallel():
    from flatsurf.geometry.euclidean import is_parallel

    V = QQ**2

    while True:
        v = V.random_element()
        if v:
            break
<<<<<<< HEAD

    assert is_same_direction(v, 2 * v)
    assert not is_same_direction(v, -v)
=======
    assert is_parallel(v, 2 * v)
    assert not is_parallel(v, -v)
>>>>>>> d0c7d971


@pytest.mark.repeat(100)
def test_is_anti_parallel():
    from flatsurf.geometry.euclidean import is_anti_parallel

    V = QQ**2

    while True:
        v = V.random_element()
        if v:
            break

    assert not is_anti_parallel(v, v)
    assert not is_anti_parallel(v, 2 * v)
    assert is_anti_parallel(v, -v)


@pytest.mark.repeat(4096)
def test_segment_intersect():
    from flatsurf.geometry.euclidean import is_segment_intersecting

    while True:
        us = (randint(-4, 4), randint(-4, 4))
        ut = (randint(-4, 4), randint(-4, 4))
        vs = (randint(-4, 4), randint(-4, 4))
        vt = (randint(-4, 4), randint(-4, 4))
        if us != ut and vs != vt:
            break

    ans1 = is_segment_intersecting((us, ut), (vs, vt))
    ans2 = is_segment_intersecting((ut, us), (vs, vt))
    ans3 = is_segment_intersecting((us, ut), (vt, vs))
    ans4 = is_segment_intersecting((ut, us), (vt, vs))
    ans5 = is_segment_intersecting((vs, vt), (us, ut))
    ans6 = is_segment_intersecting((vt, vs), (us, ut))
    ans7 = is_segment_intersecting((vs, vt), (ut, us))
    ans8 = is_segment_intersecting((vt, vs), (ut, us))
    assert ans1 == ans2 == ans3 == ans4 == ans5 == ans6 == ans7 == ans8, (
        us,
        ut,
        vs,
        vt,
        ans1,
        ans2,
        ans3,
        ans4,
        ans5,
        ans6,
        ans7,
        ans8,
    )


def test_is_between():
    from flatsurf.geometry.euclidean import is_between

    V = QQ**2

    vecs = [
        V((1, 0)),
        V((2, 1)),
        V((1, 1)),
        V((1, 2)),
        V((0, 1)),
        V((-1, 2)),
        V((-1, 1)),
        V((-2, 1)),
        V((-1, 0)),
        V((-2, -1)),
        V((-1, -1)),
        V((-1, -2)),
        V((0, -1)),
        V((1, -2)),
        V((1, -1)),
        V((2, -1)),
    ]
    for i, a in enumerate(vecs):
        for j, b in enumerate(vecs):
            for k, c in enumerate(vecs):
                if a == b or a == c or b == c:
                    continue
                assert is_between(a, b, c) == (i < k < j or k < j < i or j < i < k)<|MERGE_RESOLUTION|>--- conflicted
+++ resolved
@@ -35,14 +35,8 @@
         v = V.random_element()
         if v:
             break
-<<<<<<< HEAD
-
-    assert is_same_direction(v, 2 * v)
-    assert not is_same_direction(v, -v)
-=======
     assert is_parallel(v, 2 * v)
     assert not is_parallel(v, -v)
->>>>>>> d0c7d971
 
 
 @pytest.mark.repeat(100)
