--- conflicted
+++ resolved
@@ -29,15 +29,9 @@
   - scipy
   - surface-dynamics>=0.4.7,<0.6
   - pycodestyle >=2.9.1,<3
-<<<<<<< HEAD
-  - pyeantic>=1,<2  # optional: eantic
-  - pyexactreal>=3.1.0,<5  # optional: exactreal
-  - pyflatsurf>=3.10.1,<4  # optional: pyflatsurf
-=======
   - gmpxxyy  # optional: gmpxxyy
   - pyeantic>=1,<2  # optional: pyeantic
-  - pyexactreal>=3.1.0,<4  # optional: pyexactreal
+  - pyexactreal>=3.1.0,<5  # optional: pyexactreal
   - pyflatsurf>=3.12.0,<4  # optional: pyflatsurf
->>>>>>> a540cdd7
   - pyintervalxt>=3,<4  # optional: pyflatsurf
   - pip: [flipper]  # optional: flipper