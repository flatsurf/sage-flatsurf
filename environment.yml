# This file lists the dependencies needed to build and test all of
# sage-flatsurf. Create a conda environment with these dependencies
# preinstalled with:
# conda env create -f environment.yml
name: sage-flatsurf-build
channels:
  - conda-forge
  - defaults
dependencies:
  - black >=22,<23
  - codespell >=2.2.2,<3
  - gap-defaults
  - ipywidgets
  - jupytext
  - matplotlib-base
  - pip
  - pylint >=2.16,<3
  - pytest
  - pytest-xdist
  - pytest-repeat
  - sagelib>=8.8
  # sagelib<9.2 does not explicitly install libiconv which is needed in lots of places.
  - libiconv
  - scipy
  - surface-dynamics>=0.4.7,<0.5
  - pycodestyle >=2.9.1,<3
  - pyeantic>=1,<2  # optional: eantic
<<<<<<< HEAD
  - pyexactreal>=2,<3  # optional: exactreal
  - pyflatsurf>=3.13.3,<4  # optional: pyflatsurf
=======
  - pyexactreal>=3.1.0,<4  # optional: exactreal
  - pyflatsurf>=3.10.1,<4  # optional: pyflatsurf
>>>>>>> 27ea7d4b
  - pyintervalxt>=3,<4  # optional: pyflatsurf
  - pip: [flipper]  # optional: flipper<|MERGE_RESOLUTION|>--- conflicted
+++ resolved
@@ -25,12 +25,7 @@
   - surface-dynamics>=0.4.7,<0.5
   - pycodestyle >=2.9.1,<3
   - pyeantic>=1,<2  # optional: eantic
-<<<<<<< HEAD
   - pyexactreal>=2,<3  # optional: exactreal
   - pyflatsurf>=3.13.3,<4  # optional: pyflatsurf
-=======
-  - pyexactreal>=3.1.0,<4  # optional: exactreal
-  - pyflatsurf>=3.10.1,<4  # optional: pyflatsurf
->>>>>>> 27ea7d4b
   - pyintervalxt>=3,<4  # optional: pyflatsurf
   - pip: [flipper]  # optional: flipper