# This environment file describes the entire flatsurf stack with all optional
# dependencies.
# Create an environment with these packages installed with
# mamba env create -f flatsurf.yml
# See the sage-flaturf installation instructions for more details.
name: flatsurf
channels:
  - conda-forge
  - defaults
dependencies:
  - gap-defaults
  - ipywidgets
  - matplotlib-base
  - pip
  - pyeantic>=1.2.1,<2
  - pyexactreal>=3.1.0,<4
  - pyflatsurf>=3.13.3,<4
  - python=3.9
  - ruamel.yaml
<<<<<<< HEAD
  - sage-flatsurf=0.4.7
=======
  - sage-flatsurf=0.5.1
>>>>>>> e24c2b06
  - sagelib=10.0
  - scipy
  - surface-dynamics>=0.4.7,<0.5
  - pip:
    - ipyvue-async >=0.1.0,<0.2
    - ipyvue >=1.5.0,<2
    - jupyter_ui_poll >=0.2.1,<0.3
    - flipper
    - ipyvue-flatsurf>=0.5.5,<0.6<|MERGE_RESOLUTION|>--- conflicted
+++ resolved
@@ -17,11 +17,7 @@
   - pyflatsurf>=3.13.3,<4
   - python=3.9
   - ruamel.yaml
-<<<<<<< HEAD
-  - sage-flatsurf=0.4.7
-=======
   - sage-flatsurf=0.5.1
->>>>>>> e24c2b06
   - sagelib=10.0
   - scipy
   - surface-dynamics>=0.4.7,<0.5
