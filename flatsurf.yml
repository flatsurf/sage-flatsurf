--- conflicted
+++ resolved
@@ -7,13 +7,6 @@
 channels:
   - conda-forge
 dependencies:
-<<<<<<< HEAD
-  - bidict
-  - gap-defaults
-  - ipywidgets
-  - matplotlib-base
-  - notebook>=7
-=======
   # Older versions of sage-flatsurf do not require bidict yet. Once this is a
   # requirement it can be removed here (like several other things.)
   - bidict
@@ -22,10 +15,9 @@
   - maxima
   - gap-defaults
   - ipywidgets
-  - notebook
   - matplotlib-base
+  - notebook>=7
   - more-itertools
->>>>>>> e92a14ae
   - pip
   - pyintervalxt>=3,<4
   - pyeantic>=1.2.1,<2
