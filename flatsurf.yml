--- conflicted
+++ resolved
@@ -7,11 +7,8 @@
 channels:
   - conda-forge
 dependencies:
-<<<<<<< HEAD
-=======
   # Older versions of sage-flatsurf do not require bidict yet. Once this is a
   # requirement it can be removed here (like several other things.)
->>>>>>> a540cdd7
   - bidict
   # SageMath uses maxima to compute roots of algebraic integers. This is used,
   # e.,g, when computing with the hyperbolic plane over AA.
@@ -19,11 +16,8 @@
   - gap-defaults
   - ipywidgets
   - matplotlib-base
-<<<<<<< HEAD
   - notebook>=7
-=======
   - more-itertools
->>>>>>> a540cdd7
   - pip
   - pyintervalxt>=3,<4
   - pyeantic>=1.2.1,<2
