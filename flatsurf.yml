# This environment file describes the entire flatsurf stack with all optional
# dependencies.
# Create an environment with these packages installed with
# mamba env create -f flatsurf.yml
# See the sage-flaturf installation instructions for more details.
name: flatsurf
channels:
  - conda-forge
dependencies:
<<<<<<< HEAD
  - bidict
  - gap-defaults
  - ipywidgets
=======
  # SageMath uses maxima to compute roots of algebraic integers. This is used,
  # e.,g, when computing with the hyperbolic plane over AA.
  - maxima
  - gap-defaults
  - ipywidgets
  - notebook
>>>>>>> 9e4b7e1f
  - matplotlib-base
  - notebook>=7
  - pip
  - pyintervalxt>=3,<4
  - pyeantic>=1.2.1,<2
  - pyexactreal>=3.1.0,<4
  - pyflatsurf>=3.13.3,<4
  - python=3.10
  - ruamel.yaml
  - sage-flatsurf=0.5.2
  - sagelib=10.2
  - scipy
  - surface-dynamics>=0.4.7,<0.6
  - veerer>=0.2.0,<0.3.0
  - pip:
    - jupyter_ui_poll >=0.2.1,<0.3
    - flipper
    - ipyvue-flatsurf>=0.6.0,<0.7<|MERGE_RESOLUTION|>--- conflicted
+++ resolved
@@ -7,18 +7,12 @@
 channels:
   - conda-forge
 dependencies:
-<<<<<<< HEAD
   - bidict
-  - gap-defaults
-  - ipywidgets
-=======
   # SageMath uses maxima to compute roots of algebraic integers. This is used,
   # e.,g, when computing with the hyperbolic plane over AA.
   - maxima
   - gap-defaults
   - ipywidgets
-  - notebook
->>>>>>> 9e4b7e1f
   - matplotlib-base
   - notebook>=7
   - pip
